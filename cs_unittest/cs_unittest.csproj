--- conflicted
+++ resolved
@@ -942,7 +942,6 @@
       <CopyToOutputDirectory>PreserveNewest</CopyToOutputDirectory>
     </None>
     <None Include="model-sets\8.0.0_ok.model">
-<<<<<<< HEAD
       <CopyToOutputDirectory>PreserveNewest</CopyToOutputDirectory>
     </None>
     <None Include="model-sets\8.0.1.test_named_ok.model">
@@ -951,16 +950,6 @@
     <None Include="model-sets\8.0.1_hash_ok.model">
       <CopyToOutputDirectory>PreserveNewest</CopyToOutputDirectory>
     </None>
-=======
-      <CopyToOutputDirectory>PreserveNewest</CopyToOutputDirectory>
-    </None>
-    <None Include="model-sets\8.0.1.test_named_ok.model">
-      <CopyToOutputDirectory>PreserveNewest</CopyToOutputDirectory>
-    </None>
-    <None Include="model-sets\8.0.1_hash_ok.model">
-      <CopyToOutputDirectory>PreserveNewest</CopyToOutputDirectory>
-    </None>
->>>>>>> e8d1ae5a
     <None Include="model-sets\8.0.1_rcv1_ok.model">
       <CopyToOutputDirectory>PreserveNewest</CopyToOutputDirectory>
     </None>
@@ -1034,7 +1023,7 @@
   <Target Name="BeforeBuild">
   </Target>
 	-->
-  <!-- To modify your build process, add your task inside one of the targets below and uncomment it.
+  <!-- To modify your build process, add your task inside one of the targets below and uncomment it. 
        Other similar extension points exist, see Microsoft.Common.targets.
   <Target Name="AfterBuild">
   </Target>
