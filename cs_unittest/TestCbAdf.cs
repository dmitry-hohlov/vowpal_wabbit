--- conflicted
+++ resolved
@@ -33,13 +33,9 @@
         [TestMethod]
         public void Test87()
         {
-<<<<<<< HEAD
-            using (var vw = new VowpalWabbit<Cs_TestData, Cs_TestDataADF>("--cb_adf --rank_all"))
-=======
             using (var vw = new VowpalWabbit<Data, DataStringADF>("--cb_adf --rank_all"))
->>>>>>> 0705617b
-            {
-                var sampleData = TrainSetCs_testLdf.CreateSampleCbAdfData();
+            {
+                var sampleData = CreateSampleCbAdfData();
 
                 var example = sampleData[0];
 
@@ -67,16 +63,12 @@
         public void TestSharedModel()
         {
             string cbadfModelFile = "models/cb_adf.model";
-
-<<<<<<< HEAD
-            var sampleData = TrainSetCs_testLdf.CreateSampleCbAdfData();
-
-            using (var vw = new VowpalWabbit<Cs_TestData, Cs_TestDataADF>("--cb_adf --rank_all"))
-=======
+            
+            var sampleData = CreateSampleCbAdfData();
+
             using (var vw = new VowpalWabbit<Data, DataStringADF>("--cb_adf --rank_all"))
->>>>>>> 0705617b
-            {
-                foreach (Cs_TestData example in sampleData)
+            {
+                foreach (Data example in sampleData)
                 {
                     vw.Learn(example);
                 }
@@ -84,15 +76,10 @@
             }
             
             // Get ground truth predictions
-<<<<<<< HEAD
-            var expectedPredictions = new List<Cs_TestDataADF[]>();
-            using (var vw = new VowpalWabbit<Cs_TestData, Cs_TestDataADF>(string.Format("-t -i {0}", cbadfModelFile)))
-=======
             var expectedPredictions = new List<DataStringADF[]>();
             using (var vw = new VowpalWabbit<Data, DataStringADF>(string.Format("-t -i {0}", cbadfModelFile)))
->>>>>>> 0705617b
-            {
-                foreach (Cs_TestData example in sampleData)
+            {
+                foreach (Data example in sampleData)
                 {
                     expectedPredictions.Add(vw.Predict(example));
                 }
@@ -100,32 +87,19 @@
 
             // Test synchronous VW instances using shared model
             using (var vwModel = new VowpalWabbitModel("-t", File.OpenRead(cbadfModelFile)))
-<<<<<<< HEAD
-            using (var vwShared1 = new VowpalWabbit<Cs_TestData, Cs_TestDataADF>(vwModel))
-            using (var vwShared2 = new VowpalWabbit<Cs_TestData, Cs_TestDataADF>(vwModel))
-            {
-                for (int i = 0; i < sampleData.Length; i++)
-                {
-                    Cs_TestDataADF[] actualPrediction = vwShared1.Predict(sampleData[i]);
-=======
             using (var vwShared1 = new VowpalWabbit<Data, DataStringADF>(vwModel))
             using (var vwShared2 = new VowpalWabbit<Data, DataStringADF>(vwModel))
             {
                 for (int i = 0; i < sampleData.Length; i++)
                 {
                     DataStringADF[] actualPrediction = vwShared1.Predict(sampleData[i]);
->>>>>>> 0705617b
                     Assert.ReferenceEquals(expectedPredictions[i], actualPrediction);
                 }
             }
 
             // Test concurrent VW instances using shared model and model pool
             using (var vwModel = new VowpalWabbitModel("-t", File.OpenRead(cbadfModelFile)))
-<<<<<<< HEAD
-            using (var vwPool = new ObjectPool<VowpalWabbit<Cs_TestData, Cs_TestDataADF>>(new VowpalWabbitFactory<Cs_TestData, Cs_TestDataADF>(vwModel)))
-=======
             using (var vwPool = new ObjectPool<VowpalWabbit<Data, DataStringADF>>(new VowpalWabbitFactory<Data, DataStringADF>(vwModel)))
->>>>>>> 0705617b
             {
                 Parallel.For
                 (
@@ -134,17 +108,10 @@
                     parallelOptions: new ParallelOptions { MaxDegreeOfParallelism = Environment.ProcessorCount * 2 },
                     body: i =>
                     {
-<<<<<<< HEAD
-                        using (PooledObject<VowpalWabbit<Cs_TestData, Cs_TestDataADF>> vwObject = vwPool.Get())
-                        {
-                            var actualPredictions = new List<Cs_TestDataADF[]>();
-                            foreach (Cs_TestData example in sampleData)
-=======
                         using (PooledObject<VowpalWabbit<Data, DataStringADF>> vwObject = vwPool.Get())
                         {
                             var actualPredictions = new List<DataStringADF[]>();
                             foreach (Data example in sampleData)
->>>>>>> 0705617b
                             {
                                 actualPredictions.Add(vwObject.Value.Predict(example));
                             }
@@ -159,8 +126,6 @@
                 );
             }
         }
-<<<<<<< HEAD
-=======
 
         private Data[] CreateSampleCbAdfData()
         {
@@ -292,6 +257,5 @@
 
             public ILabel Label { get; set; }
         }
->>>>>>> 0705617b
     }
 }