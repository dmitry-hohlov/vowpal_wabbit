COMPILER = g++
LIBS = -l boost_program_options -l pthread -l z
BOOST_INCLUDE = /usr/include/boost #/usr/local/boost/include/boost-1_34_1
BOOST_LIBRARY = /usr/lib64 #/usr/local/boost/lib

ARCH = -march=nocona

# for normal fast execution.
FLAGS = -Wall $(ARCH) -ffast-math -fno-strict-aliasing -D_FILE_OFFSET_BITS=64 -I $(BOOST_INCLUDE) -O3

# for parallelization
#FLAGS = -Wall $(ARCH) -ffast-math -Wno-strict-aliasing -D_FILE_OFFSET_BITS=64 -I $(BOOST_INCLUDE) -O3 -fopenmp

# for profiling
#FLAGS = -Wall $(ARCH) -ffast-math -D_FILE_OFFSET_BITS=64 -I $(BOOST_INCLUDE) -pg -g

# for valgrind
#FLAGS = -Wall $(ARCH) -ffast-math -D_FILE_OFFSET_BITS=64 -I $(BOOST_INCLUDE) -g -O0

BINARIES = vw
MANPAGES = vw.1

all:	$(BINARIES)
#all:	$(BINARIES)

#%.1:	%
#	help2man --no-info --name="Vowpal Wabbit -- fast online learning tool" ./$< > $@

vw.o:	 parse_example.h  parse_regressor.h  parse_args.h  parser.h

offset_tree.o:	parse_example.h parse_regressor.h parse_args.h parser.h

parse_args.o:	 parse_regressor.h  parse_example.h  io.h  comp_io.h gd.h

parse_example.o:  io.h  comp_io.h  parse_example.cc  parser.h

sender.o: parse_example.h

cache.o:	 parser.h

sparse_dense.o:	 parse_example.h

gd.o:	 parse_example.h

%.o:	 %.cc  %.h
	$(COMPILER) $(FLAGS) -c $< -o $@

%.o:	 %.cc
	$(COMPILER) $(FLAGS) -c $< -o $@

vw: hash.o  global_data.o delay_ring.o message_relay.o io.o parse_regressor.o  parse_primitives.o unique_sort.o cache.o simple_label.o parse_example.o multisource.o sparse_dense.o  network.o parse_args.o  gd.o gd_mf.o noop.o parser.o vw.o loss_functions.o sender.o main.o
	$(COMPILER) $(FLAGS) -L$(BOOST_LIBRARY) -o $@ $+ $(LIBS)

<<<<<<< HEAD
offset_tree: 	hash.o io.o parse_regressor.o parse_primitives.o cache.o sparse_dense.o parse_example.o parse_args.o gd.o gd_mf.o parser.o offset_tree.o loss_functions.o
=======
active_interactor:	active_interactor.cc
	$(COMPILER) $(FLAGS) -o $@ $+

offset_tree: 	hash.o io.o parse_regressor.o parse_primitives.o cache.o sparse_dense.o parse_example.o parse_args.o gd.o parser.o offset_tree.o loss_functions.o
>>>>>>> bff31597
	$(COMPILER) $(FLAGS) -L$(BOOST_LIBRARY) -o $@ $+ $(LIBS)


test: vw vw-train vw-test
	@echo $(UNAME)

vw-train: vw
	@echo "TEST: vw training ..."
	@rm -f test/train.dat.cache
	@./vw -b 17 -l 20 --initial_t 128000 \
	--power_t 1 -f test/t_r_temp -c --passes 2 -d test/train.dat --compressed --ngram 3 --skips 1

vw-test: vw-train
	@echo
	@echo "TEST: vw test only ..."
	@cat test/test.dat | ./vw -t -i test/t_r_temp -p test/t_p_out

install: vw
	cp $(BINARIES) ~/bin

clean:
	rm -f  *.o $(BINARIES) *~ $(MANPAGES)<|MERGE_RESOLUTION|>--- conflicted
+++ resolved
@@ -51,14 +51,10 @@
 vw: hash.o  global_data.o delay_ring.o message_relay.o io.o parse_regressor.o  parse_primitives.o unique_sort.o cache.o simple_label.o parse_example.o multisource.o sparse_dense.o  network.o parse_args.o  gd.o gd_mf.o noop.o parser.o vw.o loss_functions.o sender.o main.o
 	$(COMPILER) $(FLAGS) -L$(BOOST_LIBRARY) -o $@ $+ $(LIBS)
 
-<<<<<<< HEAD
-offset_tree: 	hash.o io.o parse_regressor.o parse_primitives.o cache.o sparse_dense.o parse_example.o parse_args.o gd.o gd_mf.o parser.o offset_tree.o loss_functions.o
-=======
 active_interactor:	active_interactor.cc
 	$(COMPILER) $(FLAGS) -o $@ $+
 
 offset_tree: 	hash.o io.o parse_regressor.o parse_primitives.o cache.o sparse_dense.o parse_example.o parse_args.o gd.o parser.o offset_tree.o loss_functions.o
->>>>>>> bff31597
 	$(COMPILER) $(FLAGS) -L$(BOOST_LIBRARY) -o $@ $+ $(LIBS)
 
 
