#!/usr/bin/env perl
#
# Test suite for vw:
#
# You may add arbitrary (train/test/varying-options) tests
# by adding data files and their expected reference STDOUT and STDERR
#
# See __DATA__ below for how to add more tests
#
require 5.008;
use warnings;

use Getopt::Std;
use File::Basename;

use vars qw($opt_d $opt_D $opt_c $opt_e $opt_f
            $opt_E $opt_o $opt_w $opt_y $opt_t
            $opt_v $opt_V);

my $Epsilon = 1e-4;

my $VW;

# External utilities we use. See init() for Windows specific actions.
my $Diff = 'diff';
my $Cat = 'cat';

$ENV{'PATH'} .= ':test:../vowpalwabbit:vowpalwabbit:.';

# -V prefixes valgrind like this, we should adjust the default
# options over time to what looks most useful.
my $Valgrind = 'valgrind --quiet --error-exitcode=100 --track-origins=yes --leak-check=full';

# -- timeout is part of GNU coreutils, some systems may not have it
my $TimeOut = '';
my $TimeOutSec = 80;    # max allowed time for single vw command run

# By default, we run all tests in the list
my $FullRun = 1;
my $ErrorCount = 0;

# These --side-by-side diff opts are used to make the
# fuzzy-compare easier: just split on '|' and compare numeric values
# word by word:
# NOTE: -W 160 is sufficient for most outputs.
#       --bfgs prints widest (134 chars-per-line)
my $DiffOpts = '-N --minimal --suppress-common-lines --ignore-all-space --strip-trailing-cr --side-by-side -W 160';
$WordSplit = "[ \t:]+";

# These diff options are used for the diff we want to show the user
# The intent is to make them easier to parse (and compare values) by a human
my $DisplayDiffOpts = '-u --minimal';

my @PathAdd = qw(. .. ../vowpalwabbit);

my @ToTest = ();

# __DATA__ test counter
my $TestNo = 0;

sub v($;@) {
    my $verbose_level = shift @_;
    return unless ($opt_v >= $verbose_level);
    if (@_ == 1) {
        print STDERR @_;
    } else {
        printf STDERR @_;
    }
}

sub usage(@) {
    print STDERR @_, "\n" if (@_);

    die "Usage: $0 [options] [testno...] [vw-executable]
    By default will run against the 1st 'vw' executable found in:
        @PathAdd  \$PATH

    Options:
        -c      print test-suite commands before running them
        -d      print diff output on significant diff failure
        -D      print diff output even if it is not significant
        -e      exit with non-zero status on first error
        -w      Ignore white-space differences (diff --ignore-space-change)
        -f      Ignore small (< $Epsilon) floating-point differences (fuzzy compare)
        -E<e>   Tolerance epsilon <e> for fuzzy compares (default $Epsilon)
        -o      Overwrite reference file with new/different result
        -y      On error, copy bad files to (eg stderr.test21) for later comparison
        -v<L>   Verbosity <L> (small integer) is verbosity level
        -V      apply valgrind to vw commands
        -t<T>   Apply timeout <T> (default $TimeOutSec) secs to individual tests
                (will only work where GNU coreutils 'timeout' is present)

    [testno...]   Optional integer args: explicit test numbers (skip others)
";
}

sub mysystem {
    my $cmd = shift;
    v(1, "%s\n", $cmd);
    system($cmd);
}

sub command_failed($) {
    # Deal with cases where vw crashes, exits prematurely etc.
    # print a message to distinguish between all cases
    # return non-zero status if anything is bad
    my $cmd = shift;
    my $exitcode = 0;
    if ($?) {
        $exitcode = $? >> 8;
        my $signal = $? & 127;
        my $core = ''; if ($? & 128) { $core = ' (core dumped)'; }
        if ($signal) {
            printf STDERR
                "$0: test $TestNo: '%s' died from signal $signal$core\n", $cmd;
            $exitcode = 1;
        } elsif ($exitcode == 124) {
            printf STDERR
                "$0: test $TestNo: '%s' timed-out (exitcode=$exitcode)\n" .
                "$0: test $TestNo: you may increase the imposed time-out: \$TimeOutSec=%d\n",
                $cmd, $TimeOutSec;
        } elsif ($exitcode) {
            printf STDERR
                "$0: test $TestNo: '%s' failed (exitcode=$exitcode)\n", $cmd;
        }
    }
    # This is non-zero only if $cmd failed
    $exitcode;
}

sub valgrind_errfile($) {
    my $testno = shift;
    "Test-$testno.valgrind-err";
}

#
# which vw executable to test against
#
sub which_vw() {
    if (@ARGV == 1 || @ARGV == 2) {
        my $exe = $ARGV[0];
        if (-f $exe && -x $exe) {
            printf STDERR "Testing vw: %s\n", $exe;
            return $exe;
        } else {
            usage("$0: argument $exe: not an executable file");
        }
    } elsif (@ARGV == 0) {
        foreach my $dir (@PathAdd, split(':', $ENV{PATH})) {
            my $exe = "$dir/vw";
            if (-x $exe) {
                printf STDERR "Testing vw: %s\n", $exe;
                return $exe;
            }
        }
    }
    usage("can't find a 'vw' executable to test on");
}

sub which_lda() {
    if (@ARGV == 2) {
        my $exe = $ARGV[1];
        if (-f $exe && -x $exe) {
            printf STDERR "Testing lda: %s\n", $exe;
            return $exe;
        } else {
            usage("$0: argument $exe: not an executable file");
        }
    } elsif (@ARGV == 0 || @ARGV == 1) {
        foreach my $dir (@PathAdd, split(':', $ENV{PATH})) {
            my $exe = "$dir/vw";
            if (-x $exe) {
                printf STDERR "Testing lda: %s\n", $exe;
                return $exe;
            }
        }
    }
    usage("can't find a 'lda' executable to test on");
}

sub init() {
    $0 =~ s{.*/}{};
    getopts('wcdDefyE:ov:Vt:') || usage();
    $opt_v = 0 unless (defined $opt_v and $opt_v);

    my $hostname = `hostname`; chomp($hostname);
    printf STDERR "Testing on: hostname=%s OS=%s\n", $hostname, $^O;

    if ($^O =~ /MSWin/i) {
        v(1, "OS is $^O\n");
        # On MS Windows we need to change paths to external executables
        # Assumes cygwin is installed
        $ENV{'PATH'} .= ':/cygdrive/c/cygwin/bin';
        # And just to be safe (probably not needed):
        $Diff  = 'c:\cygwin\bin\diff.exe';
        $Cat   = 'c:\cygwin\bin\cat.exe';
    }
    elsif ($^O =~ /cygwin/i){
        v(1,"OS is $^O\n");
        # On MS Windows we need to change paths to external executables
        # Assumes cygwin is installed
        $ENV{'PATH'} .= ':/cygdrive/c/cygwin/bin';
        # And just to be safe (probably not needed):
#        $Diff  = 'c:/cygwin/bin/diff.exe';
#        $Cat   = 'c:/cygwin/bin/cat.exe';
    }
    $Epsilon = $opt_E if ($opt_E);
    $Diff .= ' --ignore-space-change' if ($opt_w);
    my @num_args = ();
    my @exe_args = ();
    foreach my $arg (@ARGV) {
        if ($arg =~ /^\d+$/) {  # a test number
            push(@num_args, $arg);
            next;
        }
        push(@exe_args, $arg);
    }
    if (@num_args) {
        @ToTest = sort { $a <=> $b } @num_args;
        # add dummy element so we don't become empty on last test
        push(@ToTest, -1);
        $FullRun = 0;
    }
    @ARGV = @exe_args;

    $VW = which_vw();

    my $timeout = `which timeout 2>/dev/null`;
    if ($timeout =~ /timeout$/) {
        chomp($timeout);
        $TimeOut = $timeout;
        v(1,"timeout is: %s\n", $TimeOut);
    }
    if ($opt_t) {
        if ($opt_t =~ /^\d+$/) {
            $TimeOutSec = $opt_t;
        } else {
            usage("-t $opt_t: -t can only accept integer seconds");
        }
        warn "-t passed but this env doesn't have timeout installed\n"
            unless ($TimeOut);
    }
}

sub copy_file {
    my ($src_file, $dst_file) = @_;
    use File::Copy;
    print STDERR "\t\t-> copying output to $dst_file\n";
    copy($src_file, $dst_file);
}

sub trim_spaces($) {
    my $str = shift;
    $str =~ s/^\s+//s;
    $str =~ s/\s+$//s;
    $str =~ s/\n+$//s;
    $str;
}

#
# ref_file($default_name)
#   Reference file existence: if we're on Windows, AND
#   an alternate reference-file exists, give precedence
#   to the alternate file (file with a '-mswin' suffix.)
#
sub ref_file($) {
    my $file = shift;
    if ($^O =~ /MSWin/i or $^O =~ /cygwin/i) {
        my $win_reffile = "$file-mswin";
        if (-e $win_reffile) {
            return $win_reffile;
        }
    }
    $file;
}

sub next_paragraph {
    my $paragraph = '';

    while ($line = <DATA>) {
        next if $line =~ /^\s*#/;       # skip comment lines
        if ($line =~ /\\$/) {           # support line continuation
            $line =~ s/\\\n/ /;
        }
        $paragraph .= $line if $line =~ /\w/;

        if ($paragraph and ($line =~ /^\s*$/ || eof(DATA))) {
            # end of paragraph
            chomp $paragraph;
            $paragraph = trim_spaces($paragraph);
            return $paragraph;
        }
    }
    return;
}

sub next_test() {
    my ($cmd, $out_ref, $err_ref, @other_ref);

    $TestNo++;
    my $paragraph = next_paragraph();
    return (undef, undef, undef, undef) if !defined $paragraph;
    my @lines = split("\n", $paragraph);

    # The command line must be first
    $cmd = shift @lines;
    foreach my $line (@lines) {
        if ($line =~ m/\.stdout\b/) {
            $out_ref = ref_file(trim_spaces($line));
            next;
        }
        if ($line =~ /\.stderr\b/) {
            $err_ref = ref_file(trim_spaces($line));
            next;
        }

        # any other reference file
        $line = ref_file(trim_spaces($line));
        if (-e $line) {
            push(@other_ref, $line);
        } else {
            unless ($opt_y) {
                printf STDERR "__DATA__: line $.: " .
                          "non-existent reference file: %s\n", $line;
            }
            next;
        }
    }

    if (eof(DATA) && !defined $cmd) {
        return (undef, undef, undef, undef);
    }

    if ($cmd =~ /{VW}/) {
         $cmd = trim_spaces($cmd);
         $cmd =~ s/{VW}/$VW/g;
    }

    unless (defined $cmd) {
        die "$0: test $TestNo: command is undefined\n";
    }
    unless (defined $err_ref) {
        v(2, "%s: test %s: stderr ref: undefined\n", $0, $TestNo);
        $err_ref = '/dev/null';
    }
    # print STDERR "next_test: (\$cmd, $out_ref, $err_ref, $pred_ref, $pred)\n";
    if ($opt_V) {
        $cmd = sprintf("%s --log-file='%s' %s",
                        $Valgrind, valgrind_errfile($TestNo), $cmd);
    } elsif ($TimeOut) {
        $cmd = sprintf("%s %u %s", $TimeOut, $TimeOutSec, $cmd);
    }
    ($cmd, $out_ref, $err_ref, @other_ref);
}

#
# If the difference is small (least significant digits of numbers)
# treat it as ok. It may be a result of 32 vs 64 bit calculations.
#
use Scalar::Util qw(looks_like_number);

sub lenient_array_compare($$) {
    my ($w1_ref, $w2_ref) = @_;
    my (@w1) = @$w1_ref;
    my (@w2) = @$w2_ref;

    # print STDERR "lenient_array_compare: (@w1) (@w2)\n";
    if ($#w1 != $#w2) { # arrays not of same size
        if ($opt_v > 3) {
            v(4, "#-of-words in two arrays are different: %d != %d\n", scalar(@w1), scalar(@w2));
            v(4, "line1: "); for (my $i=0; $i <= $#w1; $i++) { v(4, " word[%d]='%s'", $i, $w1[$i]) }; v(4, "\n");
            v(4, "line2: "); for (my $i=0; $i <= $#w2; $i++) { v(4, " word[%d]='%s'", $i, $w2[$i]) }; v(4, "\n");
        }
        return 1;
    }
    my $nelem = scalar @w1;
    for (my $i = 0; $i < $nelem; $i++) {
        my ($word1, $word2) = ($w1[$i], $w2[$i]);
        # print STDERR "\t$word1 == $word2 ?\n";
        next if ($word1 eq $word2);

        # There's some difference, is it significant?
        unless (looks_like_number($word1)) {
            v(4, "$word1 vs $word2: word1=$word1 is not a number!\n");
            return 1;
        }
        unless (looks_like_number($word2)) {
            v(4, "$word1 vs $word2: word2=$word2 is not a number!\n");
            return 1;
        }

        my $delta = abs($word1 - $word2);

        if ($delta > $Epsilon) {
            # We have a 'big enough' difference, but this difference
            # may still not be meaningful in all contexts:

            # Big numbers should be compared by ratio rather than
            # by difference

            # Must ensure we can divide (avoid div-by-0)
            if (abs($word2) <= 1.0) {
                # If numbers are so small (close to zero),
                # ($delta > $Epsilon) suffices for deciding that
                # the numbers are meaningfully different
                v(4, "$word1 vs $word2: delta=$delta > Epsilon=$Epsilon\n");
                return 1;
            }
            # Now we can safely divide (since abs($word2) > 0)
            # and determine the ratio difference from 1.0
            my $ratio_delta = abs($word1/$word2 - 1.0);
            if ($ratio_delta > $Epsilon) {
                v(4, "$word1 vs $word2: ratio_delta=$ratio_delta > Epsilon=$Epsilon\n");
                return 1;
            }
        }
    }
    # print STDERR "lenient_array_compare: no meaningful difference\n";
    return 0; # no meaningful difference
}

sub diff_lenient_float($$) {
    my ($reffile, $outfile) = @_;
    my $status = 0;

    my $tmpf = 'lenient-diff.tmp';
    mysystem("$Diff $DiffOpts $reffile $outfile >$tmpf");
    $status = $? >> 8;
    v(2, "diff produced $tmpf: status=$status\n");
    if (-s $tmpf) {
        # The diff has something in it.
        my $fuzzy_status = 0;   # assume innocent till proven guilty
        open(my $sdiff, $tmpf) || die "$0: diff_lenient_float: $tmpf: $!\n";
        while (<$sdiff>) {
            chomp;
            my ($line1, $line2) = split(/\s*\|\s*/, $_);
            unless (defined($line1) && defined($line2)) {
                my $save_diff_file = "test-$TestNo.lenient-diff";
                warn "$0: test $TestNo: $tmpf: line $.: fuzzy-match missing data on one of the sides. Can't compare\n$_\n";
                warn "$0: test $TestNo: saving lenient diff in '$save_diff_file' for later inspection\n";
                close $sdiff;
                rename($tmpf, $save_diff_file);
                return 1;
            }
            # strip leading spaces if any (happens with --bfgs)
            $line1 =~ s/^\s+//;
            $line2 =~ s/^\s+//;
            v(3, "line1: %s\n", $line1);
            v(3, "line2: %s\n", $line2);

            # Break lines into tokens/words
            my (@w1) = split(/$WordSplit/o, $line1);
            my (@w2) = split(/$WordSplit/o, $line2);
            if (lenient_array_compare(\@w1, \@w2) != 0) {
                $fuzzy_status = 1;
                last;
            }
        }
        close $sdiff;
        $status = $fuzzy_status;
    }
    unlink($tmpf) if ($status == 0);
    $status;
}

#
# perl internal way to emulate 'touch'
#
sub touch(@) {
    my $now = time;
    utime $now, $now, @_;
}

sub display_diff($$) {
    my ($reference_file, $actual_file) = @_;
    my $diff_cmd = "$Diff $DisplayDiffOpts $reference_file $actual_file";

    printf STDERR "--- %s\n", $diff_cmd;
    mysystem($diff_cmd);
}

sub diff($$) {
    my ($reffile, $outfile) = @_;
    my $status = 0;
    $reffile = '' unless (defined $reffile);

    # Special case, empty file w/o reference is not considered a failure.
    # This is a most common case with stdout.
    unless (-e $reffile) {
        if (-s $outfile > 0) {
            warn "$0: test $TestNo: stdout ref: $reffile: $!\n";
            exit 1 if ($opt_e);
            return 2 unless ($opt_o);
        } else {
            # Empty output without a ref is not considered a failure
            v(1, "$0: test $TestNo: empty output w/o reference: ignored.\n");
            return 0;
        }
    }

    # Actually run the diff
    my $diff_cmd = "$Diff $DiffOpts $reffile $outfile";
    my $diftmp = 'diff.tmp';
    mysystem("$diff_cmd >$diftmp");
    $status = $? >> 8;
    v(2, "$diff_cmd >$diftmp: status=$status\n");

    if (-s "$diftmp") {
        # There's some difference
        v(2, "$diftmp has something in it. Is it meaningful?\n");

        if ($opt_f && -e $reffile && -e $outfile &&
            diff_lenient_float($reffile, $outfile) == 0) {

            print STDERR "$0: test $TestNo: minor (<$Epsilon) precision differences ignored\n";
            $status = 0;
        }
        if ($opt_D or ($opt_d && $status)) {
            # Print the diff only iff:
            #   1) -D is in effect  OR
            #   2) -d is in effect and diff is significant
            display_diff($reffile, $outfile);
        }
        if ($opt_o) {
            print STDERR "-o: overwriting reference:\n";

            if (-e $reffile) {
                print STDERR "\t$reffile -> $reffile.prev\n";
                rename($reffile, "$reffile.prev") ||
                    die "FATAL: rename($reffile, $reffile.prev): $!\n";
            }
            print STDERR "\t$outfile -> $reffile\n";
            rename($outfile, $reffile) ||
                die "FATAL: rename($outfile, $reffile): $!\n";

            unless ($opt_e) {
                $status = 0;
            }
        }
    }
    unlink($diftmp) if ($status == 0);
    $status;
}

#
# check_for_time_regression()
#   Compare last overall time to run to current to catch
#   performance regressions
#
my $LastTimeFile = 'RunTests.last.times';

sub write_times($@) {
    my ($file, @times) = @_;
    open(my $fh, ">$file") || die "$0: can't open(>$file): $!\n";
    print $fh join(' ', @times), "\n";
    close $fh;
}
sub read_times($) {
    my ($file) = @_;
    open(my $fh, $file) || die "$0: can't open($file): $!\n";
    my $line = <$fh>; chomp $line;
    close $fh;
    return (split(' ', $line));
}

sub check_for_time_regression() {
    my $tolerate_regress = 1.02;
    my $pct_change = 0.0;
    my ($overall_time0, $overall_time1);
    my ($user0, $system0, $cuser0, $csystem0);
    my ($user1, $system1, $cuser1, $csystem1) = times;
    $overall_time1 = $cuser1 + $csystem1;

    if (-e $LastTimeFile) {
        ($user0, $system0, $cuser0, $csystem0) = read_times($LastTimeFile);
        if (!(defined $csystem0) or !(defined $cuser0)) {
            die "$0: undefined times in saved times file: $LastTimeFile," .
                    " try removing it\n"
        }
        $overall_time0 = $cuser0 + $csystem0;
        $pct_change = 100 * ($overall_time1 - $overall_time0) / (1e-4+$overall_time0);

        if ($overall_time0 == 0) {
            die "$0: Bad times in saved times file: $LastTimeFile," .
                    " try removing it\n"
        } elsif ($overall_time1/$overall_time0 > $tolerate_regress) {
            printf STDERR "$0: RUNTIME REGRESSION: " .
                    "%.2f sec vs last time %.2f sec. (%.2f%% worse)\n",
                    $overall_time1, $overall_time0, $pct_change;
        }
    }
    write_times($LastTimeFile, $user1, $system1, $cuser1, $csystem1);
    printf STDERR
        "$0 runtime: user %g, system %g, total %g sec (%+.2f%% vs. last)\n",
                $cuser1, $csystem1, $overall_time1, $pct_change;
}

# only unlink relative path, plain files
# e.g. avoids trying to unlink /dev/null when running as root
sub safe_unlink($) {
    my $file = shift;
    return 0 if ($file =~ m{^/});
    return 0 unless (-f $file);
    unlink($file);
}

sub run_tests() {
    print STDERR "$0: '-D' to see any diff output\n"
        unless ($opt_D);
    print STDERR "$0: '-d' to see only significant diff output\n"
        unless ($opt_d);
    print STDERR "$0: '-o' to force overwrite references\n"
        unless ($opt_o);
    print STDERR "$0: '-e' to abort/exit on first failure\n"
        unless ($opt_e);

    my ($cmd, $out_ref, $err_ref, $pred_ref, $cmp_ref);
    my ($outf, $errf, $predf, $cmpf);

    mkdir('models', 0755) unless (-d 'models');

    unlink(glob('*.tmp'));
    unlink(glob('*.cache'));
    unlink(glob('*/*.cache'));

    while (($cmd, $out_ref, $err_ref, @more_refs) = next_test()) {
        last unless (defined $cmd);
        if (@ToTest) {
            if ($ToTest[0] != $TestNo) {
                # warn "$0: test $TestNo: skipped\n";
                next;
            } else {
                shift(@ToTest);
            }
        }

        $outf = (defined($out_ref) && -f $out_ref)
                    ? basename($out_ref)
                    : '/dev/null';

        $errf = (defined($err_ref) && -f $err_ref)
                    ? basename($err_ref)
                    : '/dev/null';

        # Run the test
        print STDERR "Test $TestNo: ($cmd) >$outf 2>$errf\n" if ($opt_c);
        mysystem("($cmd) >$outf 2>$errf");
        my $full_status = $?;
        my $status = $full_status >> 8;
        unless ($opt_V) {
            if (my $failure = command_failed($cmd)) {
                print STDERR `$Cat $errf`
                    unless ($failure == 124);
                if ($opt_e) {
                    printf STDERR "$0: exiting with status=$failure\n";
                    exit $failure;
                }
                next;
            }
        }
        if ($status) {
            $ErrorCount++;
            if ($opt_V && $status == 100) {
                my $errfile = valgrind_errfile($TestNo);
                warn "$0: test $TestNo: FAILED: valgrind errors in $errfile\n";
            } elsif ($TimeOut && $status == 124) {
                warn "$0: test $TestNo: FAILED: timeout $TimeOutSec exceeded\n";
            } else {
                warn "$0: test $TestNo: '$cmd' failed: status=$status\n";
            }
            exit $full_status if ($opt_e);
            next;
        }

        # command succeded
        # -- compare stdout
        $status = diff($out_ref, $outf);
        if ($status) {
            $ErrorCount++;
            printf STDERR "%s: test %d: FAILED: ref(%s) != stdout(%s)\n\tcmd: $cmd\n",
                $0, $TestNo, $out_ref, $outf;

            copy_file($outf, "$outf.test$TestNo") if ($opt_y);
            exit $status if ($opt_e);
        } else {
            if (defined $out_ref) {
                print STDERR "$0: test $TestNo: stdout OK\n";
                safe_unlink($outf);
            } else {
                v(1, "$0: test $TestNo: stdout OK (no reference)\n");
            }
        }

        # -- compare stderr
        if (! -e $err_ref  and  ! $opt_o) {
            $ErrorCount++;
            print STDERR "$0: test $TestNo: FAILED: stderr ref: $err_ref: $!\n\tcmd: $cmd\n";
            exit 1 if ($opt_e);
            next;
        }
        $status = diff($err_ref, $errf);
        if ($status) {
            $ErrorCount++;
            printf STDERR "%s: test %d: FAILED: ref(%s) != stderr(%s)\n\tcmd: $cmd\n",
                $0, $TestNo, $err_ref, $errf;

            copy_file($errf, "$errf.test$TestNo") if ($opt_y);
            exit $status if ($opt_e);
        } else {
            print STDERR "$0: test $TestNo: stderr OK\n";
            safe_unlink($errf);
        }

        # -- compare all other reference files
        if (@more_refs) {
            foreach my $ref_path (@more_refs) {
                my $ref_base = basename($ref_path);
                # Verify that it exists on the shell line
                unless ($cmd =~ /$ref_base/) {
                    printf STDERR "%s: test %d: FAILED: " .
                        "no match for '%s' in command: '%s'\n" .
                        "Unable to compare output to reference file\n",
                                $0, $TestNo, $ref_base, $cmd;
                    $ErrorCount++;
                    exit $status if ($opt_e);
                    next;
                }
                $status = diff($ref_path, $ref_base);
                if ($status) {
                    $ErrorCount++;
                    printf STDERR "%s: test %d: FAILED: ref(%s) != (%s)\n\tcmd: $cmd\n",
                    $0, $TestNo, $ref_path, $ref_base;
                    copy_file($ref_base, $ref_path) if ($opt_y);
                    exit $status if ($opt_e);
                } else {
                    print STDERR "$0: test $TestNo: $ref_base OK\n";
                    unlink($ref_base);
                }
            }
        }
    }
    if ($FullRun == 0) {
        v(1, "Partial run: not recording overall time\n");
    } elsif ($ErrorCount > 0) {
        v(1, "Errors found: not recording overall time\n");
    } elsif ($opt_V) {
        v(1, "valgrind run: not recording overall time\n");
    } else {
        check_for_time_regression();
    }
}

# --- main
init();
run_tests();
exit $ErrorCount;

#
# Add tests below the __DATA__ line
#
# Each test is a sequence of non-blank lines, terminated
# by an empty line (or EOF), essentially a paragraph.
#
# Each paragraph/test should look like:
#
#   1st line: shell command to run.

#   2nd-to-Nth line: one-or-more reference files to compare outputs to.
#   ONE reference file per line
#   (Note: we indent these lines just for readability.)
#
#   You may break very long lines using \ at EOL.
#
#   # -------------------------------------
#   shell command which may include {VW} ...
#       reference/file1
#       reference/file2
#       ...more reference files...
#
#   # -------------------------------------
#
#   shell-command can be anything accepted by bash, including pipes,
#   redirections, etc., even a sequence of shell-commands separated by ';'
#
#   Inside any shell command, all (optional) appearances of {VW}
#   will be substituted by the vw executable under test.
#
#   By default, 'vw' under our parent dir (../vowpalwabbit/vw) is tested.
#   To run against a different reference executable, pass the
#   wanted executable as an argument to RunTests
#
# The output line-items are reference files to compare outputs to:
#   - *.stdout: expected (reference file) standard output
#   - *.stderr: expected (reference file) standard error
#   - Any other relative path, pointing to a reference file to compare
#     to, this allows adding references to any explicitly named file
#     appearing on the shell-line, the only requirement is that the
#     _basename_ (path stripped of directory) of the reference file
#     would exactly match its respective file in the shell-command.
#
# For example:
#
#   #-------------------------------------------------------
#   # Test 237
#   {VW} ... -p test75.predict --readable_model test75.rmodel
#       test/train-sets/ref/test75.stderr
#       test/pred-sets/ref/test75.predict
#       test/whatever/ref/test75.rmodel
#
#   #-------------------------------------------------------
#
# All reference filenames are relative to this (test) directory
#
# Only the STDOUT and STDERR streams in the shell command
# are implicit (so only their reference files need to be specified):
# The implicit names would be matched only by their extension
# as opposed to the full basename of the file.
#
# The two implicit names are:
#       TestXXX.stdout
#       TestXXX.stderr
#
# Windows note:
#
#   Due to differences in Random-Number-Generators in Windows,
#   floating-point outputs may differ in some tests (not all).
#
#   To minimize the need for changes (leverage existing tests and
#   reference files as much as possible), on Windows we check for
#   existence of files with '-mswin' suffix:
#       *.stderr-mswin
#       *.stdout-mswin
#   and if any of them exists, we use it instead.
#
__DATA__
# Test 1:
{VW} -k -l 20 --initial_t 128000 --power_t 1 -d train-sets/0001.dat \
    -f models/0001.model -c --passes 8 --invariant \
    --ngram 3 --skips 1 --holdout_off
        train-sets/ref/0001.stderr

# Test 2: checking predictions as well
{VW} -k -t -d train-sets/0001.dat -i models/0001.model -p 0001.predict --invariant
    test-sets/ref/0001.stderr
    pred-sets/ref/0001.predict

# Test 3: without -d, training only
{VW} -k -d train-sets/0002.dat -f models/0002.model --invariant
    train-sets/ref/0002.stderr

# Test 4: same, with -d
{VW} -k -d train-sets/0002.dat -f models/0002.model --invariant
    train-sets/ref/0002.stdout
    train-sets/ref/0002.stderr

# Test 5: add -q .., adaptive, and more (same input, different outputs)
{VW} -k --initial_t 1 --adaptive --invariant -q Tf -q ff -f models/0002a.model -d train-sets/0002.dat
    train-sets/ref/0002a.stderr

# Test 6: run predictions on Test 4 model
# Pretending the labels aren't there
{VW} -k -t -i models/0002.model -d train-sets/0002.dat -p 0002b.predict
    test-sets/ref/0002b.stderr
    pred-sets/ref/0002b.predict

# Test 7: using normalized adaptive updates and a low --power_t
{VW} -k --power_t 0.45 -f models/0002c.model -d train-sets/0002.dat
    train-sets/ref/0002c.stderr

# Test 8: predicts on test 7 model
{VW} -k -t -i models/0002c.model -d train-sets/0002.dat -p 0002c.predict
    test-sets/ref/0002c.stderr
    pred-sets/ref/0002c.predict

# Test 9: label-dependent features with csoaa_ldf
{VW} -k -c -d train-sets/cs_test.ldf -p cs_test.ldf.csoaa.predict --passes 10 --invariant --csoaa_ldf multiline --holdout_off --noconstant
    train-sets/ref/cs_test.ldf.csoaa.stderr
    train-sets/ref/cs_test.ldf.csoaa.predict

# Test 10: label-dependent features with wap_ldf
{VW} -k -c -d train-sets/cs_test.ldf -p cs_test.ldf.wap.predict --passes 10 --invariant --wap_ldf multiline --holdout_off --noconstant
    train-sets/ref/cs_test.ldf.wap.stderr
    train-sets/ref/cs_test.ldf.wap.predict

# Test 11: one-against-all
{VW} -k --oaa 10 -c --passes 10 -d train-sets/multiclass --holdout_off
    train-sets/ref/oaa.stderr

# Test 12: Error Correcting Tournament
{VW} -k --ect 10 --error 3 -c --passes 10 --invariant -d train-sets/multiclass --holdout_off
    train-sets/ref/multiclass.stderr

# Test 13: Run search (dagger) on wsj_small for 6 passes extra features
{VW} -k -c -d train-sets/wsj_small.dat.gz --passes 6 \
    --search_task sequence --search 45 --search_alpha 1e-6 \
    --search_max_bias_ngram_length 2 --search_max_quad_ngram_length 1 \
    --holdout_off
        train-sets/ref/search_wsj.stderr

# Test 14: Run search (searn) on wsj_small for 6 passes extra features
{VW} -k -c -d train-sets/wsj_small.dat.gz --passes 6 \
    --search_task sequence --search 45 --search_alpha 1e-6 \
    --search_max_bias_ngram_length 2 --search_max_quad_ngram_length 1 \
    --holdout_off --search_passes_per_policy 3 --search_interpolation policy
        train-sets/ref/search_wsj2.dat.stdout
        train-sets/ref/search_wsj2.dat.stderr

# Test 15: LBFGS on zero derivative input
{VW} -k -c -d train-sets/zero.dat --loss_function=squared -b 20 --bfgs --mem 7 --passes 5 --l2 1.0 --holdout_off
    train-sets/ref/zero.stdout
    train-sets/ref/zero.stderr

# Test 16: LBFGS early termination
{VW} -k -c -d train-sets/rcv1_small.dat --loss_function=logistic -b 20 --bfgs --mem 7 --passes 20 --termination 0.001 --l2 1.0 --holdout_off
    train-sets/ref/rcv1_small.stdout
    train-sets/ref/rcv1_small.stderr

# Test 17: Run LDA with 100 topics on 1000 Wikipedia articles
{VW} -k --lda 100 --lda_alpha 0.01 --lda_rho 0.01 --lda_D 1000 -l 1 -b 13 --minibatch 128 -d train-sets/wiki256.dat
    train-sets/ref/wiki1K.stderr

# Test 18: Run search on seq_small for 12 passes, 4 passes per policy
{VW} -k -c -d train-sets/seq_small --passes 12 --invariant --search 4 --search_task sequence --holdout_off
    train-sets/ref/search_small.stderr

# Test 19: neural network 3-parity with 2 hidden units
{VW} -k -c -d train-sets/3parity --hash all --passes 3000 -b 16 --nn 2 -l 10 --invariant -f models/0021.model --random_seed 19 --quiet --holdout_off
    train-sets/ref/3parity.stderr

# Test 20: neural network 3-parity with 2 hidden units (predict)
{VW} -d train-sets/3parity --hash all -t -i models/0021.model -p 0022.predict
    pred-sets/ref/0022.stderr
    pred-sets/ref/0022.predict

# Test 21: cubic features -- on a parity test case
{VW} -k -c -f models/xxor.model -d train-sets/xxor.dat --cubic abc --passes 100 --holdout_off --progress 1.33333
    train-sets/ref/xxor.stderr

# Test 22: matrix factorization -- training
{VW} -k -d train-sets/ml100k_small_train -b 16 -q ui --rank 10 \
    --l2 2e-6 --learning_rate 0.05 --passes 2 \
    --decay_learning_rate 0.97 --power_t 0 -f models/movielens.reg \
    -c --loss_function classic --holdout_off
        train-sets/ref/ml100k_small.stdout
        train-sets/ref/ml100k_small.stderr

# Test 23: matrix factorization -- testing
{VW} -i models/movielens.reg -t -d test-sets/ml100k_small_test
    test-sets/ref/ml100k_small.stdout
    test-sets/ref/ml100k_small.stderr

# Test 24: active-learning -- training
{VW} -k --active --simulation --mellowness 0.000001 -d train-sets/rcv1_small.dat -l 10 --initial_t 10 --random_seed 3
    train-sets/ref/active-simulation.t24.stderr

# Test 25: bagging -- training regressor
{VW} -k -d train-sets/0002.dat -f models/bs.reg.model --bootstrap 4 -p bs.reg.predict
    train-sets/ref/bs.reg.stderr
    train-sets/ref/bs.reg.predict

# Test 26: bagging -- predicting with bagged regressor
{VW} -d train-sets/0002.dat -i models/bs.reg.model -p bs.prreg.predict -t
    train-sets/ref/bs.prreg.stderr
    train-sets/ref/bs.prreg.predict

# Test 27: bagging -- binary classifiers
{VW} -d train-sets/0001.dat -f models/bs.vote.model --bootstrap 4 --bs_type vote -p bs.vote.predict
    train-sets/ref/bs.vote.stderr
    train-sets/ref/bs.vote.predict

# Test 28: bagging -- predict with bagged classifier
{VW} -d train-sets/0001.dat -i models/bs.vote.model -p bs.prvote.predict -t
    train-sets/ref/bs.prvote.stderr
    train-sets/ref/bs.prvote.predict

# Test 29: affix features
{VW} -d train-sets/affix_test.dat -k -c --passes 10 --holdout_off --affix -2
    train-sets/ref/affix_test.stderr

# Test 30: train --l1 regularized model
{VW} -d train-sets/0001.dat -f models/mask.model --invert_hash mask.predict --l1 0.01
    train-sets/ref/mask.stderr

# Test 31: train model using --feature_mask
{VW} -d train-sets/0001.dat --invert_hash remask.predict --feature_mask models/mask.model -f models/remask.model
    train-sets/ref/remask.stderr

# Test 32: train model using --feature_mask and --initial_regressor
{VW} -d train-sets/0001.dat --feature_mask models/mask.model -i models/remask.model
    train-sets/ref/remask.final.stderr

# Test 33: train model for topk recommender
{VW} -d train-sets/topk.vw -f topk.model -q MF --passes 100 --cache_file topk-train.cache -k --holdout_off
    train-sets/ref/topk-train.stderr

# Test 34: train model for topk recommender
{VW} -P 1 -d train-sets/topk.vw -i topk.model --top 2 -p topk-rec.predict
    train-sets/ref/topk-rec.stderr
    train-sets/ref/topk-rec.predict

# Test 35: non-centered data-set where constant >> 0
#   To test the new --constant option without which performance is very weak
{VW} -k --passes 100 -c --holdout_off --constant 1000 -d train-sets/big-constant.dat
    train-sets/ref/big-constant.stderr

# Test 36: new option: --progress w/ integer arg
{VW} -k -d train-sets/0001.dat --progress 10
    train-sets/ref/progress-10.stderr

# Test 37: new-option: --progress w/ floating-point arg
#           + alternate short form (-P)
{VW} -k -d train-sets/0001.dat -P 0.5
    train-sets/ref/progress-0.5.stderr

# Test 38: --nn without --quiet to avoid nn regressions
#   (Needs to be a simple test, not one sensitive to symmetry breaking)
{VW} -k -d train-sets/0001.dat --nn 1
    train-sets/ref/nn-1-noquiet.stderr

# Test 39: cb with dr
{VW} -d train-sets/rcv1_raw_cb_small.vw --cb 2 --cb_type dr --ngram 2 --skips 4 -b 24 -l 0.25
    train-sets/ref/rcv1_raw_cb_dr.stderr

# Test 40: cb with ips
{VW} -d train-sets/rcv1_raw_cb_small.vw --cb 2 --cb_type ips --ngram 2 --skips 4 -b 24 -l 0.125
    train-sets/ref/rcv1_raw_cb_ips.stderr

# Test 41: cb with dm
{VW} -d train-sets/rcv1_raw_cb_small.vw --cb 2 --cb_type dm --ngram 2 --skips 4 -b 24 -l 0.125
    train-sets/ref/rcv1_raw_cb_dm.stderr

# Test 42: --lda --passes 2 hang regression
{VW} -k -d train-sets/lda-2pass-hang.dat --lda 10 -c --passes 2 --holdout_off
    train-sets/ref/lda-2pass-hang.stderr

# Test 43: search sequence labeling, non-ldf train
{VW} -k -c -d train-sets/sequence_data --passes 20 --invariant --search_rollout ref --search_alpha 1e-8 --search_task sequence --search 5 --holdout_off -f models/sequence_data.model
    train-sets/ref/sequence_data.nonldf.train.stderr

# Test 44: search sequence labeling, non-ldf test
{VW} -d train-sets/sequence_data -t -i models/sequence_data.model -p sequence_data.nonldf.test.predict
    train-sets/ref/sequence_data.nonldf.test.stderr
    train-sets/ref/sequence_data.nonldf.test.predict

# Test 45: make sure that history works
{VW} -k -c -d train-sets/seq_small2 --passes 4 --search 4 --search_task sequence --holdout_off
    train-sets/ref/search_small2.stderr

# Test 46: search sequence labeling, ldf train
{VW} -k -c -d train-sets/sequence_data --passes 20 \
    --search_rollout ref --search_alpha 1e-8 \
    --search_task sequence_demoldf --csoaa_ldf m --search 5 \
    --holdout_off -f models/sequence_data.ldf.model --noconstant
        train-sets/ref/sequence_data.ldf.train.stderr

# Test 47: search sequence labeling, ldf test
{VW} -d train-sets/sequence_data -t -i models/sequence_data.ldf.model -p sequence_data.ldf.test.predict --noconstant
    train-sets/ref/sequence_data.ldf.test.stderr
    train-sets/ref/sequence_data.ldf.test.predict

# Test 48: search sequence SPAN labeling BIO, non-ldf train, no rollouts
{VW} -k -c -d train-sets/sequencespan_data --passes 20 --invariant \
    --search_rollout none --search_task sequencespan --search 7 \
    --holdout_off -f models/sequencespan_data.model
        train-sets/ref/sequencespan_data.nonldf.train.stderr

# Test 49: search sequence SPAN labeling BIO, non-ldf test
{VW} -d train-sets/sequencespan_data -t -i models/sequencespan_data.model -p sequencespan_data.nonldf.test.predict
    train-sets/ref/sequencespan_data.nonldf.test.stderr
    train-sets/ref/sequencespan_data.nonldf.test.predict

# Test 50: search sequence SPAN labeling BILOU, non-ldf train
{VW} -k -c -d train-sets/sequencespan_data --passes 20 --invariant \
    --search_rollout ref --search_alpha 1e-8 --search_task sequencespan \
    --search_span_bilou --search 7 --holdout_off \
    -f models/sequencespan_data.model
        train-sets/ref/sequencespan_data.nonldf-bilou.train.stderr

# Test 51: search sequence SPAN labeling BILOU, non-ldf test
{VW} -d train-sets/sequencespan_data -t --search_span_bilou -i models/sequencespan_data.model -p sequencespan_data.nonldf-bilou.test.predict
    train-sets/ref/sequencespan_data.nonldf-bilou.test.stderr
    train-sets/ref/sequencespan_data.nonldf-bilou.test.predict

# Test 52: silly test for "argmax" task
{VW} -d train-sets/argmax_data -k -c --passes 20 --search_rollout ref --search_alpha 1e-8 --search_task argmax --search 2 --holdout_off
    train-sets/ref/argmax_data.stderr

# Test 53: (holdout-broken regression)
# ensure we have no holdout loss of '0 h'
{VW} -k -c --passes 2 -d train-sets/0001.dat
    train-sets/ref/holdout-loss-not-zero.stderr

# Test 54: stagewise poly with exponent 0.25
####in the following stage_poly tests, there are minute differences in losses, which are not being fuzzy-diffed;
####thus the stderr is cleared (--quiet) and only comparing (fuzzy-diffed) predictions.
{VW} --stage_poly --sched_exponent 0.25 --batch_sz 1000 --batch_sz_no_doubling -d train-sets/rcv1_small.dat -p stage_poly.s025.predict --quiet
    train-sets/ref/stage_poly.s025.stderr
    train-sets/ref/stage_poly.s025.predict

# Test 55: stagewise poly with exponent 1.0
{VW} --stage_poly --sched_exponent 1.0 --batch_sz 1000 --batch_sz_no_doubling -d train-sets/rcv1_small.dat --quiet
    train-sets/ref/stage_poly.s100.stderr

# Test 56: stagewise poly with exponent 0.25 and doubling batches
{VW} --stage_poly --sched_exponent 0.25 --batch_sz 1000 -d train-sets/rcv1_small.dat -p stage_poly.s025.doubling.predict --quiet
    train-sets/ref/stage_poly.s025.doubling.stderr
    train-sets/ref/stage_poly.s025.doubling.predict

# Test 57: stagewise poly with exponent 1.0 and doubling batches
{VW} --stage_poly --sched_exponent 1.0 --batch_sz 1000 -d train-sets/rcv1_small.dat -p stage_poly.s100.doubling.predict --quiet
    train-sets/ref/stage_poly.s100.doubling.stderr
    train-sets/ref/stage_poly.s100.doubling.predict

# Test 58: library test, train the initial model
{VW} -c -k -d train-sets/library_train -f models/library_train.w -q st --passes 100 --hash all --noconstant --csoaa_ldf m --holdout_off
    train-sets/ref/library_train.stdout
    train-sets/ref/library_train.stderr

# Test 59: library test, run ezexample_predict
../library/ezexample_predict models/library_train.w
    train-sets/ref/ezexample_predict.stdout
    train-sets/ref/ezexample_predict.stderr

# Test 60: empty test, bad builds (without make clean)
# sometimes cause a SEGV even on empty input
echo "" | {VW} 
    train-sets/ref/empty-set.stderr

# Test 61: daemon test
./daemon-test.sh
    test-sets/ref/vw-daemon.stdout

# Test 62: SVM linear kernel
{VW} --ksvm --l2 1 --reprocess 5 -b 18 -p ksvm_train.linear.predict -d train-sets/rcv1_smaller.dat
    train-sets/ref/ksvm_train.linear.stderr
    train-sets/ref/ksvm_train.linear.predict

# Test 63: SVM polynomial kernel
{VW} --ksvm --l2 1 --reprocess 5 -b 18 --kernel poly -p ksvm_train.poly.predict -d train-sets/rcv1_smaller.dat
    train-sets/ref/ksvm_train.poly.stderr
    train-sets/ref/ksvm_train.poly.predict

# Test 64: SVM rbf kernel
{VW} --ksvm --l2 1 --reprocess 5 -b 18 --kernel rbf -p ksvm_train.rbf.predict -d train-sets/rcv1_smaller.dat
    train-sets/ref/ksvm_train.rbf.stderr
    train-sets/ref/ksvm_train.rbf.predict

# Test 65: Run search (dagger) on an entity-relation recognitions data set,
# er_small, for 6 passes with constraints
{VW} -k -c -d train-sets/er_small.vw --passes 6 --search_task entity_relation --search 10 --constraints --search_alpha 1e-8
    train-sets/ref/search_er.stderr

# Test 66: Train a depenency parser with search (dagger)
# on wsj_small.dparser.vw.gz for 6 passes
{VW} -k -c -d train-sets/wsj_small.dparser.vw.gz --passes 6 --search_task dep_parser --search 12  --search_alpha 1e-4 --search_rollout oracle --holdout_off
    train-sets/ref/search_dep_parser.stderr

# Test 67: classification with data from dictionaries
# (eg embeddings or gazetteers) -- note that this is impossible without
# dictionaries because --ignore w; also test to make sure gzipped dicts
# work and dictionary redundancy checking works
{VW} -k -c -d train-sets/dictionary_test.dat --binary --ignore w --holdout_off --passes 32 --dictionary w:dictionary_test.dict --dictionary w:dictionary_test.dict.gz --dictionary_path train-sets
    train-sets/ref/dictionary_test.stderr

# Test 68: Search for multiclass classification
{VW} -k -c -d train-sets/multiclass.sch --passes 20 --search_task multiclasstask --search 10 --search_alpha 1e-4 --holdout_off
    train-sets/ref/search_multiclass.stderr

# Test 69: (see Test 43/Test 44): search sequence labeling, with selective branching
{VW} -d train-sets/sequence_data -t -i models/sequence_data.model -p sequence_data.nonldf.beam.test.predict --search_metatask selective_branching --search_max_branch 10 --search_kbest 10
    train-sets/ref/sequence_data.nonldf.beam.test.stderr
    train-sets/ref/sequence_data.nonldf.beam.test.predict

# Test 70: (see Test 46/47) search sequence labeling, ldf test, with selective branching
{VW} -d train-sets/sequence_data -t -i models/sequence_data.ldf.model -p sequence_data.ldf.beam.test.predict --search_metatask selective_branching --search_max_branch 10 --search_kbest 10 --noconstant
    train-sets/ref/sequence_data.ldf.beam.test.stderr
    train-sets/ref/sequence_data.ldf.beam.test.predict

# Test 71: autolink
{VW} -d train-sets/0002.dat --autolink 1 --examples 100 -p 0002.autolink.predict
    train-sets/ref/0002.autolink.stderr
    train-sets/ref/0002.autolink.predict

# Test 72: train FTRL-Proximal
{VW} -k -d train-sets/0001.dat -f models/0001_ftrl.model --passes 1 --ftrl --ftrl_alpha 0.01 --ftrl_beta 0 --l1 2
    train-sets/ref/0001_ftrl.stderr

# Test 73: test FTRL-Proximal
{VW} -k -t -d train-sets/0001.dat -i models/0001_ftrl.model -p 0001_ftrl.predict
    test-sets/ref/0001_ftrl.stderr
    pred-sets/ref/0001_ftrl.predict

# Test 74: cb evaluation
{VW} -d train-sets/rcv1_cb_eval --cb 2 --eval
    train-sets/ref/rcv1_cb_eval.stderr

# Test 75: Log_multi
{VW} --log_multi 10 -d train-sets/multiclass
    train-sets/ref/log_multi.stderr

# Test 76: cbify, epsilon-greedy
{VW} --cbify 10 --epsilon 0.05 -d train-sets/multiclass
    train-sets/ref/cbify_epsilon.stderr

# Test 77: cbify, tau first
{VW} --cbify 10 --first 5 -d train-sets/multiclass
    train-sets/ref/cbify_first.stderr

# Test 78: cbify, bag
{VW} --cbify 10 --bag 7 -d train-sets/multiclass
    train-sets/ref/cbify_bag.stderr

# Test 79: cbify, cover
{VW} --cbify 10 --cover 3 -d train-sets/multiclass
    train-sets/ref/cbify_cover.stderr

# Test 80: lrq empty namespace
{VW} --lrq aa3 -d train-sets/0080.dat
    train-sets/ref/0080.stderr

# Test 81: train FTRL-PiSTOL
{VW} -k -d train-sets/0001.dat -f models/ftrl_pistol.model --passes 1 --pistol
    train-sets/ref/ftrl_pistol.stderr

# Test 82: test FTRL-PiSTOL
{VW} -k -t -d train-sets/0001.dat -i models/ftrl_pistol.model -p ftrl_pistol.predict
    test-sets/ref/ftrl_pistol.stderr
    pred-sets/ref/ftrl_pistol.predict

# Test 83: check redefine functionality
{VW} -k -d train-sets/0080.dat --redefine := --redefine y:=: --redefine x:=arma --ignore x -q yy
    train-sets/ref/redefine.stderr

# Test 84: check cb_adf
{VW} --cb_adf -d train-sets/cb_test.ldf --noconstant
    train-sets/ref/cb_adf.stderr

# Test 85: check multilabel_oaa
{VW} --multilabel_oaa 10 -d train-sets/multilabel -p multilabel.predict
    train-sets/ref/multilabel.stderr
    pred-sets/ref/multilabel.predict

# Test 86: check --csoaa_rank on csoaa_ldf
{VW} --csoaa_ldf multiline --csoaa_rank -d train-sets/cs_test_multilabel.ldf -p multilabel_ldf.predict --noconstant
    train-sets/ref/multilabel_ldf.stderr
    pred-sets/ref/multilabel_ldf.predict

# Test 87: check --rank_all on csoaa_ldf
{VW} --cb_adf --rank_all -d train-sets/cb_test.ldf -p cb_adf_rank.predict --noconstant
    train-sets/ref/cb_adf_rank.stderr
    pred-sets/ref/cb_adf_rank.predict

# Test 88: named labels at training time
{VW} --named_labels det,noun,verb --oaa 3 -d train-sets/test_named  -k -c --passes 10 --holdout_off -f models/test_named.model
    train-sets/ref/test_named_train.stderr

# Test 89: named labels at prediction
{VW} -i models/test_named.model -t -d train-sets/test_named -p test_named.predict
    train-sets/ref/test_named_test.stderr
    pred-sets/ref/test_named.predict

# Test 90: named labels at training time (csoaa)
{VW} --named_labels det,noun,verb --csoaa 3 -d train-sets/test_named_csoaa  -k -c --passes 10 --holdout_off -f models/test_named_csoaa.model
    train-sets/ref/test_named_csoaa_train.stderr

# Test 91: named labels at prediction (csoaa)
{VW} -i models/test_named_csoaa.model -t -d train-sets/test_named_csoaa -p test_named_csoaa.predict
    train-sets/ref/test_named_csoaa_test.stderr
    pred-sets/ref/test_named_csoaa.predict

# Test 92: check -q :: and -oaa inverse hash
printf '3 |f a b c |e x y z\n2 |f a y c |e x\n' | \
    {VW} --oaa 3 -q :: --invert_hash inv_hash.cmp && \
        tail -n +2 inv_hash.cmp > inv_hash.cmp.new && \
            rm inv_hash.cmp && \
                mv inv_hash.cmp.new inv_hash.cmp
    train-sets/ref/inv_hash.stderr
    pred-sets/ref/inv_hash.cmp

#Test 93:  check cb_adf with doubly robust option
{VW} --cb_adf --rank_all -d train-sets/cb_test.ldf -p cb_adf_dr.predict --cb_type dr
    train-sets/ref/cb_adf_dr.stderr
    pred-sets/ref/cb_adf_dr.predict

# Test 94: experience replay version of test 1
{VW} -k -l 20 --initial_t 128000 --power_t 1 -d train-sets/0001.dat \
    -f models/0001.model -c --passes 8 --invariant \
    --ngram 3 --skips 1 --holdout_off --replay_b 100
        train-sets/ref/0001-replay.stderr

# Test 95: named labels at training time (csoaa) with experience replay
{VW} --named_labels det,noun,verb --csoaa 3 \
    -d train-sets/test_named_csoaa -k -c --passes 10 --holdout_off \
    -f models/test_named_csoaa.model --replay_c 100
        train-sets/ref/test_named_csoaa_train-replay.stderr

# Test 96: backwards compatibility
printf '3 |f a b c |e x y z\n2 |f a y c |e x\n' | \
    {VW} -i simple_model --invert_hash inv_hash.cmp && \
        tail -n +2 inv_hash.cmp
   test-sets/ref/backwards.stderr
   test-sets/ref/backwards.stdout

# Test 97:
{VW} -d train-sets/0001.dat -f models/0097.model --save_resume
        train-sets/ref/0097.stderr

# Test 98: checking predictions as well
{VW} -d train-sets/0001.dat -i models/0097.model -p 0098.predict
    test-sets/ref/0098.stderr
    pred-sets/ref/0098.predict

# Test 99: checking predictions with testing
{VW} -d train-sets/0001.dat -i models/0097.model -p 0099.predict
    test-sets/ref/0099.stderr
    pred-sets/ref/0099.predict

# Test 100: action costs, no rollout
{VW} -k -c -d train-sets/sequence_data --passes 20 --invariant --search_rollout none --search_task sequence_ctg --search 5 --holdout_off
    train-sets/ref/sequence_data.ctg.train.stderr

# Test 101: active cover
{VW} --loss_function logistic --binary --active_cover -d train-sets/rcv1_mini.dat -f models/active_cover.model
    train-sets/ref/active_cover.stderr

# Test 102: active cover (predict)
{VW} -i models/active_cover.model --binary -t -d test-sets/rcv1_small_test.data -p active_cover.predict
    test-sets/ref/active_cover.stderr
    pred-sets/ref/active_cover.predict

# Test 103: active cover oracular
{VW} --loss_function logistic --binary --active_cover --oracular -d ./train-sets/rcv1_small.dat
    train-sets/ref/active_cover_oracular.stderr

# Test 104: check cb_adf
{VW} --cb_adf -d train-sets/cb_test.ldf --cb_type mtr --noconstant
    train-sets/ref/cb_adf_mtr.stderr

# Test 105: train FTRL-Proximal early stopping
{VW} -k -d train-sets/0001.dat -f models/0001_ftrl.model --passes 10 --ftrl --ftrl_alpha 3.0 --ftrl_beta 0 --l1 0.9 --cache
    train-sets/ref/0001_ftrl_holdout.stderr

# Test 106: test FTRL-Proximal early stopping prediction
{VW} -k -t -d train-sets/0001.dat -i models/0001_ftrl.model -p 0001_ftrl_holdout.predict
    test-sets/ref/0001_ftrl_holdout_106.stderr
    pred-sets/ref/0001_ftrl_holdout.predict

# Test 107: train FTRL-Proximal no early stopping
{VW} -k -d train-sets/0001.dat -f models/0001_ftrl.model --passes 10 --ftrl --ftrl_alpha 0.01 --ftrl_beta 0 --l1 2 --cache --holdout_off
    train-sets/ref/0001_ftrl_holdout_off.stderr

# Test 108: test FTRL-Proximal no early stopping
{VW} -k -t -d train-sets/0001.dat -i models/0001_ftrl.model -p 0001_ftrl_holdout_off.predict --holdout_off
    test-sets/ref/0001_ftrl_holdout_off.stderr
    pred-sets/ref/0001_ftrl_holdout_off.predict

# Test 109: --probabilities --oaa
{VW} -d train-sets/probabilities.dat --probabilities --oaa=4 --loss_function=logistic -p oaa_probabilities.predict
   train-sets/ref/oaa_probabilities.stderr
   pred-sets/ref/oaa_probabilities.predict

# Test 110: --probabilities --csoaa_ldf=mc
{VW} -d train-sets/cs_test.ldf --probabilities --csoaa_ldf=mc --loss_function=logistic -p csoaa_ldf_probabilities.predict
   train-sets/ref/csoaa_ldf_probabilities.stderr
   pred-sets/ref/csoaa_ldf_probabilities.predict

# Test 111: Train a depenency parser with neural network and one_learner approach (lols)
{VW} -k -c -d train-sets/wsj_small.dparser.vw.gz -b 20 --search_task dep_parser --search 25 --search_alpha 1e-5 --search_rollin mix_per_roll --search_rollout oracle --one_learner --nn 5 --ftrl --search_history_length 3 --root_label 8
    train-sets/ref/search_dep_parser_one_learner.stderr

# Test 112: Train a depenency parser with cost_to_go
{VW} -k -c -d train-sets/wsj_small.dparser.vw.gz -b 20 --passes 6 --search_task dep_parser --search 25 --search_alpha 1e-5 --search_rollin mix_per_roll --search_rollout none --holdout_off --search_history_length 3 --root_label 8 --cost_to_go
    train-sets/ref/search_dep_parser_cost_to_go.stderr

# Test 113: Predictions with confidences
{VW} --confidence -d ./train-sets/rcv1_micro.dat --initial_t 0.1 -p confidence.preds
    train-sets/ref/confidence.stderr
    pred-sets/ref/confidence.preds
     
# Test 114: Over size example test
{VW} -d train-sets/x.txt
    train-sets/ref/oversize.stderr

# Test 115: Long Line test
{VW} -d train-sets/long_line -c -k
    train-sets/ref/long_line.stderr
    
# Test 116: MWT test
{VW} -d train-sets/cb_eval --multiworld_test f -p cb_eval.preds
    train-sets/ref/cb_eval.stderr
    pred-sets/ref/cb_eval.preds

# Test 117: Audit regressor of ftrl model (from test #107)
{VW} -d train-sets/0001.dat -i models/0001_ftrl.model  --audit_regressor ftrl.audit_regr
    train-sets/ref/ftrl_audit_regr.stderr
    train-sets/ref/ftrl.audit_regr

# Test 118: Audit regressor of csoaa model (from test #95)
{VW} -d train-sets/test_named_csoaa -i models/test_named_csoaa.model --audit_regressor csoaa.audit_regr
    train-sets/ref/csoaa_audit_regr.stderr
    train-sets/ref/csoaa.audit_regr

# Test 119: MWT learn test
{VW} -d train-sets/cb_eval --multiworld_test f --learn 2 -p mwt_learn.preds
    train-sets/ref/mwt_learn.stderr
    pred-sets/ref/mwt_learn.preds

# Test 120: MWT learn exclude test
{VW} -d train-sets/cb_eval --multiworld_test f --learn 2 --exclude_eval -p mwt_learn_exclude.preds
    train-sets/ref/mwt_learn_exclude.stderr
    pred-sets/ref/mwt_learn_exclude.preds

# Test 121: cb_explore
{VW} -d train-sets/rcv1_raw_cb_small.vw --cb_explore 2 --ngram 2 --skips 4 -b 24 -l 0.25 -p rcv1_raw_cb_explore.preds
    train-sets/ref/rcv1_raw_cb_explore.stderr
    pred-sets/ref/rcv1_raw_cb_explore.preds

# Test 122: Predictions with confidences after training
{VW} --confidence --confidence_after_training --initial_t 0.1 -d ./train-sets/rcv1_small.dat -p confidence_after_training.preds
    train-sets/ref/confidence_after_training.stderr
    pred-sets/ref/confidence_after_training.preds   

# Test 123: cb_eval save/load #1
{VW} -d train-sets/cb_eval1 --multiworld_test f -f mwt.model -p cb_eval1.preds
    train-sets/ref/cb_eval1.stderr
    pred-sets/ref/cb_eval1.preds

# Test 124: cb_eval save/load #2
{VW} -d train-sets/cb_eval2 -i mwt.model -p cb_eval2.preds
    train-sets/ref/cb_eval2.stderr
    pred-sets/ref/cb_eval2.preds

# Test 125: arc-eager trasition-based dependency parser
{VW} -k -c -d train-sets/wsj_small.dparser.vw.gz -b 20 --search_task dep_parser --search 26 --search_alpha 1e-5 --search_rollin mix_per_roll --search_rollout oracle --one_learner --search_history_length 3 --root_label 8 --transition_system 2 --passes 8
    train-sets/ref/search_dep_parser_arceager.stderr

# Test 126: recall tree hello world
{VW} --quiet -d train-sets/gauss1k.dat.gz -f models/recall_tree_g100.model --recall_tree 100 -b 20 --loss_function logistic 

# Test 127: recall_tree hello world predict-from-saved-model
{VW} -t -d train-sets/gauss1k.dat.gz -i models/recall_tree_g100.model
    train-sets/ref/recall_tree_gauss1k.stderr
    train-sets/ref/recall_tree_gauss1k.stdout

# Test 128: cb_explore_adf with epsilon-greedy exploration
{VW} --cb_explore_adf --epsilon 0.1 -d train-sets/cb_test.ldf --noconstant -p cbe_adf_epsilon.predict
    train-sets/ref/cbe_adf_epsilon.stderr
    pred-sets/ref/cbe_adf_epsilon.predict

# Test 129: cb_explore_adf with softmax exploration
{VW} --cb_explore_adf --softmax --lambda 1 -d train-sets/cb_test.ldf --noconstant -p cbe_adf_softmax.predict
    train-sets/ref/cbe_adf_softmax.stderr
    pred-sets/ref/cbe_adf_softmax.predict

# Test 130: cb_explore_adf with bagging exploration
{VW} --cb_explore_adf --bag 3 -d train-sets/cb_test.ldf --noconstant -p cbe_adf_bag.predict
    train-sets/ref/cbe_adf_bag.stderr
    pred-sets/ref/cbe_adf_bag.predict

# Test 131: cb_explore_adf with explore-first exploration
{VW} --cb_explore_adf --first 2 -d train-sets/cb_test.ldf --noconstant -p cbe_adf_first.predict
    train-sets/ref/cbe_adf_first.stderr
    pred-sets/ref/cbe_adf_first.predict

# Test 132: train a poisson model
{VW} --quiet -d train-sets/poisson.dat -f models/poisson.model --loss_function poisson --link poisson -b 2 -p poisson.train.predict
    train-sets/ref/poisson.train.stderr
    pred-sets/ref/poisson.train.predict

# Test 133: train a poisson model without invariant updates
{VW} --quiet -d train-sets/poisson.dat -f models/poisson.normalized.model --normalized --loss_function poisson --link poisson -b 2 -l 0.1 -p poisson.train.normalized.predict
    train-sets/ref/poisson.train.normalized.stderr
    pred-sets/ref/poisson.train.normalized.predict

# Test 134: second order online learning
{VW} --OjaNewton -d train-sets/0001.dat -f models/second_order.model -p second_order.predict
    train-sets/ref/second_order.stderr
    pred-sets/ref/second_order.predict

# Test 135: cb explore adf
{VW} -d train-sets/cb_adf_crash_1.data -f models/cb_adf_crash.model --cb_explore_adf --epsilon 0.05
    train-sets/ref/cb_adf_crash1.stderr

# Test 136: cb explore adf predict
{VW} -d train-sets/cb_adf_crash_2.data -i models/cb_adf_crash.model -t
    train-sets/ref/cb_adf_crash2.stderr

# Test 137: Fix for regression introduced by badeedb.  
# Ensure audit output continues to work correctly in the presence of anon features.
# Github issue 1038 (https://github.com/JohnLangford/vowpal_wabbit/issues/1038)
{VW} --audit -d train-sets/audit.dat --noconstant
    train-sets/ref/audit.stderr
    train-sets/ref/audit.stdout

# Test 138: cb_explore_adf with cover exploration
{VW} --cb_explore_adf --cover 3 -d train-sets/cb_test.ldf --noconstant -p cbe_adf_cover.predict
    train-sets/ref/cbe_adf_cover.stderr
    pred-sets/ref/cbe_adf_cover.predict

# Test 139: cb_explore_adf with cover exploration + double robust
{VW} --cb_explore_adf --cover 3 --cb_type dr -d train-sets/cb_test.ldf --noconstant -p cbe_adf_cover_dr.predict
    train-sets/ref/cbe_adf_cover_dr.stderr
    pred-sets/ref/cbe_adf_cover_dr.predict

# Test 140: marginal features
{VW} --marginal f  -d train-sets/marginal_features --noconstant --initial_numerator 0.5 --initial_denominator 1.0 --holdout_off -c -k --passes 100 -f marginal_model
    train-sets/ref/marginal.stderr

# Test 141: marginal features test
{VW} -i marginal_model  -d train-sets/marginal_features --noconstant -t 
    train-sets/ref/marginal_test.stderr

# Test 142: Evaluate exploration on contextal bandit data
{VW} --explore_eval --epsilon 0.2 -d train-sets/cb_test.ldf --noconstant -p explore_eval.predict
    train-sets/ref/explore_eval.stderr
    pred-sets/ref/explore_eval.predict

<<<<<<< HEAD
# Test 143: Test 1 using JSON
{VW} -k -l 20 --initial_t 128000 --power_t 1 -d train-sets/0001.json --json \
    -f models/0001.model -c --passes 8 --invariant \
    --ngram 3 --skips 1 --holdout_off
        train-sets/ref/0001.json.stderr

# Test 144: cb_explore_adf with cover exploration + double robust
{VW} --cb_explore_adf --cover 3 --cb_type dr -d train-sets/cb_test.json --json --noconstant -p cbe_adf_cover_dr.predict
    train-sets/ref/cbe_adf_cover_dr.json.stderr
    pred-sets/ref/cbe_adf_cover_dr.predict
=======
# Test 143: mix labeled and unlabeled examples with --bootstrap bug:
# https://github.com/JohnLangford/vowpal_wabbit/issues/1111
{VW} --bootstrap 2 -d train-sets/labeled-unlabeled-mix.dat
    train-sets/ref/labeled-unlabeled-mix.stderr
>>>>>>> fcf75f93
<|MERGE_RESOLUTION|>--- conflicted
+++ resolved
@@ -1515,7 +1515,6 @@
     train-sets/ref/explore_eval.stderr
     pred-sets/ref/explore_eval.predict
 
-<<<<<<< HEAD
 # Test 143: Test 1 using JSON
 {VW} -k -l 20 --initial_t 128000 --power_t 1 -d train-sets/0001.json --json \
     -f models/0001.model -c --passes 8 --invariant \
@@ -1526,9 +1525,9 @@
 {VW} --cb_explore_adf --cover 3 --cb_type dr -d train-sets/cb_test.json --json --noconstant -p cbe_adf_cover_dr.predict
     train-sets/ref/cbe_adf_cover_dr.json.stderr
     pred-sets/ref/cbe_adf_cover_dr.predict
-=======
-# Test 143: mix labeled and unlabeled examples with --bootstrap bug:
+
+
+# Test 145: mix labeled and unlabeled examples with --bootstrap bug:
 # https://github.com/JohnLangford/vowpal_wabbit/issues/1111
 {VW} --bootstrap 2 -d train-sets/labeled-unlabeled-mix.dat
     train-sets/ref/labeled-unlabeled-mix.stderr
->>>>>>> fcf75f93
