--- conflicted
+++ resolved
@@ -1329,22 +1329,7 @@
     pred-sets/ref/active_cover.predict
 
 # Test 103: active cover oracular
-<<<<<<< HEAD
 {VW --loss_function logistic --binary --active_cover --oracular -d ./train-sets/rcv1_small.dat
-    train-sets/ref/active_cover_oracular.stderr
-
-# Test 104: Train a depenency parser with neural network and one_learner approach (lols)
-# use -b 30 to get better performnce 
-{VW} -k -c -d train-sets/wsj_small.dparser.vw.gz -b 20 --passes 6 --search_task dep_parser --search 25 --search_alpha 1e-5 --search_rollin mix_per_roll --search_rollout oracle --holdout_off --one_learner --nn 5 --ftrl --search_history_length 3 --root_label 8
-    train-sets/ref/search_dep_parser_one_learner.stderr
-
-# Test 105: Train a depenency parser with cost_to_go 
-# use -b 30 to get better performnce 
-{VW} -k -c -d train-sets/wsj_small.dparser.vw.gz -b 20 --passes 6 --search_task dep_parser --search 25 --search_alpha 1e-5 --search_rollin mix_per_roll --search_rollout none --holdout_off --search_history_length 3 --root_label 8 --cost_to_go
-    train-sets/ref/search_dep_parser_cost_to_go.stderr
-
-=======
-{VW} --loss_function logistic --binary --active_cover --oracular -d ./train-sets/rcv1_small.dat
     train-sets/ref/active_cover_oracular.stderr
 
 # Test 104: check cb_adf
@@ -1368,4 +1353,13 @@
 {VW} -k -t train-sets/0001.dat -i models/0001_ftrl.model -p 0001_ftrl_holdout_off.predict --holdout_off
     test-sets/ref/0001_ftrl_holdout_off.stderr
     pred-sets/ref/0001_ftrl_holdout_off.predict
->>>>>>> c116eefe
+
+# Test 109: Train a depenency parser with neural network and one_learner approach (lols)
+# use -b 30 to get better performnce 
+{VW} -k -c -d train-sets/wsj_small.dparser.vw.gz -b 20 --passes 6 --search_task dep_parser --search 25 --search_alpha 1e-5 --search_rollin mix_per_roll --search_rollout oracle --holdout_off --one_learner --nn 5 --ftrl --search_history_length 3 --root_label 8
+    train-sets/ref/search_dep_parser_one_learner.stderr
+
+# Test 110: Train a depenency parser with cost_to_go 
+# use -b 30 to get better performnce 
+{VW} -k -c -d train-sets/wsj_small.dparser.vw.gz -b 20 --passes 6 --search_task dep_parser --search 25 --search_alpha 1e-5 --search_rollin mix_per_roll --search_rollout none --holdout_off --search_history_length 3 --root_label 8 --cost_to_go
+    train-sets/ref/search_dep_parser_cost_to_go.stderr