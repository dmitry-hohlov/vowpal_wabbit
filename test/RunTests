--- conflicted
+++ resolved
@@ -695,13 +695,10 @@
     test-sets/ref/ml100k_small.stderr
 
 # Test 24: active-learning -- training
-# Output should make sense, in particular, shouldn't have 'total queries = 0'
-# (regression introduced May 13, 2013)
 {VW} -k --active_simulation --active_mellowness 0.000001 -d train-sets/rcv1_small.dat -l 10 --initial_t 10
     train-sets/ref/active-simulation.t24.stderr
 
 # Test 25: bagging -- training regressor
-#{VW} -d train-sets/0002.dat -f models/bs.model --bs 4 -p train-sets/ref/bs.predict > train-sets/ref/bs.stdout 2> train-sets/ref/bs.stderr
 {VW} -d train-sets/0002.dat -f models/bs.reg.model --bs 4 -p bs.reg.predict 
     train-sets/ref/bs.reg.stdout
     train-sets/ref/bs.reg.stderr
@@ -730,27 +727,21 @@
     train-sets/ref/affix_test.stdout
     train-sets/ref/affix_test.stderr
 
-<<<<<<< HEAD
 # Test 30: train --l1 regularized model
 {VW} -d train-sets/0001.dat -f models/mask.model --invert_hash mask.predict --l1 0.01
-    train-sets/ref/mask.stdout
     train-sets/ref/mask.stderr
-    train-sets/ref/mask.predict
     
 # Test 31: train model using --feature_mask
 {VW} -d train-sets/0001.dat --invert_hash remask.predict --feature_mask models/mask.model
-    train-sets/ref/remask.stdout
     train-sets/ref/remask.stderr
-    train-sets/ref/remask.predict
-=======
-# Test 30: train model for topk recommender
+
+# Test 32: train model for topk recommender
 {VW} -d train-sets/topk.vw -f topk.model -q MF --passes 100 --cache_file topk-train.cache -k --holdout_off 
     train-sets/ref/topk-train.stdout
     train-sets/ref/topk-train.stderr
 
-# Test 31: train model for topk recommender
+# Test 33: train model for topk recommender
 {VW} -d train-sets/topk.vw -i topk.model --top 2 -p topk.predict
     train-sets/ref/topk-rec.stdout
     train-sets/ref/topk-rec.stderr
-    train-sets/ref/topk-rec.predict
->>>>>>> bcba0673
+    train-sets/ref/topk-rec.predict