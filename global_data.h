--- conflicted
+++ resolved
@@ -29,11 +29,8 @@
   bool corrective;
   bool delayed_global;
   float global_multiplier;
-<<<<<<< HEAD
   float active_c0;
-=======
   float initial_weight;
->>>>>>> a936378f
 
   size_t numpasses;
   size_t thread_mask; // 1 << num_bits >> thread_bits - 1.
