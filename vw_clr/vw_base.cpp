--- conflicted
+++ resolved
@@ -36,11 +36,7 @@
 				m_vw = VW::seed_vw_model(m_model->m_vw, string);
 				m_model->IncrementReference();
 			}
-<<<<<<< HEAD
-			else 
-=======
 			else
->>>>>>> d1732026
 			{
 				if (settings->ModelStream == nullptr)
 				{
@@ -161,11 +157,7 @@
 			throw gcnew ArgumentNullException("ex");
 #endif
 
-<<<<<<< HEAD
-		// make sure we're not a ring based example 
-=======
 		// make sure we're not a ring based example
->>>>>>> d1732026
 		assert(!VW::is_ring_example(*m_vw, ex->m_example));
 
         m_examples->Push(ex);
