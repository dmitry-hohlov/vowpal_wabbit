/*
Copyright (c) by respective owners including Yahoo!, Microsoft, and
individual contributors. All rights reserved.  Released under a BSD (revised)
license as described in the file LICENSE.
*/

#pragma once

#include "vw_clr.h"
#include <stack>
#include "vw_interface.h"
#include "vw_arguments.h"

using namespace std;
using namespace System::Collections::Generic;

namespace VW
{
<<<<<<< HEAD
	ref class VowpalWabbitPrediction;
	ref class VowpalWabbitModel;

	/// <summary>
	/// A base wrapper around vowpal wabbit machine learning instance.
	/// </summary>
	/// <remarks>
	/// Since the model class must delay diposal of <see cref="m_vw"/> until all referencing
	/// VowpalWabbit instances are disposed, the base class does not dispose <see cref="m_vw"/>.
	/// </remarks>
	public ref class VowpalWabbitBase abstract : IVowpalWabbitExamplePool
	{
	private:
		/// <summary>
		/// The settings used for this instance.
		/// </summary>
		initonly VowpalWabbitSettings^ m_settings;

		/// <summary>
		/// An optional shared model.
		/// </summary>
		VowpalWabbitModel^ m_model;

		/// <summary>
		/// Example pool.
		/// </summary>
		Stack<VowpalWabbitExample^>^ m_examples;

		VowpalWabbitArguments^ m_arguments;

		void InitializeFromModel(string args, io_buf& model);

		/// <summary>
		/// Reference count to native data structure.
		/// </summary>
		System::Int32 m_instanceCount;

	internal:
		/// <summary>
		/// The native vowpal wabbit data structure.
		/// </summary>
		vw* m_vw;

		/// <summary>
		/// Gets or creates a native example from a CLR maintained, but natively allocated pool.
		/// </summary>
		/// <returns>A ready to use cleared native example data structure.</returns>
		VowpalWabbitExample^ GetOrCreateNativeExample();

		/// <summary>
		/// Thread-safe increment of reference count.
		/// </summary>
		void IncrementReference();

		/// <summary>
		/// Thread-safe decrement of reference count.
		/// </summary>
		void DecrementReference();

	protected:
		/// <summary>
		/// True if all nativedata structures are disposed.
		/// </summary>
		bool m_isDisposed;

		/// <summary>
		/// Initializes a new <see cref="VowpalWabbitBase"/> instance.
		/// </summary>
		/// <param name="settings">Command line arguments.</param>
		VowpalWabbitBase(VowpalWabbitSettings^ settings);

		/// <summary>
		/// Cleanup.
		/// </summary>
		!VowpalWabbitBase();

		/// <summary>
		/// Internal dipose using reference counting to delay disposal of shared native data structures.
		/// </summary>
		void InternalDispose();

	public:
		/// <summary>
		/// Cleanup.
		/// </summary>
		virtual ~VowpalWabbitBase();

		/// <summary>
		/// The settings used for this instance.
		/// </summary>
		property VowpalWabbitSettings^ Settings
		{
			VowpalWabbitSettings^ get();
		}

    property VowpalWabbitArguments^ Arguments
    {
      VowpalWabbitArguments^ get();
    }

    property String^ ID
    {
      String^ get();
      void set(String^ id);
    }

		/// <summary>
		/// Gets or creates an empty example.
		/// </summary>
		/// <returns>An initialized and empty example</returns>
		VowpalWabbitExample^ GetOrCreateEmptyExample();

		/// <summary>
		/// Puts a native example data structure back into the pool.
		/// </summary>
		/// <param name="example">The example to be returned.</param>
		virtual void ReturnExampleToPool(VowpalWabbitExample^ example) sealed;

    void Reload([System::Runtime::InteropServices::Optional] String^ args);

    String^ AreFeaturesCompatible(VowpalWabbitBase^ other);
	};
=======
ref class VowpalWabbitPrediction;
ref class VowpalWabbitModel;

/// <summary>
/// A base wrapper around vowpal wabbit machine learning instance.
/// </summary>
/// <remarks>
/// Since the model class must delay diposal of <see cref="m_vw"/> until all referencing
/// VowpalWabbit instances are disposed, the base class does not dispose <see cref="m_vw"/>.
/// </remarks>
public ref class VowpalWabbitBase abstract : IVowpalWabbitExamplePool
{
private:
  /// <summary>
  /// The settings used for this instance.
  /// </summary>
  initonly VowpalWabbitSettings^ m_settings;

  /// <summary>
  /// An optional shared model.
  /// </summary>
  VowpalWabbitModel^ m_model;

  /// <summary>
  /// Example pool.
  /// </summary>
  Stack<VowpalWabbitExample^>^ m_examples;

internal:
  /// <summary>
  /// The native vowpal wabbit data structure.
  /// </summary>
  vw* m_vw;

  /// <summary>
  /// Gets or creates a native example from a CLR maintained, but natively allocated pool.
  /// </summary>
  /// <returns>A ready to use cleared native example data structure.</returns>
  VowpalWabbitExample^ GetOrCreateNativeExample();

protected:
  /// <summary>
  /// True if all nativedata structures are disposed.
  /// </summary>
  bool m_isDisposed;

  /// <summary>
  /// Initializes a new <see cref="VowpalWabbitBase"/> instance.
  /// </summary>
  /// <param name="settings">Command line arguments.</param>
  VowpalWabbitBase(VowpalWabbitSettings^ settings);

  /// <summary>
  /// Cleanup.
  /// </summary>
  !VowpalWabbitBase();

  /// <summary>
  /// Internal dipose using reference counting to delay disposal of shared native data structures.
  /// </summary>
  void InternalDispose();

public:
  /// <summary>
  /// Cleanup.
  /// </summary>
  virtual ~VowpalWabbitBase();

  /// <summary>
  /// The settings used for this instance.
  /// </summary>
  property VowpalWabbitSettings^ Settings
  { VowpalWabbitSettings^ get();
  }

  /// <summary>
  /// Gets or creates an empty example.
  /// </summary>
  /// <returns>An initialized and empty example</returns>
  VowpalWabbitExample^ GetOrCreateEmptyExample();

  /// <summary>
  /// Puts a native example data structure back into the pool.
  /// </summary>
  /// <param name="example">The example to be returned.</param>
  virtual void ReturnExampleToPool(VowpalWabbitExample^ example) sealed;
};
>>>>>>> d816af74
}<|MERGE_RESOLUTION|>--- conflicted
+++ resolved
@@ -16,7 +16,6 @@
 
 namespace VW
 {
-<<<<<<< HEAD
 	ref class VowpalWabbitPrediction;
 	ref class VowpalWabbitModel;
 
@@ -34,12 +33,12 @@
 		/// The settings used for this instance.
 		/// </summary>
 		initonly VowpalWabbitSettings^ m_settings;
-
+		
 		/// <summary>
 		/// An optional shared model.
 		/// </summary>
 		VowpalWabbitModel^ m_model;
-
+		
 		/// <summary>
 		/// Example pool.
 		/// </summary>
@@ -83,7 +82,7 @@
 		bool m_isDisposed;
 
 		/// <summary>
-		/// Initializes a new <see cref="VowpalWabbitBase"/> instance.
+		/// Initializes a new <see cref="VowpalWabbitBase"/> instance. 
 		/// </summary>
 		/// <param name="settings">Command line arguments.</param>
 		VowpalWabbitBase(VowpalWabbitSettings^ settings);
@@ -94,7 +93,7 @@
 		!VowpalWabbitBase();
 
 		/// <summary>
-		/// Internal dipose using reference counting to delay disposal of shared native data structures.
+		/// Internal dipose using reference counting to delay disposal of shared native data structures. 
 		/// </summary>
 		void InternalDispose();
 
@@ -108,8 +107,7 @@
 		/// The settings used for this instance.
 		/// </summary>
 		property VowpalWabbitSettings^ Settings
-		{
-			VowpalWabbitSettings^ get();
+  { VowpalWabbitSettings^ get();
 		}
 
     property VowpalWabbitArguments^ Arguments
@@ -128,7 +126,7 @@
 		/// </summary>
 		/// <returns>An initialized and empty example</returns>
 		VowpalWabbitExample^ GetOrCreateEmptyExample();
-
+		
 		/// <summary>
 		/// Puts a native example data structure back into the pool.
 		/// </summary>
@@ -139,93 +137,4 @@
 
     String^ AreFeaturesCompatible(VowpalWabbitBase^ other);
 	};
-=======
-ref class VowpalWabbitPrediction;
-ref class VowpalWabbitModel;
-
-/// <summary>
-/// A base wrapper around vowpal wabbit machine learning instance.
-/// </summary>
-/// <remarks>
-/// Since the model class must delay diposal of <see cref="m_vw"/> until all referencing
-/// VowpalWabbit instances are disposed, the base class does not dispose <see cref="m_vw"/>.
-/// </remarks>
-public ref class VowpalWabbitBase abstract : IVowpalWabbitExamplePool
-{
-private:
-  /// <summary>
-  /// The settings used for this instance.
-  /// </summary>
-  initonly VowpalWabbitSettings^ m_settings;
-
-  /// <summary>
-  /// An optional shared model.
-  /// </summary>
-  VowpalWabbitModel^ m_model;
-
-  /// <summary>
-  /// Example pool.
-  /// </summary>
-  Stack<VowpalWabbitExample^>^ m_examples;
-
-internal:
-  /// <summary>
-  /// The native vowpal wabbit data structure.
-  /// </summary>
-  vw* m_vw;
-
-  /// <summary>
-  /// Gets or creates a native example from a CLR maintained, but natively allocated pool.
-  /// </summary>
-  /// <returns>A ready to use cleared native example data structure.</returns>
-  VowpalWabbitExample^ GetOrCreateNativeExample();
-
-protected:
-  /// <summary>
-  /// True if all nativedata structures are disposed.
-  /// </summary>
-  bool m_isDisposed;
-
-  /// <summary>
-  /// Initializes a new <see cref="VowpalWabbitBase"/> instance.
-  /// </summary>
-  /// <param name="settings">Command line arguments.</param>
-  VowpalWabbitBase(VowpalWabbitSettings^ settings);
-
-  /// <summary>
-  /// Cleanup.
-  /// </summary>
-  !VowpalWabbitBase();
-
-  /// <summary>
-  /// Internal dipose using reference counting to delay disposal of shared native data structures.
-  /// </summary>
-  void InternalDispose();
-
-public:
-  /// <summary>
-  /// Cleanup.
-  /// </summary>
-  virtual ~VowpalWabbitBase();
-
-  /// <summary>
-  /// The settings used for this instance.
-  /// </summary>
-  property VowpalWabbitSettings^ Settings
-  { VowpalWabbitSettings^ get();
-  }
-
-  /// <summary>
-  /// Gets or creates an empty example.
-  /// </summary>
-  /// <returns>An initialized and empty example</returns>
-  VowpalWabbitExample^ GetOrCreateEmptyExample();
-
-  /// <summary>
-  /// Puts a native example data structure back into the pool.
-  /// </summary>
-  /// <param name="example">The example to be returned.</param>
-  virtual void ReturnExampleToPool(VowpalWabbitExample^ example) sealed;
-};
->>>>>>> d816af74
 }