﻿// --------------------------------------------------------------------------------------------------------------------
// <copyright file="VowpalWabbitJson.cs">
//   Copyright (c) by respective owners including Yahoo!, Microsoft, and
//   individual contributors. All rights reserved.  Released under a BSD
//   license as described in the file LICENSE.
// </copyright>
// --------------------------------------------------------------------------------------------------------------------

using Newtonsoft.Json;
using System;
using System.Diagnostics.Contracts;
using VW.Interfaces;
using VW.Serializer;

namespace VW
{
    /// <summary>
    /// A VowpalWabbit wrapper reading from JSON.
    /// </summary>
    public sealed class VowpalWabbitJson : IDisposable
    {
        private readonly VowpalWabbitJsonSerializer serializer;
        private VowpalWabbit vw;

        /// <summary>
        /// Initializes a new instance of the <see cref="VowpalWabbitJson"/> class.
        /// </summary>
        /// <param name="args">Command line arguments passed to native instance.</param>
        public VowpalWabbitJson(String args) : this(new VowpalWabbit(args))
        {
        }

        /// <summary>
        /// Initializes a new instance of the <see cref="VowpalWabbitJson"/> class.
        /// </summary>
        /// <param name="settings">Arguments passed to native instance.</param>
        public VowpalWabbitJson(VowpalWabbitSettings settings)
            : this(new VowpalWabbit(settings))
        {
        }

        /// <summary>
        /// Initializes a new instance of the <see cref="VowpalWabbitJson"/> class.
        /// </summary>
        /// <param name="vw">The native instance to wrap.</param>
        /// <remarks>This instance takes ownership of <paramref name="vw"/> instance and disposes it.</remarks>
        public VowpalWabbitJson(VowpalWabbit vw)
        {
            if (vw == null)
            {
                throw new ArgumentNullException("vw");
            }
            Contract.EndContractBlock();

            this.vw = vw;
            this.serializer = new VowpalWabbitJsonSerializer(vw);
        }

        /// <summary>
        /// The wrapped VW instance.
        /// </summary>
        public VowpalWabbit Native
        {
            get
            {
                return this.vw;
            }
        }

        /// <summary>
        /// Learns from the given example.
        /// </summary>
        /// <param name="json">The example to learn.</param>
        /// <param name="label">
        /// Optional label, taking precedence over "_label" property found in <paramref name="json"/>.
        /// If null, <paramref name="json"/> will be inspected and the "_label" property used as label.
        /// </param>
        public void Learn(string json, ILabel label = null)
        {
            using (var example = this.serializer.Parse(json, label))
            {
                this.vw.Learn(example);
            }

            // expect:
            // { "_label": { ... }, "ns1": { "feature1": 1, ... }, "ns2": { "feature2":"...}, "_aux": { ... } }
            // Label:
            // Simple: { "Label":1, "Weight":2, "Initial": 5 }
            // ContextualBanditLabel: { "Action": 1, "Cost": 2, "Probability": 3 }
            //
            // Multiline: { "_label": { ... }, "_shared":{ ... }, "_actions":[ { /* example */ }, ],
            // "_action:":5 }
        }

        /// <summary>
        /// Learns from the given example.
        /// </summary>
        /// <param name="reader">The example to learn.</param>
        /// <param name="label">
<<<<<<< HEAD
        /// Optional label, taking precedence over "_label" property found in <paramref name="json"/>.
        /// If null, <paramref name="json"/> will be inspected and the "_label" property used as label.
=======
        /// Optional label, taking precedence over "_label" property found in <paramref name="reader"/>.
        /// If null, <paramref name="reader"/> will be inspected and the "_label" property used as label.
>>>>>>> 283c5540
        /// </param>
        public void Learn(JsonReader reader, ILabel label = null)
        {
            using (var example = this.serializer.Parse(reader, label))
            {
                this.vw.Learn(example);
            }
        }

        /// <summary>
        /// Learn from the given example and return the current prediction for it.
        /// </summary>
        /// <typeparam name="TPrediction">The prediction type.</typeparam>
        /// <param name="json">The example to learn.</param>
        /// <param name="predictionFactory">The prediction factory to be used. See <see cref="VowpalWabbitPredictionType"/>.</param>
        /// <param name="label">
        /// Optional label, taking precedence over "_label" property found in <paramref name="json"/>.
        /// If null, <paramref name="json"/> will be inspected and the "_label" property used as label.
        /// </param>
<<<<<<< HEAD
        /// <returns>The prediction for the given <paramref name="json"/>.</returns>
        public TPrediction Learn<TPrediction>(string json, IVowpalWabbitPredictionFactory<TPrediction> predictionFactory, ILabel label = null)
        {
            using (var example = this.serializer.Parse(json, label))
            {
                return this.vw.Learn(example, predictionFactory);
            }
        }

        /// <summary>
        /// Learn from the given example and return the current prediction for it.
        /// </summary>
        /// <typeparam name="TPrediction">The prediction type.</typeparam>
        /// <param name="reader">The example to learn.</param>
        /// <param name="predictionFactory">The prediction factory to be used. See <see cref="VowpalWabbitPredictionType"/>.</param>
        /// <param name="label">
        /// Optional label, taking precedence over "_label" property found in <paramref name="json"/>.
        /// If null, <paramref name="json"/> will be inspected and the "_label" property used as label.
        /// </param>
        /// <returns>The prediction for the given <paramref name="json"/>.</returns>
        public TPrediction Learn<TPrediction>(JsonReader reader, IVowpalWabbitPredictionFactory<TPrediction> predictionFactory, ILabel label = null)
        {
=======
        /// <returns>The prediction for the given <paramref name="json"/>.</returns>
        public TPrediction Learn<TPrediction>(string json, IVowpalWabbitPredictionFactory<TPrediction> predictionFactory, ILabel label = null)
        {
            using (var example = this.serializer.Parse(json, label))
            {
                return this.vw.Learn(example, predictionFactory);
            }
        }

        /// <summary>
        /// Learn from the given example and return the current prediction for it.
        /// </summary>
        /// <typeparam name="TPrediction">The prediction type.</typeparam>
        /// <param name="reader">The example to learn.</param>
        /// <param name="predictionFactory">The prediction factory to be used. See <see cref="VowpalWabbitPredictionType"/>.</param>
        /// <param name="label">
        /// Optional label, taking precedence over "_label" property found in <paramref name="reader"/>.
        /// If null, <paramref name="reader"/> will be inspected and the "_label" property used as label.
        /// </param>
        /// <returns>The prediction for the given <paramref name="reader"/>.</returns>
        public TPrediction Learn<TPrediction>(JsonReader reader, IVowpalWabbitPredictionFactory<TPrediction> predictionFactory, ILabel label = null)
        {
>>>>>>> 283c5540
            using (var example = this.serializer.Parse(reader, label))
            {
                return this.vw.Learn(example, predictionFactory);
            }
        }

        /// <summary>
        /// Predicts for the given example.
        /// </summary>
        /// <param name="json">The example to predict for.</param>
        /// <param name="label">
        /// Optional label, taking precedence over "_label" property found in <paramref name="json"/>.
        /// If null, <paramref name="json"/> will be inspected and the "_label" property used as label.
        /// </param>
<<<<<<< HEAD
=======

>>>>>>> 283c5540
        public void Predict(string json, ILabel label = null)
        {
            using (var example = this.serializer.Parse(json, label))
            {
                this.vw.Predict(example);
            }
        }

<<<<<<< HEAD

=======
>>>>>>> 283c5540
        /// <summary>
        /// Predicts for the given example.
        /// </summary>
        /// <param name="reader">The example to predict for.</param>
        /// <param name="label">
<<<<<<< HEAD
        /// Optional label, taking precedence over "_label" property found in <paramref name="json"/>.
        /// If null, <paramref name="json"/> will be inspected and the "_label" property used as label.
=======
        /// Optional label, taking precedence over "_label" property found in <paramref name="reader"/>.
        /// If null, <paramref name="reader"/> will be inspected and the "_label" property used as label.
>>>>>>> 283c5540
        /// </param>
        public void Predict(JsonReader reader, ILabel label = null)
        {
            using (var example = this.serializer.Parse(reader, label))
            {
                this.vw.Predict(example);
            }
        }

        /// <summary>
        /// Predicts for the given example.
        /// </summary>
        /// <typeparam name="TPrediction">The prediction type.</typeparam>
        /// <param name="json">The example to predict for.</param>
        /// <param name="predictionFactory">The prediction factory to be used. See <see cref="VowpalWabbitPredictionType"/>.</param>
        /// <param name="label">
        /// Optional label, taking precedence over "_label" property found in <paramref name="json"/>.
        /// If null, <paramref name="json"/> will be inspected and the "_label" property used as label.
        /// </param>
        public TPrediction Predict<TPrediction>(string json, IVowpalWabbitPredictionFactory<TPrediction> predictionFactory, ILabel label = null)
        {
            using (var example = this.serializer.Parse(json, label))
            {
                return this.vw.Predict(example, predictionFactory);
            }
        }

        /// <summary>
        /// Predicts for the given example.
        /// </summary>
        /// <typeparam name="TPrediction">The prediction type.</typeparam>
        /// <param name="reader">The example to predict for.</param>
        /// <param name="predictionFactory">The prediction factory to be used. See <see cref="VowpalWabbitPredictionType"/>.</param>
        /// <param name="label">
<<<<<<< HEAD
        /// Optional label, taking precedence over "_label" property found in <paramref name="json"/>.
        /// If null, <paramref name="json"/> will be inspected and the "_label" property used as label.
=======
        /// Optional label, taking precedence over "_label" property found in <paramref name="reader"/>.
        /// If null, <paramref name="reader"/> will be inspected and the "_label" property used as label.
>>>>>>> 283c5540
        /// </param>
        public TPrediction Predict<TPrediction>(JsonReader reader, IVowpalWabbitPredictionFactory<TPrediction> predictionFactory, ILabel label = null)
        {
            using (var example = this.serializer.Parse(reader, label))
            {
                return this.vw.Predict(example, predictionFactory);
            }
        }

        /// <summary>
        /// Performs application-defined tasks associated with freeing, releasing, or resetting unmanaged resources.
        /// </summary>
        public void Dispose()
        {
            this.Dispose(true);
            GC.SuppressFinalize(this);
        }

        private void Dispose(bool disposing)
        {
            if (disposing)
            {
                if (this.vw != null)
                {
                    this.vw.Dispose();
                    this.vw = null;
                }
            }
        }
    }
}<|MERGE_RESOLUTION|>--- conflicted
+++ resolved
@@ -97,13 +97,8 @@
         /// </summary>
         /// <param name="reader">The example to learn.</param>
         /// <param name="label">
-<<<<<<< HEAD
-        /// Optional label, taking precedence over "_label" property found in <paramref name="json"/>.
-        /// If null, <paramref name="json"/> will be inspected and the "_label" property used as label.
-=======
-        /// Optional label, taking precedence over "_label" property found in <paramref name="reader"/>.
-        /// If null, <paramref name="reader"/> will be inspected and the "_label" property used as label.
->>>>>>> 283c5540
+        /// Optional label, taking precedence over "_label" property found in <paramref name="reader"/>.
+        /// If null, <paramref name="reader"/> will be inspected and the "_label" property used as label.
         /// </param>
         public void Learn(JsonReader reader, ILabel label = null)
         {
@@ -123,7 +118,6 @@
         /// Optional label, taking precedence over "_label" property found in <paramref name="json"/>.
         /// If null, <paramref name="json"/> will be inspected and the "_label" property used as label.
         /// </param>
-<<<<<<< HEAD
         /// <returns>The prediction for the given <paramref name="json"/>.</returns>
         public TPrediction Learn<TPrediction>(string json, IVowpalWabbitPredictionFactory<TPrediction> predictionFactory, ILabel label = null)
         {
@@ -140,36 +134,12 @@
         /// <param name="reader">The example to learn.</param>
         /// <param name="predictionFactory">The prediction factory to be used. See <see cref="VowpalWabbitPredictionType"/>.</param>
         /// <param name="label">
-        /// Optional label, taking precedence over "_label" property found in <paramref name="json"/>.
-        /// If null, <paramref name="json"/> will be inspected and the "_label" property used as label.
-        /// </param>
-        /// <returns>The prediction for the given <paramref name="json"/>.</returns>
-        public TPrediction Learn<TPrediction>(JsonReader reader, IVowpalWabbitPredictionFactory<TPrediction> predictionFactory, ILabel label = null)
-        {
-=======
-        /// <returns>The prediction for the given <paramref name="json"/>.</returns>
-        public TPrediction Learn<TPrediction>(string json, IVowpalWabbitPredictionFactory<TPrediction> predictionFactory, ILabel label = null)
-        {
-            using (var example = this.serializer.Parse(json, label))
-            {
-                return this.vw.Learn(example, predictionFactory);
-            }
-        }
-
-        /// <summary>
-        /// Learn from the given example and return the current prediction for it.
-        /// </summary>
-        /// <typeparam name="TPrediction">The prediction type.</typeparam>
-        /// <param name="reader">The example to learn.</param>
-        /// <param name="predictionFactory">The prediction factory to be used. See <see cref="VowpalWabbitPredictionType"/>.</param>
-        /// <param name="label">
         /// Optional label, taking precedence over "_label" property found in <paramref name="reader"/>.
         /// If null, <paramref name="reader"/> will be inspected and the "_label" property used as label.
         /// </param>
         /// <returns>The prediction for the given <paramref name="reader"/>.</returns>
         public TPrediction Learn<TPrediction>(JsonReader reader, IVowpalWabbitPredictionFactory<TPrediction> predictionFactory, ILabel label = null)
         {
->>>>>>> 283c5540
             using (var example = this.serializer.Parse(reader, label))
             {
                 return this.vw.Learn(example, predictionFactory);
@@ -184,10 +154,7 @@
         /// Optional label, taking precedence over "_label" property found in <paramref name="json"/>.
         /// If null, <paramref name="json"/> will be inspected and the "_label" property used as label.
         /// </param>
-<<<<<<< HEAD
-=======
-
->>>>>>> 283c5540
+
         public void Predict(string json, ILabel label = null)
         {
             using (var example = this.serializer.Parse(json, label))
@@ -196,22 +163,13 @@
             }
         }
 
-<<<<<<< HEAD
-
-=======
->>>>>>> 283c5540
         /// <summary>
         /// Predicts for the given example.
         /// </summary>
         /// <param name="reader">The example to predict for.</param>
         /// <param name="label">
-<<<<<<< HEAD
-        /// Optional label, taking precedence over "_label" property found in <paramref name="json"/>.
-        /// If null, <paramref name="json"/> will be inspected and the "_label" property used as label.
-=======
-        /// Optional label, taking precedence over "_label" property found in <paramref name="reader"/>.
-        /// If null, <paramref name="reader"/> will be inspected and the "_label" property used as label.
->>>>>>> 283c5540
+        /// Optional label, taking precedence over "_label" property found in <paramref name="reader"/>.
+        /// If null, <paramref name="reader"/> will be inspected and the "_label" property used as label.
         /// </param>
         public void Predict(JsonReader reader, ILabel label = null)
         {
@@ -246,13 +204,8 @@
         /// <param name="reader">The example to predict for.</param>
         /// <param name="predictionFactory">The prediction factory to be used. See <see cref="VowpalWabbitPredictionType"/>.</param>
         /// <param name="label">
-<<<<<<< HEAD
-        /// Optional label, taking precedence over "_label" property found in <paramref name="json"/>.
-        /// If null, <paramref name="json"/> will be inspected and the "_label" property used as label.
-=======
-        /// Optional label, taking precedence over "_label" property found in <paramref name="reader"/>.
-        /// If null, <paramref name="reader"/> will be inspected and the "_label" property used as label.
->>>>>>> 283c5540
+        /// Optional label, taking precedence over "_label" property found in <paramref name="reader"/>.
+        /// If null, <paramref name="reader"/> will be inspected and the "_label" property used as label.
         /// </param>
         public TPrediction Predict<TPrediction>(JsonReader reader, IVowpalWabbitPredictionFactory<TPrediction> predictionFactory, ILabel label = null)
         {
