--- conflicted
+++ resolved
@@ -727,7 +727,6 @@
     for (auto& pair : top_weights)
       clr_weights->Add(gcnew VowpalWabbitFeature(this, pair.x, pair.weight_index));
   }
-<<<<<<< HEAD
   
   cli::array<List<VowpalWabbitFeature^>^>^ VowpalWabbit::GetTopicAllocation(int top)
   {
@@ -778,35 +777,8 @@
 	  }
 
 	  return allocation;
-=======
+  }
 
   return allocation;
 }
-
-
-cli::array<cli::array<float>^>^  VowpalWabbit::GetTopicAllocation()
-{ uint64_t length = (uint64_t)1 << m_vw->num_bits;
-
-  // using jagged array to enable LINQ
-  auto K = (int)m_vw->lda;
-  auto allocation = gcnew cli::array<cli::array<float>^>(K);
-  for (int k = 0; k < K; k++)
-    allocation[k] = gcnew cli::array<float>((int)length);
-
-  // TODO: better way of peaking into lda?
-  auto lda_rho = m_vw->vm["lda_rho"].as<float>();
-
-  // over weights
-  weight_parameters& weights = m_vw->weights;
-  weight_parameters::iterator iter = weights.begin();
-  for (uint64_t i = 0; i < length; i++, ++iter)
-  { // over topics
-    weight_parameters::iterator::w_iter v = iter.begin();
-    for (uint64_t k = 0; k < K; k++, ++v)
-      allocation[(int)k][(int)i] = *v + lda_rho;
->>>>>>> da660640
-  }
-
-  return allocation;
-}
 }