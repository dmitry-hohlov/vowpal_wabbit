--- conflicted
+++ resolved
@@ -155,105 +155,49 @@
     label_example->l.cb = data.empty_label;
   }
   multiline_learn_or_predict<false>(base, data.ec_seq, data.offset);
-
-<<<<<<< HEAD
+  
   if (label_example != nullptr)	//restore label
     label_example->l.cb = data.action_label;
-
+  
   data.known_cost = CB_ADF::get_observed_cost(data.ec_seq);
   if (label_example != nullptr && is_learn)
-  { ACTION_SCORE::action_scores& a_s = data.ec_seq[0]->pred.a_s;
-
-    float action_probability = 0;
-    for (size_t i =0 ; i < a_s.size(); i++)
-      if (data.known_cost.action == a_s[i].action)
-        action_probability = a_s[i].score;
-
-    float threshold = action_probability / data.known_cost.probability;
-
-    if (!data.fixed_multiplier)
-      data.multiplier = min(data.multiplier, 1/threshold);
-
-    threshold *= data.multiplier;
-
-    if (threshold > 1. + 1e-6)
-      data.violations++;
-
-    if (frand48() < threshold)
-    { example* ec_found = nullptr;
-      for (example*& ec : data.ec_seq)
-      { if (ec->l.cb.costs.size() == 1 &&
-=======
-  void finish_multiline_example(vw& all, explore_eval& data, example& ec)
-  {
-    if (data.need_to_clear)
     {
-      if (data.ec_seq.size() > 0)
-      {
-        output_example_seq(all, data);
-        CB_ADF::global_print_newline(all);
-      }
-      clear_seq_and_finish_examples(all, data);
-      data.need_to_clear = false;
-    }
-  }
+      ACTION_SCORE::action_scores& a_s = data.ec_seq[0]->pred.a_s;
+      
+      float action_probability = 0;
+      for (size_t i =0 ; i < a_s.size(); i++)
+	if (data.known_cost.action == a_s[i].action)
+	  action_probability = a_s[i].score;
+      
+      float threshold = action_probability / data.known_cost.probability;
+      
+      if (!data.fixed_multiplier)
+	data.multiplier = min(data.multiplier, 1/threshold);
+      
+      threshold *= data.multiplier;
+      
+      if (threshold > 1. + 1e-6)
+	data.violations++;
+      
+      if (merand48(data.all->random_state) < threshold)
+	{
+	  example* ec_found = nullptr;
+	  for (example*& ec : data.ec_seq)
+	    {
+	      if (ec->l.cb.costs.size() == 1 &&
+		  ec->l.cb.costs[0].cost != FLT_MAX &&
+		  ec->l.cb.costs[0].probability > 0)
+		ec_found = ec;
+	    }
+	  ec_found->l.cb.costs[0].probability = action_probability;
+	  
+	  multiline_learn_or_predict<true>(base, data.ec_seq, data.offset);
+	  ec_found->l.cb.costs[0].probability = data.known_cost.probability;
+	  data.update_count++;
+	}
+    }
+}
   
-  template <bool is_learn>
-  void do_actual_learning(explore_eval& data, base_learner& base)
-  {
-    example* label_example=CB_EXPLORE_ADF::test_adf_sequence(data.ec_seq);
-
-    if (label_example != nullptr)//extract label
-      {
-	data.action_label = label_example->l.cb;
-	label_example->l.cb = data.empty_label;
-      }
-    multiline_learn_or_predict<false>(base, data.ec_seq, data.offset);
-    
-    if (label_example != nullptr)	//restore label
-      label_example->l.cb = data.action_label;
-
-    data.known_cost = CB_ADF::get_observed_cost(data.ec_seq);
-    if (label_example != nullptr && is_learn)
-      {
-	ACTION_SCORE::action_scores& a_s = data.ec_seq[0]->pred.a_s;
-
-	float action_probability = 0;
-	for (size_t i =0 ; i < a_s.size(); i++)
-	  if (data.known_cost.action == a_s[i].action)
-	    action_probability = a_s[i].score;
-	
-	float threshold = action_probability / data.known_cost.probability;
-	
-	if (!data.fixed_multiplier)
-	  data.multiplier = min(data.multiplier, 1/threshold);
-	
-	threshold *= data.multiplier;
-	
-	if (threshold > 1. + 1e-6)
-	  data.violations++;
-	
-	if (merand48(data.all->random_state) < threshold)
-	  {
-        example* ec_found = nullptr;
-        for (example*& ec : data.ec_seq)
-        {
-          if (ec->l.cb.costs.size() == 1 &&
->>>>>>> 1dfa98b0
-            ec->l.cb.costs[0].cost != FLT_MAX &&
-            ec->l.cb.costs[0].probability > 0)
-        { ec_found = ec;
-        }
-      }
-      ec_found->l.cb.costs[0].probability = action_probability;
-
-      multiline_learn_or_predict<true>(base, data.ec_seq, data.offset);
-      ec_found->l.cb.costs[0].probability = data.known_cost.probability;
-      data.update_count++;
-    }
-  }
-}
-
 template <bool is_learn>
 void predict_or_learn(explore_eval& data, base_learner& base, example &ec)
 { vw* all = data.all;
