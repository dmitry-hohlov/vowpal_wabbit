--- conflicted
+++ resolved
@@ -75,21 +75,6 @@
     size_t num_actions = examples.size() - 1;
     if (shared)
       num_actions--;
-<<<<<<< HEAD
-    if(preds.size() != num_actions)
-      cerr<<"Received predictions of wrong size from CB base learner\n";
-
-    if(!is_learn || !data.learn_only) {      
-      if(data.tau) {
-	float prob = 1.0/(float)num_actions;
-	for(int i = 0;i < num_actions;i++) {
-	  action_score a_s;
-	  a_s.action = preds[i].action;
-	  a_s.score = prob;
-	  data.id_probs.push_back(a_s);
-	}
-	data.tau--;
-=======
     if (preds.size() != num_actions)
       cerr << "Received predictions of wrong size from CB base learner\n";
 
@@ -103,7 +88,6 @@
           data.id_probs.push_back(a_s);
         }
         data.tau--;
->>>>>>> 043a03b7
       }
       else {
         for (int i = 0; i < num_actions; i++) {
@@ -137,7 +121,6 @@
     size_t num_actions = examples.size() - 1;
     if (shared)
       num_actions--;
-<<<<<<< HEAD
     if(preds.size() != num_actions)
       cerr<<"Received predictions of wrong size from CB base learner "<<preds.size()<<" "<<num_actions<<endl;
 
@@ -148,18 +131,6 @@
 	a_s.action = preds[i].action;
 	a_s.score = prob;
 	data.id_probs.push_back(a_s);
-=======
-    if (preds.size() != num_actions)
-      cerr << "Received predictions of wrong size from CB base learner\n";
-
-    if (!is_learn || !data.learn_only) {
-      float prob = data.epsilon / (float)num_actions;
-      for (int i = 0; i < num_actions; i++) {
-        action_score a_s;
-        a_s.action = preds[i].action;
-        a_s.score = prob;
-        data.id_probs.push_back(a_s);
->>>>>>> 043a03b7
       }
       data.id_probs[0].score += (1 - data.epsilon);
     }
@@ -315,17 +286,10 @@
     }
     else
       is_test = true;
-<<<<<<< HEAD
-    
+
     for (int sink : all.final_prediction_sink)
       print_action_score(sink, ec.pred.a_s, ec.tag);
-  
-=======
-
-    for (int sink : all.final_prediction_sink)
-      print_action_score(sink, ec.pred.a_s, ec.tag);
-
->>>>>>> 043a03b7
+
     if (all.raw_prediction > 0)
     {
       string outputString;
@@ -344,15 +308,6 @@
   }
 
   void output_example_seq(vw& all, cb_explore_adf& data)
-<<<<<<< HEAD
-  { if (data.ec_seq.size() > 0)
-      { all.sd->weighted_examples += 1;
-	all.sd->example_number++;
-	output_example(all, data, **(data.ec_seq.begin()), &(data.ec_seq));
-	if (all.raw_prediction > 0)
-	  all.print_text(all.raw_prediction, "", data.ec_seq[0]->tag);
-      }
-=======
   {
     if (data.ec_seq.size() > 0)
     {
@@ -362,7 +317,6 @@
       if (all.raw_prediction > 0)
         all.print_text(all.raw_prediction, "", data.ec_seq[0]->tag);
     }
->>>>>>> 043a03b7
   }
 
 
