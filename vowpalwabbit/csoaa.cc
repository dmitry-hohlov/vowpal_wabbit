/*
Copyright (c) by respective owners including Yahoo!, Microsoft, and
individual contributors. All rights reserved.  Released under a BSD (revised)
license as described in the file LICENSE.
 */
#include <float.h>

#include "reductions.h"
#include "cost_sensitive.h"
#include "simple_label.h"
#include "v_hashmap.h"
#include "vw.h"
#include "gd.h" // GD::foreach_feature() needed in subtract_example()

using namespace std;

using namespace LEARNER;

using namespace COST_SENSITIVE;

namespace CSOAA {
  struct csoaa{
    vw* all;
  };

  template <bool is_learn>
  void predict_or_learn(csoaa& c, learner& base, example& ec) {
    vw* all = c.all;
    COST_SENSITIVE::label ld = ec.l.cs;
    uint32_t prediction = 1;
    float score = FLT_MAX;
    ec.l.simple = { 0., 0., 0. };
    for (wclass *cl = ld.costs.begin; cl != ld.costs.end; cl ++)
      {
        uint32_t i = cl->class_index;
        if (is_learn)
          {
            if (cl->x == FLT_MAX || !all->training)
              {
                ec.l.simple.label = FLT_MAX;
                ec.l.simple.weight = 0.;
              }
            else
              {
                ec.l.simple.label = cl->x;
                ec.l.simple.weight = 1.;
              }
            base.learn(ec, i-1);
          }
        else
          base.predict(ec, i-1);

        cl->partial_prediction = ec.partial_prediction;
        if (ec.partial_prediction < score || (ec.partial_prediction == score && i < prediction)) {
          score = ec.partial_prediction;
          prediction = i;
        }
        ec.partial_prediction = 0.;
      }

    ec.pred.multiclass = prediction;
    ec.l.cs = ld;
  }

  void finish_example(vw& all, csoaa&, example& ec)
  {
    output_example(all, ec);
    VW::finish_example(all, &ec);
  }

  learner* setup(vw& all, po::variables_map& vm)
  {
<<<<<<< HEAD
    po::options_description opts("CSOAA options");
    opts.add_options()
      ("csoaa", po::value<size_t>(), "Use one-against-all multiclass learning with <k> costs");
    vm = add_options(all, opts);
    if(!vm.count("csoaa"))
      return NULL;

    csoaa* c=(csoaa*)calloc_or_die(1,sizeof(csoaa));
=======
    csoaa* c = calloc_or_die<csoaa>();
>>>>>>> cb0dc4cf
    c->all = &all;
    //first parse for number of actions
    uint32_t nb_actions = 0;

    nb_actions = (uint32_t)vm["csoaa"].as<size_t>();

    //append csoaa with nb_actions to file_options so it is saved to regressor later
    std::stringstream ss;
    ss << " --csoaa " << nb_actions;
    all.file_options.append(ss.str());

    all.p->lp = cs_label;
    all.sd->k = nb_actions;

    learner* l = new learner(c, all.l, nb_actions);
    l->set_learn<csoaa, predict_or_learn<true> >();
    l->set_predict<csoaa, predict_or_learn<false> >();
    l->set_finish_example<csoaa,finish_example>();
    all.cost_sensitive = all.l;
    return l;
  }
}

namespace CSOAA_AND_WAP_LDF {
  struct ldf {
    v_array<example*> ec_seq;
    v_hashmap< size_t, v_array<feature> > label_features;

    size_t read_example_this_loop;
    bool need_to_clear;
    bool is_wap;
    bool first_pass;
    bool treat_as_classifier;
    bool is_singleline;
    float csoaa_example_t;
    vw* all;

    learner* base;
  };

namespace LabelDict { 
  bool size_t_eq(size_t &a, size_t &b) { return (a==b); }

  size_t hash_lab(size_t lab) { return 328051 + 94389193 * lab; }
  
  bool ec_is_label_definition(example& ec) // label defs look like "0:___" or just "label:___"
  {
    if (ec.indices.size() != 1) return false;
    if (ec.indices[0] != 'l') return false;
    v_array<COST_SENSITIVE::wclass> costs = ec.l.cs.costs;
    for (size_t j=0; j<costs.size(); j++)
      if ((costs[j].class_index != 0) || (costs[j].x <= 0.)) return false;
    return true;    
  }

  bool ec_is_example_header(example& ec)  // example headers look like "0:-1" or just "shared"
  {
    v_array<COST_SENSITIVE::wclass> costs = ec.l.cs.costs;
    if (costs.size() != 1) return false;
    if (costs[0].class_index != 0) return false;
    if (costs[0].x >= 0) return false;
    return true;    
  }

  bool ec_seq_is_label_definition(ldf& data, v_array<example*>ec_seq)
  {
    if (data.ec_seq.size() == 0) return false;
    bool is_lab = ec_is_label_definition(*data.ec_seq[0]);
    for (size_t i=1; i<data.ec_seq.size(); i++) {
      if (is_lab != ec_is_label_definition(*data.ec_seq[i])) {
        if (!((i == data.ec_seq.size()-1) && (example_is_newline(*data.ec_seq[i])))) {
          cerr << "error: mixed label definition and examples in ldf data!" << endl;
          throw exception();
        }
      }
    }
    return is_lab;
  }

  void del_example_namespace(example& ec, char ns, v_array<feature> features) {
    size_t numf = features.size();
    // print_update is called after this del_example_namespace,
    // so we need to keep the ec.num_features correct,
    // so shared features are included in the reported number of "current features"
    //ec.num_features -= numf;

    assert (ec.atomics[(size_t)ns].size() >= numf);
    if (ec.atomics[(size_t)ns].size() == numf) { // did NOT have ns
      assert(ec.indices.size() > 0);
      assert(ec.indices[ec.indices.size()-1] == (size_t)ns);
      ec.indices.pop();
      ec.total_sum_feat_sq -= ec.sum_feat_sq[(size_t)ns];
      ec.atomics[(size_t)ns].erase();
      ec.sum_feat_sq[(size_t)ns] = 0.;
    } else { // DID have ns
      for (feature*f=features.begin; f!=features.end; f++) {
        ec.sum_feat_sq[(size_t)ns] -= f->x * f->x;
        ec.atomics[(size_t)ns].pop();
      }
    }
  }

  void add_example_namespace(example& ec, char ns, v_array<feature> features) {
    bool has_ns = false;
    for (size_t i=0; i<ec.indices.size(); i++) {
      if (ec.indices[i] == (size_t)ns) {
        has_ns = true;
        break;
      }
    }
    if (has_ns) {
      ec.total_sum_feat_sq -= ec.sum_feat_sq[(size_t)ns];
    } else {
      ec.indices.push_back((size_t)ns);
      ec.sum_feat_sq[(size_t)ns] = 0;
    }

    for (feature*f=features.begin; f!=features.end; f++) {
      ec.sum_feat_sq[(size_t)ns] += f->x * f->x;
      ec.atomics[(size_t)ns].push_back(*f);
    }

    ec.num_features += features.size();
    ec.total_sum_feat_sq += ec.sum_feat_sq[(size_t)ns];
  }

  void add_example_namespaces_from_example(example& target, example& source) {
    for (unsigned char* idx=source.indices.begin; idx!=source.indices.end; idx++) {
      if (*idx == constant_namespace) continue;
      add_example_namespace(target, (char)*idx, source.atomics[*idx]);
    }
  }

  void del_example_namespaces_from_example(example& target, example& source) {
    //for (size_t*idx=source.indices.begin; idx!=source.indices.end; idx++) {
    unsigned char* idx = source.indices.end;
    idx--;
    for (; idx>=source.indices.begin; idx--) {
      if (*idx == constant_namespace) continue;
      del_example_namespace(target, (char)*idx, source.atomics[*idx]);
    }
  }

  void add_example_namespace_from_memory(ldf& data, example& ec, size_t lab) {
    size_t lab_hash = hash_lab(lab);
    v_array<feature> features = data.label_features.get(lab, lab_hash);
    if (features.size() == 0) return;
    add_example_namespace(ec, 'l', features);
  }

  void del_example_namespace_from_memory(ldf& data, example& ec, size_t lab) {
    size_t lab_hash = hash_lab(lab);
    v_array<feature> features = data.label_features.get(lab, lab_hash);
    if (features.size() == 0) return;
    del_example_namespace(ec, 'l', features);
  }

  void set_label_features(ldf& data, size_t lab, v_array<feature>features) {
    size_t lab_hash = hash_lab(lab);
    if (data.label_features.contains(lab, lab_hash)) { return; }
    data.label_features.put_after_get(lab, lab_hash, features);
  }

  void free_label_features(ldf& data) {
    void* label_iter = data.label_features.iterator();
    while (label_iter != NULL) {
      v_array<feature> *features = data.label_features.iterator_get_value(label_iter);
      features->erase();
      features->delete_v();

      label_iter = data.label_features.iterator_next(label_iter);
    }
    data.label_features.clear();
    data.label_features.delete_v();
  }
}

  inline bool cmp_wclass_ptr(const COST_SENSITIVE::wclass* a, const COST_SENSITIVE::wclass* b) { return a->x < b->x; }

  void compute_wap_values(vector<COST_SENSITIVE::wclass*> costs) {
    std::sort(costs.begin(), costs.end(), cmp_wclass_ptr);
    costs[0]->wap_value = 0.;
    for (size_t i=1; i<costs.size(); i++)
      costs[i]->wap_value = costs[i-1]->wap_value + (costs[i]->x - costs[i-1]->x) / (float)i;
  }

  // Substract a given feature from example ec.
  // Rather than finding the corresponding namespace and feature in ec,
  // add a new feature with opposite value (but same index) to ec to a special wap_ldf_namespace.
  // This is faster and allows fast undo in unsubtract_example().
  void subtract_feature(example& ec, float feature_value_x, uint32_t weight_index)
  {
    feature temp = { -feature_value_x, weight_index };
    ec.atomics[wap_ldf_namespace].push_back(temp);
    ec.sum_feat_sq[wap_ldf_namespace] += feature_value_x * feature_value_x;
  }

  // Iterate over all features of ecsub including quadratic and cubic features and subtract them from ec.
  void subtract_example(vw& all, example *ec, example *ecsub)
  {
    ec->sum_feat_sq[wap_ldf_namespace] = 0;
    GD::foreach_feature<example&, uint32_t, subtract_feature>(all, *ecsub, *ec);
    ec->indices.push_back(wap_ldf_namespace);
    ec->num_features += ec->atomics[wap_ldf_namespace].size();
    ec->total_sum_feat_sq += ec->sum_feat_sq[wap_ldf_namespace];
  }

  void unsubtract_example(vw& all, example *ec)
  {
    if (ec->indices.size() == 0) {
      cerr << "internal error (bug): trying to unsubtract_example, but there are no namespaces!" << endl;
      return;
    }
    
    if (ec->indices.last() != wap_ldf_namespace) {
      cerr << "internal error (bug): trying to unsubtract_example, but either it wasn't added, or something was added after and not removed!" << endl;
      return;
    }

    ec->num_features -= ec->atomics[wap_ldf_namespace].size();
    ec->total_sum_feat_sq -= ec->sum_feat_sq[wap_ldf_namespace];
    ec->sum_feat_sq[wap_ldf_namespace] = 0;
    ec->atomics[wap_ldf_namespace].erase();
    ec->indices.decr();
  }

  void make_single_prediction(ldf& data, learner& base, example& ec) {
    COST_SENSITIVE::label ld = ec.l.cs;
    label_data simple_label;
    simple_label.initial = 0.;
    simple_label.label = FLT_MAX;
    simple_label.weight = 0.;
    ec.partial_prediction = 0.;
    
    LabelDict::add_example_namespace_from_memory(data, ec, ld.costs[0].class_index);
    
    ec.l.simple = simple_label;
    base.predict(ec); // make a prediction
    ld.costs[0].partial_prediction = ec.partial_prediction;

    LabelDict::del_example_namespace_from_memory(data, ec, ld.costs[0].class_index);
    ec.l.cs = ld;
  }

  bool check_ldf_sequence(ldf& data, size_t start_K)
  {
    bool isTest = COST_SENSITIVE::example_is_test(*data.ec_seq[start_K]);
    for (size_t k=start_K; k<data.ec_seq.size(); k++) {
      example *ec = data.ec_seq[k];
      
      // Each sub-example must have just one cost
      assert(ec->l.cs.costs.size()==1);
      
      if (COST_SENSITIVE::example_is_test(*ec) != isTest) {
        isTest = true;
        cerr << "warning: ldf example has mix of train/test data; assuming test" << endl;
      }
      if (LabelDict::ec_is_example_header(*ec)) {
        cerr << "warning: example headers at position " << k << ": can only have in initial position!" << endl;
        throw exception();
      }
    }
    return isTest;
  }

  void do_actual_learning_wap(vw& all, ldf& data, learner& base, size_t start_K)
  {
    size_t K = data.ec_seq.size();
    vector<COST_SENSITIVE::wclass*> all_costs;
    for (size_t k=start_K; k<K; k++)
      all_costs.push_back(&data.ec_seq[k]->l.cs.costs[0]);
    compute_wap_values(all_costs);

    data.csoaa_example_t += 1.;
    for (size_t k1=start_K; k1<K; k1++) {
      example *ec1 = data.ec_seq[k1];

      // save original variables
      COST_SENSITIVE::label   save_cs_label = ec1->l.cs;
      label_data& simple_label = ec1->l.simple;
      float save_example_t1 = ec1->example_t;

      v_array<COST_SENSITIVE::wclass> costs1 = save_cs_label.costs;
      if (costs1[0].class_index == (uint32_t)-1) continue;
      
      LabelDict::add_example_namespace_from_memory(data, *ec1, costs1[0].class_index);
      
      for (size_t k2=k1+1; k2<K; k2++) {
        example *ec2 = data.ec_seq[k2];
        v_array<COST_SENSITIVE::wclass> costs2 = ec2->l.cs.costs;
        
        if (costs2[0].class_index == (uint32_t)-1) continue;
        float value_diff = fabs(costs2[0].wap_value - costs1[0].wap_value);
        //float value_diff = fabs(costs2[0].x - costs1[0].x);
        if (value_diff < 1e-6)
          continue;
        
        LabelDict::add_example_namespace_from_memory(data, *ec2, costs2[0].class_index);
        
        // learn
        ec1->example_t = data.csoaa_example_t;
        simple_label.initial = 0.;
        simple_label.label = (costs1[0].x < costs2[0].x) ? -1.0f : 1.0f;
        simple_label.weight = value_diff;
        ec1->partial_prediction = 0.;
        subtract_example(all, ec1, ec2);
        base.learn(*ec1);
        unsubtract_example(all, ec1);
        
        LabelDict::del_example_namespace_from_memory(data, *ec2, costs2[0].class_index);
      }
      LabelDict::del_example_namespace_from_memory(data, *ec1, costs1[0].class_index);
      
      // restore original cost-sensitive label, sum of importance weights
      ec1->l.cs = save_cs_label;
      ec1->example_t = save_example_t1;
      // TODO: What about partial_prediction? See do_actual_learning_oaa.
    }
  }

  void do_actual_learning_oaa(vw& all, ldf& data, learner& base, size_t start_K)
  {
    size_t K = data.ec_seq.size();
    float  min_cost  = FLT_MAX;
    float  max_cost  = -FLT_MAX;

    for (size_t k=start_K; k<K; k++) {
      float ec_cost = data.ec_seq[k]->l.cs.costs[0].x;
      if (ec_cost < min_cost) min_cost = ec_cost;
      if (ec_cost > max_cost) max_cost = ec_cost;
    }

    data.csoaa_example_t += 1.;
    for (size_t k=start_K; k<K; k++) {
      example *ec = data.ec_seq[k];
      
      // save original variables
      label save_cs_label = ec->l.cs;
      float save_example_t = ec->example_t;
      v_array<COST_SENSITIVE::wclass> costs = save_cs_label.costs;

      // build example for the base learner
      label_data simple_label;
      ec->example_t = data.csoaa_example_t;
      
      simple_label.initial = 0.;
      simple_label.weight = 1.;
      if (!data.treat_as_classifier) { // treat like regression
            simple_label.label = costs[0].x;
      } else { // treat like classification
            if (costs[0].x <= min_cost) {
              simple_label.label = -1.;
              simple_label.weight = max_cost - min_cost;
            } else {
              simple_label.label = 1.;
              simple_label.weight = costs[0].x - min_cost;
            }
      }
      ec->l.simple = simple_label;

      // learn
      LabelDict::add_example_namespace_from_memory(data, *ec, costs[0].class_index);
      base.learn(*ec);
      LabelDict::del_example_namespace_from_memory(data, *ec, costs[0].class_index);
      
      // restore original cost-sensitive label, sum of importance weights and partial_prediction
      ec->l.cs = save_cs_label;
      ec->example_t = save_example_t;
      ec->partial_prediction = costs[0].partial_prediction;
    }
  }

  template <bool is_learn>
  void do_actual_learning(vw& all, ldf& data, learner& base)
  {
    //cdbg << "do_actual_learning size=" << data.ec_seq.size() << endl;
    if (data.ec_seq.size() <= 0) return;  // nothing to do

    /////////////////////// handle label definitions
    if (LabelDict::ec_seq_is_label_definition(data, data.ec_seq)) {
      for (size_t i=0; i<data.ec_seq.size(); i++) {
        v_array<feature> features = v_init<feature>();
        for (feature*f=data.ec_seq[i]->atomics[data.ec_seq[i]->indices[0]].begin; f!=data.ec_seq[i]->atomics[data.ec_seq[i]->indices[0]].end; f++) {
          feature fnew = { f->x,  f->weight_index };
          features.push_back(fnew);
        }

        v_array<COST_SENSITIVE::wclass> costs = data.ec_seq[i]->l.cs.costs;
        for (size_t j=0; j<costs.size(); j++) {
          size_t lab = (size_t)costs[j].x;
          LabelDict::set_label_features(data, lab, features);
        }
      }
      return;
    }

    /////////////////////// add headers
    size_t K = data.ec_seq.size();
    size_t start_K = 0;
    if (LabelDict::ec_is_example_header(*data.ec_seq[0])) {
      start_K = 1;
      for (size_t k=1; k<K; k++)
        LabelDict::add_example_namespaces_from_example(*data.ec_seq[k], *data.ec_seq[0]);
    }
    bool isTest = check_ldf_sequence(data, start_K);

    /////////////////////// do prediction
    float  min_score = FLT_MAX;
    size_t predicted_K = start_K;   
    for (size_t k=start_K; k<K; k++) {
      example *ec = data.ec_seq[k];
      make_single_prediction(data, base, *ec);
      if (ec->partial_prediction < min_score) {
        min_score = ec->partial_prediction;
        predicted_K = k;
      }
    }   

    /////////////////////// learn
    if (is_learn && !isTest){
      if (data.is_wap) do_actual_learning_wap(all, data, base, start_K);
      else             do_actual_learning_oaa(all, data, base, start_K);
    }

    // Mark the predicted subexample with its class_index, all other with 0
    for (size_t k=start_K; k<K; k++)
      data.ec_seq[k]->pred.multiclass = (k == predicted_K) ? data.ec_seq[k]->l.cs.costs[0].class_index : 0;

    /////////////////////// remove header
    if (start_K > 0)
      for (size_t k=1; k<K; k++)
        LabelDict::del_example_namespaces_from_example(*data.ec_seq[k], *data.ec_seq[0]);
  }

  void output_example(vw& all, example& ec, bool& hit_loss, v_array<example*>* ec_seq)
  {
    label& ld = ec.l.cs;
    v_array<COST_SENSITIVE::wclass> costs = ld.costs;
    
    if (example_is_newline(ec)) return;
    if (LabelDict::ec_is_example_header(ec)) return;
    if (LabelDict::ec_is_label_definition(ec)) return;

    all.sd->total_features += ec.num_features;

    float loss = 0.;

    if (!COST_SENSITIVE::example_is_test(ec)) {
      for (size_t j=0; j<costs.size(); j++) {
        if (hit_loss) break;
        if (ec.pred.multiclass == costs[j].class_index) {
          loss = costs[j].x;
          hit_loss = true;
        }
      }

      all.sd->sum_loss += loss;
      all.sd->sum_loss_since_last_dump += loss;
      assert(loss >= 0);
    }
  
    for (int* sink = all.final_prediction_sink.begin; sink != all.final_prediction_sink.end; sink++)
      all.print(*sink, (float)ec.pred.multiclass, 0, ec.tag);

    if (all.raw_prediction > 0) {
      string outputString;
      stringstream outputStringStream(outputString);
      for (size_t i = 0; i < costs.size(); i++) {
        if (i > 0) outputStringStream << ' ';
        outputStringStream << costs[i].class_index << ':' << costs[i].partial_prediction;
      }
      //outputStringStream << endl;
      all.print_text(all.raw_prediction, outputStringStream.str(), ec.tag);
    }
    
    COST_SENSITIVE::print_update(all, COST_SENSITIVE::example_is_test(ec), ec, ec_seq);
  }

  void output_example_seq(vw& all, ldf& data)
  {
    if ((data.ec_seq.size() > 0) && !LabelDict::ec_seq_is_label_definition(data, data.ec_seq)) {
      all.sd->weighted_examples += 1;
      all.sd->example_number++;

      bool hit_loss = false;
      for (example** ecc=data.ec_seq.begin; ecc!=data.ec_seq.end; ecc++)
        output_example(all, **ecc, hit_loss, &(data.ec_seq));

      if (!data.is_singleline && (all.raw_prediction > 0))
        all.print_text(all.raw_prediction, "", data.ec_seq[0]->tag);
    }
  }

  void clear_seq_and_finish_examples(vw& all, ldf& data)
  {
    if (data.ec_seq.size() > 0) 
      for (example** ecc=data.ec_seq.begin; ecc!=data.ec_seq.end; ecc++)
        if ((*ecc)->in_use)
          VW::finish_example(all, *ecc);
    data.ec_seq.erase();
  }

  void end_pass(ldf& data)
  {
    data.first_pass = false;
  }

  void finish_singleline_example(vw& all, ldf&, example& ec)
  {
    if (! LabelDict::ec_is_label_definition(ec)) {
      all.sd->weighted_examples += 1;
      all.sd->example_number++;
    }
    bool hit_loss = false;
    output_example(all, ec, hit_loss, NULL);
    VW::finish_example(all, &ec);
  }

  void finish_multiline_example(vw& all, ldf& data, example& ec)
  {
    if (data.need_to_clear) {
      if (data.ec_seq.size() > 0) {
        output_example_seq(all, data);
        global_print_newline(all);
      }        
      clear_seq_and_finish_examples(all, data);
      data.need_to_clear = false;
      if (ec.in_use) VW::finish_example(all, &ec);
    }
  }

  void end_examples(ldf& data)
  {
    if (data.need_to_clear)
      data.ec_seq.erase();
  }


  void finish(ldf& data)
  {
    //vw* all = l->all;
    data.ec_seq.delete_v();
    LabelDict::free_label_features(data);
  }

  template <bool is_learn>
  void predict_or_learn(ldf& data, learner& base, example &ec) {
    vw* all = data.all;
    data.base = &base;
    bool is_test_ec = COST_SENSITIVE::example_is_test(ec);
    bool need_to_break = data.ec_seq.size() >= all->p->ring_size - 2;

    // singleline is used by library/ezexample_predict
    if (data.is_singleline) {
      assert(is_test_ec); // Only test examples are supported with singleline
      assert(ec.l.cs.costs.size() > 0); // headers not allowed with singleline
      make_single_prediction(data, base, ec);
    } else if (LabelDict::ec_is_label_definition(ec)) {
      if (data.ec_seq.size() > 0) {
        cerr << "error: label definition encountered in data block" << endl;
        throw exception();
      }
      data.ec_seq.push_back(&ec);
      do_actual_learning<is_learn>(*all, data, base);
      data.need_to_clear = true;
    } else if ((example_is_newline(ec) && is_test_ec) || need_to_break) {
      if (need_to_break && data.first_pass)
        cerr << "warning: length of sequence at " << ec.example_counter << " exceeds ring size; breaking apart" << endl;
      do_actual_learning<is_learn>(*all, data, base);
      data.need_to_clear = true;
    } else {
      if (data.need_to_clear) {  // should only happen if we're NOT driving
        data.ec_seq.erase();
        data.need_to_clear = false;
      }
      data.ec_seq.push_back(&ec);
    }
  }

  learner* setup(vw& all, po::variables_map& vm)
  {
    po::options_description opts("LDF Options");
    opts.add_options()
      ("csoaa_ldf", po::value<string>(), "Use one-against-all multiclass learning with label dependent features.  Specify singleline or multiline.")
      ("wap_ldf", po::value<string>(), "Use weighted all-pairs multiclass learning with label dependent features.  Specify singleline or multiline.")
      ("ldf_override", po::value<string>(), "Override singleline or multiline from csoaa_ldf or wap_ldf, eg if stored in file");
    vm = add_options(all, opts);
    if(!vm.count("csoaa_ldf") && !vm.count("wap_ldf"))
      return NULL;
    
    ldf* ld = calloc_or_die<ldf>();

    ld->all = &all;
    ld->need_to_clear = true;
    ld->first_pass = true;
 
    string ldf_arg;

    if( vm.count("csoaa_ldf") ){
      ldf_arg = vm["csoaa_ldf"].as<string>();
      all.file_options.append(" --csoaa_ldf ");
      all.file_options.append(ldf_arg);
    }
    else {
      ldf_arg = vm["wap_ldf"].as<string>();
      ld->is_wap = true;
      all.file_options.append(" --wap_ldf ");
      all.file_options.append(ldf_arg);
    }
    if ( vm.count("ldf_override") )
      ldf_arg = vm["ldf_override"].as<string>();

    all.p->lp = COST_SENSITIVE::cs_label;

    all.sd->k = (uint32_t)-1;

    ld->treat_as_classifier = false;
    ld->is_singleline = false;
    if (ldf_arg.compare("multiline") == 0 || ldf_arg.compare("m") == 0) {
      ld->treat_as_classifier = false;
    } else if (ldf_arg.compare("multiline-classifier") == 0 || ldf_arg.compare("mc") == 0) {
      ld->treat_as_classifier = true;
    } else {
      if (all.training) {
        cerr << "ldf requires either m/multiline or mc/multiline-classifier, except in test-mode which can be s/sc/singleline/singleline-classifier" << endl;
        throw exception();
      }
      if (ldf_arg.compare("singleline") == 0 || ldf_arg.compare("s") == 0) {
        ld->treat_as_classifier = false;
        ld->is_singleline = true;
      } else if (ldf_arg.compare("singleline-classifier") == 0 || ldf_arg.compare("sc") == 0) {
        ld->treat_as_classifier = true;
        ld->is_singleline = true;
      }
    }

    all.p->emptylines_separate_examples = true; // TODO: check this to be sure!!!  !ld->is_singleline;

    if (all.add_constant) {
      all.add_constant = false;
    }
    ld->label_features.init(256, v_array<feature>(), LabelDict::size_t_eq);
    ld->label_features.get(1, 94717244); // TODO: figure this out

    ld->read_example_this_loop = 0;
    ld->need_to_clear = false;
    learner* l = new learner(ld, all.l);
    l->set_learn<ldf, predict_or_learn<true> >();
    l->set_predict<ldf, predict_or_learn<false> >();
    if (ld->is_singleline)
      l->set_finish_example<ldf,finish_singleline_example>();
    else
      l->set_finish_example<ldf,finish_multiline_example>();
    l->set_finish<ldf,finish>();
    l->set_end_examples<ldf,end_examples>(); 
    l->set_end_pass<ldf,end_pass>();
    all.cost_sensitive = all.l;
    return l;
  }

  void global_print_newline(vw& all)
  {
    char temp[1];
    temp[0] = '\n';
    for (size_t i=0; i<all.final_prediction_sink.size(); i++) {
      int f = all.final_prediction_sink[i];
      ssize_t t;
      t = io_buf::write_file_or_socket(f, temp, 1);
      if (t != 1)
        std::cerr << "write error" << std::endl;
    }
  }
}

<|MERGE_RESOLUTION|>--- conflicted
+++ resolved
@@ -70,18 +70,13 @@
 
   learner* setup(vw& all, po::variables_map& vm)
   {
-<<<<<<< HEAD
     po::options_description opts("CSOAA options");
     opts.add_options()
       ("csoaa", po::value<size_t>(), "Use one-against-all multiclass learning with <k> costs");
     vm = add_options(all, opts);
     if(!vm.count("csoaa"))
       return NULL;
-
-    csoaa* c=(csoaa*)calloc_or_die(1,sizeof(csoaa));
-=======
     csoaa* c = calloc_or_die<csoaa>();
->>>>>>> cb0dc4cf
     c->all = &all;
     //first parse for number of actions
     uint32_t nb_actions = 0;
