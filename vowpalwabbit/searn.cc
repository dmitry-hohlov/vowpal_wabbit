--- conflicted
+++ resolved
@@ -839,7 +839,7 @@
     }
   }
 
-  void train_single_example(vw& all, searn& srn, learner& base, example**ec, size_t len)
+  void train_single_example(vw& all, searn& srn, example**ec, size_t len)
   {
     // do an initial test pass to compute output (and loss)
     // TODO: don't do this if we don't need it!
@@ -881,7 +881,7 @@
       }
       
       assert(srn.truth_string != NULL);
-      srn.task->structured_predict(all, srn, base, ec, len,
+      srn.task->structured_predict(srn, ec, len,
                                    srn.should_produce_string ? srn.pred_string  : NULL,
                                    srn.should_produce_string ? srn.truth_string : NULL);
 
@@ -909,7 +909,7 @@
       srn.snapshot_is_equivalent_to_t = (size_t)-1;
       srn.snapshot_last_found_pos = (size_t)-1;
       srn.snapshot_could_match = false;
-      srn.task->structured_predict(all, srn, base, ec, len, NULL, NULL);
+      srn.task->structured_predict(srn, ec, len, NULL, NULL);
 
       if (srn.t == 0) {
         clear_snapshot(all, srn);
@@ -950,7 +950,7 @@
             //clog << "learn_t = " << srn.learn_t << " || learn_a = " << srn.learn_a << endl;
             srn.snapshot_is_equivalent_to_t = (size_t)-1;
             srn.snapshot_could_match = true;
-            srn.task->structured_predict(all, srn, base, ec, len, NULL, NULL);
+            srn.task->structured_predict(srn, ec, len, NULL, NULL);
 
             srn.learn_losses.push_back( srn.learn_loss );
             //clog << "total loss: " << srn.learn_loss << endl;
@@ -958,7 +958,7 @@
         }
 
         if (srn.learn_example_copy != NULL) {
-          generate_training_example(all, srn, base, srn.learn_example_copy, srn.learn_example_len, aset, srn.learn_losses);
+          generate_training_example(all, srn, *srn.base_learner, srn.learn_example_copy, srn.learn_example_len, aset, srn.learn_losses);
 
           if (!srn.examples_dont_change)
             for (size_t n=0; n<srn.learn_example_len; n++) {
@@ -1116,18 +1116,14 @@
     // }
   }
 
-  void do_actual_learning(vw&all, searn& srn, learner& base)
+  void do_actual_learning(vw&all, searn& srn)
   {
     if (srn.ec_seq.size() == 0)
       return;  // nothing to do :)
 
-<<<<<<< HEAD
     add_neighbor_features(srn);
     
     train_single_example(all, srn, srn.ec_seq.begin, srn.ec_seq.size());
-=======
-    train_single_example(all, srn, base, srn.ec_seq.begin, srn.ec_seq.size());
->>>>>>> ec04cc19
 
     if (srn.ec_seq[0]->test_only) {
       all.sd->weighted_holdout_examples += 1.f;//test weight seen
@@ -1148,14 +1144,14 @@
   void searn_learn(void*d, learner& base, example*ec) {
     searn *srn = (searn*)d;
     vw* all = srn->all;
-
+    srn->base_learner = &base;
     bool is_real_example = true;
     if (example_is_newline(ec) || srn->ec_seq.size() >= all->p->ring_size - 2) { 
       if (srn->ec_seq.size() >= all->p->ring_size - 2) { // give some wiggle room
 	std::cerr << "warning: length of sequence at " << ec->example_counter << " exceeds ring size; breaking apart" << std::endl;
       }
 
-      do_actual_learning(*all, *srn, base);
+      do_actual_learning(*all, *srn);
       clear_seq(*all, *srn);
       srn->hit_new_pass = false;
       
@@ -1204,7 +1200,7 @@
     searn* srn = (searn*)d;
     vw* all    = srn->all;
 
-    do_actual_learning(*all, *srn, *(srn->base));
+    do_actual_learning(*all, *srn);
 
     if( all->training ) {
       std::stringstream ss1;
@@ -1316,7 +1312,7 @@
     srn->learn_losses.erase(); srn->learn_losses.delete_v();
 
     if (srn->task->finish != NULL) {
-      srn->task->finish(*all, *srn);
+      srn->task->finish(*srn);
       free(srn->task);
     }
   }
@@ -1577,7 +1573,7 @@
 
     // default to OAA labels unless the task wants to override this!
     *(all.p->lp) = OAA::mc_label_parser; 
-    srn->task->initialize(all, *srn, srn->A, opts, vm, vm_file);
+    srn->task->initialize(*srn, srn->A, opts, vm, vm_file);
 
     // set up auto-history if they want it
     if (srn->auto_history) {
