/*
Copyright (c) by respective owners including Yahoo!, Microsoft, and
individual contributors. All rights reserved.  Released under a BSD
license as described in the file LICENSE.
 */
#pragma once

#ifdef _WIN32
#ifdef LEAKCHECK
// Visual Leak Detector for memory leak detection on Windows
#include <vld.h>
#endif
#endif

#include "global_data.h"
#include "example.h"
#include "hash.h"
#include "simple_label.h"
#include "parser.h"
#include "parse_example.h"

namespace VW
{

/*    Caveats:
    (1) Some commandline parameters do not make sense as a library.
    (2) The code is not yet reentrant.
   */
vw* initialize(std::string s, io_buf* model=nullptr, bool skipModelLoad=false);
vw* initialize(int argc, char* argv[], io_buf* model=nullptr, bool skipModelLoad = false);
vw* seed_vw_model(vw* vw_model, std::string extra_args);

void cmd_string_replace_value( std::stringstream*& ss, std::string flag_to_replace, std::string new_value );

char** get_argv_from_string(std::string s, int& argc);
const char* are_features_compatible(vw& vw1, vw& vw2);

/*
  Call finish() after you are done with the vw instance.  This cleans up memory usage.
 */
void finish(vw& all, bool delete_all=true);
void sync_stats(vw& all);

void start_parser(vw& all);
void end_parser(vw& all);
bool is_ring_example(vw& all, example* ae);

struct primitive_feature_space   //just a helper definition.
{ unsigned char name;
  feature* fs;
  size_t len;
};

//The next commands deal with creating examples.  Caution: VW does not all allow creation of many examples at once by default.  You can adjust the exact number by tweaking ring_size.

/* The simplest of two ways to create an example.  An example_line is the literal line in a VW-format datafile.
 */
example* read_example(vw& all, char* example_line);
example* read_example(vw& all, std::string example_line);

//The more complex way to create an example.

//after you create and fill feature_spaces, get an example with everything filled in.
example* import_example(vw& all, std::string label, primitive_feature_space* features, size_t len);

// callers must free memory using release_example
// this interface must be used with care as finish_example is a no-op for these examples.
// thus any delay introduced when freeing examples must be at least as long as the one
// introduced by all.l->finish_example implementations.
// e.g. multiline examples as used by cb_adf must not be released before the finishing newline example.
example *alloc_examples(size_t, size_t);
void dealloc_example(void(*delete_label)(void*), example&ec, void(*delete_prediction)(void*) = nullptr);

void parse_example_label(vw&all, example&ec, std::string label);
void setup_examples(vw& all, v_array<example*>& examples);
void setup_example(vw& all, example* ae);
example* new_unused_example(vw& all);
example* get_example(parser* pf);
float get_topic_prediction(example*ec, size_t i);//i=0 to max topic -1
float get_label(example*ec);
float get_importance(example*ec);
float get_initial(example*ec);
float get_prediction(example*ec);
float get_cost_sensitive_prediction(example*ec);
v_array<float>& get_cost_sensitive_prediction_confidence_scores(example* ec);
uint32_t* get_multilabel_predictions(example* ec, size_t& len);
size_t get_tag_length(example* ec);
const char* get_tag(example* ec);
size_t get_feature_number(example* ec);
feature* get_features(vw& all, example* ec, size_t& feature_number);
void return_features(feature* f);

void add_constant_feature(vw& all, example*ec);
void add_label(example* ec, float label, float weight = 1, float base = 0);

//notify VW that you are done with the example.
void finish_example(vw& all, example* ec);
void empty_example(vw& all, example& ec);

void copy_example_data(bool audit, example*, example*, size_t, void(*copy_label)(void*,void*));
void copy_example_data(bool audit, example*, example*);  // don't copy the label
void clear_example_data(example&);  // don't clear the label

// after export_example, must call releaseFeatureSpace to free native memory
primitive_feature_space* export_example(vw& all, example* e, size_t& len);
void releaseFeatureSpace(primitive_feature_space* features, size_t len);

void save_predictor(vw& all, std::string reg_name);
void save_predictor(vw& all, io_buf& buf);

// inlines

//First create the hash of a namespace.
inline uint32_t hash_space(vw& all, std::string s)
{ substring ss;
  ss.begin = (char*)s.c_str();
  ss.end = ss.begin + s.length();
  return (uint32_t)all.p->hasher(ss,hash_base);
}
inline uint32_t hash_space_static(std::string s, std::string hash)
{ substring ss;
  ss.begin = (char*)s.c_str();
  ss.end = ss.begin + s.length();
  return (uint32_t)getHasher(hash)(ss, hash_base);
}
//Then use it as the seed for hashing features.
inline uint32_t hash_feature(vw& all, std::string s, uint64_t u)
{ substring ss;
  ss.begin = (char*)s.c_str();
  ss.end = ss.begin + s.length();
  return (uint32_t)(all.p->hasher(ss,u) & all.parse_mask);
}
inline uint32_t hash_feature_static(std::string s, unsigned long u, std::string h, uint32_t num_bits)
{ substring ss;
  ss.begin = (char*)s.c_str();
  ss.end = ss.begin + s.length();
  size_t parse_mark = (1 << num_bits) - 1;
  return (uint32_t)(getHasher(h)(ss, u) & parse_mark);
}

inline uint32_t hash_feature_cstr(vw& all, char* fstr, unsigned long u)
{ substring ss;
  ss.begin = fstr;
  ss.end = ss.begin + strlen(fstr);
  return (uint32_t)(all.p->hasher(ss,u) & all.parse_mask);
}

inline float get_weight(vw& all, uint32_t index, uint32_t offset)
<<<<<<< HEAD
{
	if (all.sparse)
		return all.sparse_weights[(index << all.sparse_weights.stride_shift()) + offset];
	else
		return all.weights[(index << all.weights.stride_shift()) + offset];
}

inline void set_weight(vw& all, uint32_t index, uint32_t offset, float value)
{
	if (all.sparse)
		all.sparse_weights[(index << all.sparse_weights.stride_shift()) + offset] = value;
	else
		all.weights[(index << all.weights.stride_shift()) + offset] = value;
=======
{ return all.weights[(index << all.weights.stride_shift()) + offset];
}

inline void set_weight(vw& all, uint32_t index, uint32_t offset, float value)
{ all.weights[(index << all.weights.stride_shift()) + offset] = value;
>>>>>>> da660640
}

inline uint32_t num_weights(vw& all)
{ return (uint32_t)all.length();}

inline uint32_t get_stride(vw& all)
<<<<<<< HEAD
{
	if (all.sparse)
		return (uint32_t)(1 << all.sparse_weights.stride_shift());
	else
		return (uint32_t)(1 << all.weights.stride_shift());
=======
{ return (uint32_t)(1 << all.weights.stride_shift());
>>>>>>> da660640
}
}<|MERGE_RESOLUTION|>--- conflicted
+++ resolved
@@ -146,7 +146,6 @@
 }
 
 inline float get_weight(vw& all, uint32_t index, uint32_t offset)
-<<<<<<< HEAD
 {
 	if (all.sparse)
 		return all.sparse_weights[(index << all.sparse_weights.stride_shift()) + offset];
@@ -157,30 +156,19 @@
 inline void set_weight(vw& all, uint32_t index, uint32_t offset, float value)
 {
 	if (all.sparse)
-		all.sparse_weights[(index << all.sparse_weights.stride_shift()) + offset] = value;
+	  (&all.sparse_weights[index << all.sparse_weights.stride_shift()])[offset] = value;
 	else
-		all.weights[(index << all.weights.stride_shift()) + offset] = value;
-=======
-{ return all.weights[(index << all.weights.stride_shift()) + offset];
-}
-
-inline void set_weight(vw& all, uint32_t index, uint32_t offset, float value)
-{ all.weights[(index << all.weights.stride_shift()) + offset] = value;
->>>>>>> da660640
+	  (&all.weights[(index << all.weights.stride_shift())])[offset] = value;
 }
 
 inline uint32_t num_weights(vw& all)
 { return (uint32_t)all.length();}
 
 inline uint32_t get_stride(vw& all)
-<<<<<<< HEAD
 {
 	if (all.sparse)
 		return (uint32_t)(1 << all.sparse_weights.stride_shift());
 	else
 		return (uint32_t)(1 << all.weights.stride_shift());
-=======
-{ return (uint32_t)(1 << all.weights.stride_shift());
->>>>>>> da660640
 }
 }