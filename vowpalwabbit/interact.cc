--- conflicted
+++ resolved
@@ -148,17 +148,10 @@
   }
 
   interact& data = calloc_or_die<interact>();
-<<<<<<< HEAD
-
-  data.n1 = (unsigned char)s[0];
-  data.n2 = (unsigned char)s[1];
-  cout << "Interacting namespaces " << data.n1 << " and " << data.n2 << endl;
-=======
   
   data.n1 = (unsigned char) s[0];
   data.n2 = (unsigned char) s[1];
   cerr <<"Interacting namespaces "<<data.n1<<" and "<<data.n2<<endl;
->>>>>>> ed201c00
   data.all = &all;
 
   LEARNER::learner<interact>* l;
