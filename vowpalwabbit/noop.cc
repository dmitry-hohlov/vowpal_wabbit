/*
Copyright (c) by respective owners including Yahoo!, Microsoft, and
individual contributors. All rights reserved.  Released under a BSD (revised)
license as described in the file LICENSE.
 */
// This is a learner which does nothing with examples.  Used when VW is used as a compressor.

#include "reductions.h"

using namespace LEARNER;

namespace NOOP {
<<<<<<< HEAD
  learner* setup(vw& all, po::variables_map& vm)
  {
    po::options_description opts("Noop options");
    opts.add_options()
      ("noop","do no learning");
    add_options(all, opts);
    if(!vm.count("noop"))
      return NULL;

    return new learner();
=======
  base_learner* setup(vw& all)
  {
    return new base_learner();
>>>>>>> 43226da4
  }
}<|MERGE_RESOLUTION|>--- conflicted
+++ resolved
@@ -10,8 +10,7 @@
 using namespace LEARNER;
 
 namespace NOOP {
-<<<<<<< HEAD
-  learner* setup(vw& all, po::variables_map& vm)
+  base_learner* setup(vw& all, po::variables_map& vm)
   {
     po::options_description opts("Noop options");
     opts.add_options()
@@ -20,11 +19,6 @@
     if(!vm.count("noop"))
       return NULL;
 
-    return new learner();
-=======
-  base_learner* setup(vw& all)
-  {
-    return new base_learner();
->>>>>>> 43226da4
+    return &init_learner<char>();
   }
 }