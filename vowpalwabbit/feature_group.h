#include <memory>

typedef float feature_value;
typedef uint64_t feature_index;
typedef pair<string, string> audit_strings;
typedef std::shared_ptr<audit_strings> audit_strings_ptr;

struct feature {//sparse feature definition for the library interface
  float x;
  uint64_t weight_index;
  feature(float _x, uint64_t _index): x(_x), weight_index(_index) {}
  feature() {feature(0.f,0);}
};

struct feature_slice{ //a helper struct for functions using the set {v,i,space_name}
  feature_value v;
  feature_index i;
  audit_strings space_name;
};

inline int order_features(const void* first, const void* second)
{ if (((feature_slice*)first)->i != ((feature_slice*)second)->i)
    return (int)(((feature_slice*)first)->i - ((feature_slice*)second)->i);
  else if (((feature_slice*)first)->v > ((feature_slice*)second)->v)
    return 1;
  else
    return -1;
}

struct features;

/// iterator over feature values only
class features_value_iterator
{
protected:
  feature_value* _begin;
public:
  features_value_iterator(feature_value* begin)
    : _begin(begin)
  { }

  features_value_iterator(const features_value_iterator& other)
    : _begin(other._begin)
  { }

  features_value_iterator& operator++()
  { _begin++;
    return *this;
  }

  /// \return reference to the current value
  inline feature_value& value()
  { return *_begin;
  }

  /// creates a new iterator advanced by \p index
  /// \remark template<typename T> used to avoid warnings or tons of overloads for int, size_t, ...
  template<typename T>
  features_value_iterator operator+(T index) { return features_value_iterator(_begin + index); }

  template<typename T>
  features_value_iterator& operator+=(T index)
  { _begin += index;
    return *this;
  }

  template<typename T>
  features_value_iterator& operator-=(T index)
  { _begin -= index;
    return *this;
  }

  features_value_iterator& operator=(const features_value_iterator& other)
  { _begin = other._begin;
    return *this;
  }

  features_value_iterator& operator*() { return *this; }

  bool operator==(const features_value_iterator& rhs) { return _begin == rhs._begin; }
  bool operator!=(const features_value_iterator& rhs) { return _begin != rhs._begin; }

  friend void swap(features_value_iterator& lhs, features_value_iterator& rhs) { swap(lhs._begin, rhs._begin); }

  friend struct features;
};

/// iterator over values and indicies
class features_value_index_iterator : public features_value_iterator
{
protected:
  feature_index* _begin_index;
public:
  features_value_index_iterator(feature_value* begin, feature_index* begin_index)
    : features_value_iterator(begin), _begin_index(begin_index)
  { }

  features_value_index_iterator(const features_value_index_iterator& other)
    : features_value_iterator(other), _begin_index(other._begin_index)
  { }

  features_value_index_iterator& operator++()
  { features_value_iterator::operator++();
    _begin_index++;
    return *this;
  }

  inline feature_index& index()
  { return *_begin_index;
  }

  template<typename T>
  features_value_index_iterator& operator+=(T index)
  { features_value_iterator::operator+=(index);
    _begin_index += index;
    return *this;
  }

  template<typename T>
  features_value_index_iterator operator+(T index)
  { return features_value_index_iterator(_begin + index, _begin_index + index);
  }

  template<typename T>
  features_value_index_iterator& operator-=(T index)
  { features_value_iterator::operator-=(index);
    _begin_index -= index;
    return *this;
  }

  features_value_index_iterator& operator=(const features_value_index_iterator& other)
  {  features_value_iterator::operator=(other);
    _begin_index = other._begin_index;
    return *this;
  }

  features_value_index_iterator& operator*()
  { return *this;
  }

  friend void swap(features_value_index_iterator& lhs, features_value_index_iterator& rhs)
  { swap(static_cast<features_value_iterator&>(lhs), static_cast<features_value_iterator&>(rhs));
    swap(lhs._begin_index, rhs._begin_index);
  }
};

/// iterator over values, indicies and audit space names
class features_value_index_audit_iterator : public features_value_index_iterator
{
protected:
  audit_strings_ptr* _begin_audit;
public:
  features_value_index_audit_iterator(feature_value* begin, feature_index* begin_index, audit_strings_ptr* begin_audit)
    : features_value_index_iterator(begin, begin_index), _begin_audit(begin_audit)
  { }

  features_value_index_audit_iterator(const features_value_index_audit_iterator& other)
    : features_value_index_iterator(other), _begin_audit(other._begin_audit)
  { }

  // prefix increment
  features_value_index_audit_iterator& operator++()
  { features_value_index_iterator::operator++();
    _begin_audit++;
    return *this;
  }

  inline audit_strings_ptr& audit()
  { return *_begin_audit;
  }

  template<typename T>
  features_value_index_audit_iterator& operator+=(T index)
  { features_value_index_iterator::operator+=(index);
    _begin_audit += index;
    return *this;
  }

  template<typename T>
  features_value_index_audit_iterator operator+(T index)
  { return features_value_index_audit_iterator(_begin + index, _begin_index + index, _begin_audit + index);
  }

  template<typename T>
  features_value_index_audit_iterator& operator-=(T index)
  { features_value_index_iterator::operator-=(index);
    _begin_audit += index;
    return *this;
  }

  features_value_index_audit_iterator& operator=(const features_value_index_audit_iterator& other)
  { features_value_index_iterator::operator=(other);
    _begin_audit = other._begin_audit;
    return *this;
  }

  features_value_index_audit_iterator& operator*() { return *this; }

  friend void swap(features_value_index_audit_iterator& lhs, features_value_index_audit_iterator& rhs)
  { swap(static_cast<features_value_index_iterator&>(lhs), static_cast<features_value_index_iterator&>(rhs));
    swap(lhs._begin_audit, rhs._begin_audit);
  }
};

/// the core definition of a set of features.
struct features {
  v_array<feature_value> values; // Always needed.
  v_array<feature_index> indicies; //Optional for dense data.
  v_array<audit_strings_ptr> space_names; //Optional for audit mode.

  float sum_feat_sq;

  typedef features_value_index_iterator iterator;
  typedef features_value_iterator iterator_value;
  typedef features_value_index_audit_iterator iterator_all;

  /// defines a "range" usable by C++ 11 for loops
  class features_value_index_audit_range {
  private:
    features* _outer;
  public:
    features_value_index_audit_range(features* outer) : _outer(outer)
    { }

    iterator_all begin() { return iterator_all(_outer->values.begin(), _outer->indicies.begin(), _outer->space_names.begin()); }
    iterator_all end() { return iterator_all(_outer->values.end(), _outer->indicies.end(), _outer->space_names.end()); }
  };

  features()
  { values = v_init<feature_value>();
    indicies = v_init<feature_index>();
    space_names = v_init<audit_strings_ptr>();
    sum_feat_sq = 0.f;
  }
<<<<<<< HEAD

  inline size_t size() const { return values.size(); }

  inline bool nonempty() const { return !values.empty(); }

  void free_space_names(size_t i)
  { for (; i < space_names.size(); i++)
      space_names[i].~audit_strings_ptr();
  }

  features_value_index_audit_range values_indices_audit()
  { return features_value_index_audit_range(this);
  }

  /// default iterator for values & features
  iterator begin() { return iterator(values.begin(), indicies.begin()); }

=======

  inline size_t size() const { return values.size(); }

  inline bool nonempty() const { return !values.empty(); }

  void free_space_names(size_t i)
  { for (; i < space_names.size(); i++)
      space_names[i].~audit_strings_ptr();
  }

  features_value_index_audit_range values_indices_audit()
  { return features_value_index_audit_range(this);
  }

  /// default iterator for values & features
  iterator begin() { return iterator(values.begin(), indicies.begin()); }

>>>>>>> c2d5bcf0
  iterator end() { return iterator(values.end(), indicies.end()); }

  void erase()
  {
    sum_feat_sq = 0.f;
    values.erase();
    indicies.erase();
    free_space_names(0);
    space_names.erase();
  }

  void truncate_to(const features_value_iterator& pos)
  {
<<<<<<< HEAD
    auto i = pos._begin - values.begin();
=======
    ssize_t i = pos._begin - values.begin();
>>>>>>> c2d5bcf0
    values.end() = pos._begin;
    if (indicies.end() != indicies.begin())
      indicies.end() = indicies.begin() + i;
    if (space_names.begin() != space_names.end())
    {
      free_space_names(i);
      space_names.end() = space_names.begin() + i;
    }
  }

  void truncate_to(size_t i)
  {
    values.end() = values.begin() + i;
    if (indicies.end() != indicies.begin())
      indicies.end() = indicies.begin() + i;
    if (space_names.begin() != space_names.end())
<<<<<<< HEAD
      {
	free_space_names(i);
	space_names.end() = space_names.begin() + i;
      }
=======
    { free_space_names(i);
	    space_names.end() = space_names.begin() + i;
    }
>>>>>>> c2d5bcf0
  }

  void delete_v()
  {
    values.delete_v();
    indicies.delete_v();
    free_space_names(0);
    space_names.delete_v();
  }
  void push_back(feature_value v, feature_index i)
  {
    values.push_back(v);
    indicies.push_back(i);
    sum_feat_sq += v*v;
  }

  bool sort(uint64_t parse_mask)
  {
    if (indicies.size() == 0)
      return false;
    v_array<feature_slice> slice = v_init<feature_slice>();
    for (size_t i = 0; i < indicies.size(); i++)
      {
        feature_slice temp = { values[i], indicies[i] & parse_mask, audit_strings("", "") };
        if (space_names.size() != 0)
          temp.space_name = *space_names[i].get();
        slice.push_back(temp);
      }
    qsort(slice.begin(), slice.size(), sizeof(feature_slice), order_features);
    for (size_t i = 0; i < slice.size(); i++)
      {
        values[i] = slice[i].v;
        indicies[i] = slice[i].i;
        if (space_names.size() > 0)
          *space_names[i].get() = slice[i].space_name;
      }
    slice.delete_v();
    return true;
  }

  features& operator=(const features& rhs)
  { copy_array(values, rhs.values);
    copy_array(indicies, rhs.indicies);
    free_space_names(0);
    copy_array(space_names, rhs.space_names);
    sum_feat_sq = rhs.sum_feat_sq;

    return *this;
  }
};
<|MERGE_RESOLUTION|>--- conflicted
+++ resolved
@@ -232,7 +232,6 @@
     space_names = v_init<audit_strings_ptr>();
     sum_feat_sq = 0.f;
   }
-<<<<<<< HEAD
 
   inline size_t size() const { return values.size(); }
 
@@ -250,25 +249,6 @@
   /// default iterator for values & features
   iterator begin() { return iterator(values.begin(), indicies.begin()); }
 
-=======
-
-  inline size_t size() const { return values.size(); }
-
-  inline bool nonempty() const { return !values.empty(); }
-
-  void free_space_names(size_t i)
-  { for (; i < space_names.size(); i++)
-      space_names[i].~audit_strings_ptr();
-  }
-
-  features_value_index_audit_range values_indices_audit()
-  { return features_value_index_audit_range(this);
-  }
-
-  /// default iterator for values & features
-  iterator begin() { return iterator(values.begin(), indicies.begin()); }
-
->>>>>>> c2d5bcf0
   iterator end() { return iterator(values.end(), indicies.end()); }
 
   void erase()
@@ -282,11 +262,7 @@
 
   void truncate_to(const features_value_iterator& pos)
   {
-<<<<<<< HEAD
-    auto i = pos._begin - values.begin();
-=======
     ssize_t i = pos._begin - values.begin();
->>>>>>> c2d5bcf0
     values.end() = pos._begin;
     if (indicies.end() != indicies.begin())
       indicies.end() = indicies.begin() + i;
@@ -303,16 +279,9 @@
     if (indicies.end() != indicies.begin())
       indicies.end() = indicies.begin() + i;
     if (space_names.begin() != space_names.end())
-<<<<<<< HEAD
-      {
-	free_space_names(i);
-	space_names.end() = space_names.begin() + i;
-      }
-=======
     { free_space_names(i);
 	    space_names.end() = space_names.begin() + i;
     }
->>>>>>> c2d5bcf0
   }
 
   void delete_v()
