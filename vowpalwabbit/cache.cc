--- conflicted
+++ resolved
@@ -139,11 +139,7 @@
 void output_features(io_buf& cache, unsigned char index, features& fs, uint64_t mask)
 { char* c;
   size_t storage = fs.size() * int_size;
-<<<<<<< HEAD
-  for (auto f : fs.values)
-=======
   for (feature_value f : fs.values)
->>>>>>> c2d5bcf0
     if (f != 1. && f != -1.)
       storage += sizeof(feature_value);
 
@@ -155,11 +151,7 @@
   c += sizeof(size_t);
 
   uint64_t last = 0;
-<<<<<<< HEAD
-  for (auto& f : fs)
-=======
   for (features::iterator& f : fs)
->>>>>>> c2d5bcf0
   {
     feature_index fi = f.index() & mask;
     int64_t s_diff = (fi - last);
@@ -196,10 +188,6 @@
 { cache_tag(cache,ae->tag);
   output_byte(cache, (unsigned char) ae->indices.size());
 
-<<<<<<< HEAD
-  for (auto ns : ae->indices)
-=======
   for (namespace_index ns : ae->indices)
->>>>>>> c2d5bcf0
     output_features(cache, ns, ae->feature_space[ns], mask);
 }