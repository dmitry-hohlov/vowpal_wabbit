#include "reductions.h"
#include "cost_sensitive.h"
#include "label_dictionary.h"

namespace LabelDict
{
size_t hash_lab(size_t lab) { return 328051 + 94389193 * lab; }

<<<<<<< HEAD
void del_example_namespace(example& ec, char ns, features& fs)
{ // print_update is called after this del_example_namespace,
  // so we need to keep the ec.num_features correct,
  // so shared features are included in the reported number of "current features"
  //ec.num_features -= numf;
  features& del_target = ec.feature_space[(size_t)ns];
  assert(del_target.size() >= fs.size());
  assert(ec.indices.size() > 0);
  if (ec.indices.last() == ns && ec.feature_space[(size_t)ns].size() == fs.size())
    ec.indices.pop();
  ec.total_sum_feat_sq -= fs.sum_feat_sq;
  //ec.num_features -= fs.size();
  del_target.truncate_to(del_target.size() - fs.size());
  del_target.sum_feat_sq -= fs.sum_feat_sq;
}
=======
  void del_example_namespace(example& ec, char ns, features& fs)
  {
    // print_update is called after this del_example_namespace,
    // so we need to keep the ec.num_features correct,
    // so shared features are included in the reported number of "current features"
    //ec.num_features -= numf;
    features& del_target = ec.feature_space[(size_t)ns];
    assert(del_target.size() >= fs.size());
    assert(ec.indices.size() > 0);
    if (ec.indices.last() == ns && ec.feature_space[(size_t)ns].size() == fs.size())
      ec.indices.pop();
    ec.total_sum_feat_sq -= fs.sum_feat_sq;
    ec.num_features -= fs.size();
    del_target.truncate_to(del_target.size() - fs.size());
    del_target.sum_feat_sq -= fs.sum_feat_sq;
  }
>>>>>>> 1dfa98b0

void add_example_namespace(example& ec, char ns, features& fs)
{ bool has_ns = false;
  for (size_t i=0; i<ec.indices.size(); i++)
    if (ec.indices[i] == (size_t)ns)
    { has_ns = true;
      break;
    }

  if (!has_ns)
    ec.indices.push_back((size_t)ns);

  bool audit = fs.space_names.size() > 0;
  features& add_fs = ec.feature_space[(size_t)ns];
  for (size_t i = 0; i < fs.size(); ++i)
  { add_fs.push_back(fs.values[i], fs.indicies[i]);
    if (audit)
      add_fs.space_names.push_back(fs.space_names[i]);
  }
  ec.total_sum_feat_sq += fs.sum_feat_sq;

  ec.num_features += fs.size();
}

void add_example_namespaces_from_example(example& target, example& source)
{ for (namespace_index idx : source.indices)
  { if (idx == constant_namespace) continue;
    add_example_namespace(target, (char)idx, source.feature_space[idx]);
  }
}

void del_example_namespaces_from_example(example& target, example& source)
{ if (source.indices.size() == 0) // making sure we can deal with empty shared example
    return;
  namespace_index* idx = source.indices.end();
  idx--;
  for (; idx>=source.indices.begin(); idx--)
  { if (*idx == constant_namespace) continue;
    del_example_namespace(target, (char)*idx, source.feature_space[*idx]);
  }
}

void add_example_namespace_from_memory(label_feature_map& lfm, example& ec, size_t lab)
{ size_t lab_hash = hash_lab(lab);
  features& res = lfm.get(lab, lab_hash);
  if (res.size() == 0) return;
  add_example_namespace(ec, 'l', res);
}

void del_example_namespace_from_memory(label_feature_map& lfm, example& ec, size_t lab)
{ size_t lab_hash = hash_lab(lab);
  features& res = lfm.get(lab, lab_hash);
  if (res.size() == 0) return;
  del_example_namespace(ec, 'l', res);
}

void set_label_features(label_feature_map& lfm, size_t lab, features& fs)
{ size_t lab_hash = hash_lab(lab);
  if (lfm.contains(lab, lab_hash)) return;
  lfm.put_after_get(lab, lab_hash, fs);
}

void free_label_features(label_feature_map& lfm)
{ void* label_iter = lfm.iterator();
  while (label_iter != nullptr)
  { features *res = lfm.iterator_get_value(label_iter);
    res->values.delete_v();
    res->indicies.delete_v();
    res->space_names.delete_v();

    label_iter = lfm.iterator_next(label_iter);
  }
  lfm.clear();
  lfm.delete_v();
}
}<|MERGE_RESOLUTION|>--- conflicted
+++ resolved
@@ -6,23 +6,6 @@
 {
 size_t hash_lab(size_t lab) { return 328051 + 94389193 * lab; }
 
-<<<<<<< HEAD
-void del_example_namespace(example& ec, char ns, features& fs)
-{ // print_update is called after this del_example_namespace,
-  // so we need to keep the ec.num_features correct,
-  // so shared features are included in the reported number of "current features"
-  //ec.num_features -= numf;
-  features& del_target = ec.feature_space[(size_t)ns];
-  assert(del_target.size() >= fs.size());
-  assert(ec.indices.size() > 0);
-  if (ec.indices.last() == ns && ec.feature_space[(size_t)ns].size() == fs.size())
-    ec.indices.pop();
-  ec.total_sum_feat_sq -= fs.sum_feat_sq;
-  //ec.num_features -= fs.size();
-  del_target.truncate_to(del_target.size() - fs.size());
-  del_target.sum_feat_sq -= fs.sum_feat_sq;
-}
-=======
   void del_example_namespace(example& ec, char ns, features& fs)
   {
     // print_update is called after this del_example_namespace,
@@ -39,7 +22,6 @@
     del_target.truncate_to(del_target.size() - fs.size());
     del_target.sum_feat_sq -= fs.sum_feat_sq;
   }
->>>>>>> 1dfa98b0
 
 void add_example_namespace(example& ec, char ns, features& fs)
 { bool has_ns = false;
