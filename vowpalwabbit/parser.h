--- conflicted
+++ resolved
@@ -33,32 +33,6 @@
 
 //parser control
 
-<<<<<<< HEAD
-=======
-namespace VW {
-	void start_parser(vw& all, bool do_init = true);
-	void end_parser(vw& all);
-	example* get_example(parser* pf);
-	
-  // The simplest of two ways to create an example.  
-  example* read_example(vw& all, char* example_line);
-
-	//after you create and fill feature_spaces, get an example with everything filled in.
-  example* import_example(vw& all, primitive_feature_space* features, size_t len);
-  example* import_example(vw& all, vector< feature_space > ec_info);
-  void parse_example_label(vw&all, example&ec, string label);
-  example* new_unused_example(vw& all);
-  void add_constant_feature(vw& all, example*ec);
-
-  void add_label(example* ec, float label, float weight = 1, float base = 0);
-  //notify VW that you are done with the example.
-  void finish_example(vw& all, example* ec);
-
-	primitive_feature_space* export_example(void* e, size_t& len);
-	void releaseFeatureSpace(primitive_feature_space* features, size_t len);
-}
-
->>>>>>> 0359e2a3
 void make_example_available();
 bool parser_done(parser* p);
 
