--- conflicted
+++ resolved
@@ -1,771 +1,388 @@
-<<<<<<< HEAD
-﻿<?xml version="1.0" encoding="utf-8"?>
-<Project DefaultTargets="Build" ToolsVersion="12.0" xmlns="http://schemas.microsoft.com/developer/msbuild/2003">
-  <ItemGroup Label="ProjectConfigurations">
-    <ProjectConfiguration Include="Debug|Win32">
-      <Configuration>Debug</Configuration>
-      <Platform>Win32</Platform>
-    </ProjectConfiguration>
-    <ProjectConfiguration Include="Debug|x64">
-      <Configuration>Debug</Configuration>
-      <Platform>x64</Platform>
-    </ProjectConfiguration>
-    <ProjectConfiguration Include="Release|Win32">
-      <Configuration>Release</Configuration>
-      <Platform>Win32</Platform>
-    </ProjectConfiguration>
-    <ProjectConfiguration Include="Release|x64">
-      <Configuration>Release</Configuration>
-      <Platform>x64</Platform>
-    </ProjectConfiguration>
-  </ItemGroup>
-  <PropertyGroup Label="Globals">
-    <ProjectGuid>{1E205806-7F80-47DD-A38D-FC08083F3592}</ProjectGuid>
-    <Keyword>Win32Proj</Keyword>
-    <RootNamespace>vw_static</RootNamespace>
-    <SolutionDir Condition="$(SolutionDir) == '' Or $(SolutionDir) == '*Undefined*'">.\</SolutionDir>
-  </PropertyGroup>
-  <Import Project="$(SolutionDir)\Build.props" />
-  <Import Project="$(VCTargetsPath)\Microsoft.Cpp.Default.props" />
-  <PropertyGroup Condition="'$(Configuration)|$(Platform)'=='Debug|Win32'" Label="Configuration">
-    <ConfigurationType>StaticLibrary</ConfigurationType>
-    <UseDebugLibraries>true</UseDebugLibraries>
-    <CharacterSet>Unicode</CharacterSet>
-    <PlatformToolset>v120</PlatformToolset>
-  </PropertyGroup>
-  <PropertyGroup Condition="'$(Configuration)|$(Platform)'=='Debug|x64'" Label="Configuration">
-    <ConfigurationType>StaticLibrary</ConfigurationType>
-    <UseDebugLibraries>true</UseDebugLibraries>
-    <CharacterSet>Unicode</CharacterSet>
-  </PropertyGroup>
-  <PropertyGroup Condition="'$(Configuration)|$(Platform)'=='Debug|x64'" Label="Configuration">
-    <ConfigurationType>StaticLibrary</ConfigurationType>
-    <UseDebugLibraries>true</UseDebugLibraries>
-    <CharacterSet>Unicode</CharacterSet>
-    <PlatformToolset>v120</PlatformToolset>
-  </PropertyGroup>
-  <PropertyGroup Condition="'$(Configuration)|$(Platform)'=='Release|Win32'" Label="Configuration">
-    <ConfigurationType>StaticLibrary</ConfigurationType>
-    <UseDebugLibraries>false</UseDebugLibraries>
-    <WholeProgramOptimization>true</WholeProgramOptimization>
-    <CharacterSet>Unicode</CharacterSet>
-    <PlatformToolset>v120</PlatformToolset>
-  </PropertyGroup>
-  <PropertyGroup Condition="'$(Configuration)|$(Platform)'=='Release|x64'" Label="Configuration">
-    <ConfigurationType>DynamicLibrary</ConfigurationType>
-    <UseDebugLibraries>false</UseDebugLibraries>
-    <WholeProgramOptimization>true</WholeProgramOptimization>
-    <CharacterSet>Unicode</CharacterSet>
-  </PropertyGroup>
-  <PropertyGroup Condition="'$(Configuration)|$(Platform)'=='Release|x64'" Label="Configuration">
-    <ConfigurationType>StaticLibrary</ConfigurationType>
-    <UseDebugLibraries>false</UseDebugLibraries>
-    <WholeProgramOptimization>true</WholeProgramOptimization>
-    <CharacterSet>Unicode</CharacterSet>
-    <PlatformToolset>v120</PlatformToolset>
-  </PropertyGroup>
-  <Import Project="$(VCTargetsPath)\Microsoft.Cpp.props" />
-  <ImportGroup Label="ExtensionSettings">
-  </ImportGroup>
-  <ImportGroup Label="PropertySheets" Condition="'$(Configuration)|$(Platform)'=='Debug|Win32'">
-    <Import Project="$(UserRootDir)\Microsoft.Cpp.$(Platform).user.props" Condition="exists('$(UserRootDir)\Microsoft.Cpp.$(Platform).user.props')" Label="LocalAppDataPlatform" />
-  </ImportGroup>
-  <ImportGroup Condition="'$(Configuration)|$(Platform)'=='Debug|x64'" Label="PropertySheets">
-    <Import Project="$(UserRootDir)\Microsoft.Cpp.$(Platform).user.props" Condition="exists('$(UserRootDir)\Microsoft.Cpp.$(Platform).user.props')" Label="LocalAppDataPlatform" />
-  </ImportGroup>
-  <ImportGroup Label="PropertySheets" Condition="'$(Configuration)|$(Platform)'=='Release|Win32'">
-    <Import Project="$(UserRootDir)\Microsoft.Cpp.$(Platform).user.props" Condition="exists('$(UserRootDir)\Microsoft.Cpp.$(Platform).user.props')" Label="LocalAppDataPlatform" />
-  </ImportGroup>
-  <ImportGroup Condition="'$(Configuration)|$(Platform)'=='Release|x64'" Label="PropertySheets">
-    <Import Project="$(UserRootDir)\Microsoft.Cpp.$(Platform).user.props" Condition="exists('$(UserRootDir)\Microsoft.Cpp.$(Platform).user.props')" Label="LocalAppDataPlatform" />
-  </ImportGroup>
-  <PropertyGroup Label="UserMacros" />
-  <PropertyGroup Condition="'$(Configuration)|$(Platform)'=='Debug|Win32'">
-    <LinkIncremental>true</LinkIncremental>
-    <IncludePath>$(VC_IncludePath);$(WindowsSDK_IncludePath);$(BoostIncludeDir)</IncludePath>
-  </PropertyGroup>
-  <PropertyGroup Condition="'$(Configuration)|$(Platform)'=='Debug|x64'">
-    <LinkIncremental>true</LinkIncremental>
-  </PropertyGroup>
-  <PropertyGroup Condition="'$(Configuration)|$(Platform)'=='Debug|x64'">
-    <LinkIncremental>true</LinkIncremental>
-    <IncludePath>$(BoostIncludeDir);$(IncludePath)</IncludePath>
-  </PropertyGroup>
-  <PropertyGroup Condition="'$(Configuration)|$(Platform)'=='Release|Win32'">
-    <LinkIncremental>false</LinkIncremental>
-  </PropertyGroup>
-  <PropertyGroup Condition="'$(Configuration)|$(Platform)'=='Release|x64'">
-    <LinkIncremental>false</LinkIncremental>
-  </PropertyGroup>
-  <PropertyGroup Condition="'$(Configuration)|$(Platform)'=='Release|x64'">
-    <LinkIncremental>false</LinkIncremental>
-  </PropertyGroup>
-  <ItemDefinitionGroup Condition="'$(Configuration)|$(Platform)'=='Debug|Win32'">
-    <ClCompile>
-      <PrecompiledHeader>
-      </PrecompiledHeader>
-      <WarningLevel>Level3</WarningLevel>
-      <Optimization>Disabled</Optimization>
-      <PreprocessorDefinitions>WIN32;_DEBUG;_WINDOWS;_USRDLL;VWDLL_EXPORTS;%(PreprocessorDefinitions)</PreprocessorDefinitions>
-    </ClCompile>
-    <Link>
-      <SubSystem>Windows</SubSystem>
-      <GenerateDebugInformation>true</GenerateDebugInformation>
-    </Link>
-  </ItemDefinitionGroup>
-  <ItemDefinitionGroup Condition="'$(Configuration)|$(Platform)'=='Debug|x64'">
-    <ClCompile>
-      <PrecompiledHeader>
-      </PrecompiledHeader>
-      <WarningLevel>Level3</WarningLevel>
-      <Optimization>Disabled</Optimization>
-      <PreprocessorDefinitions>WIN32;_DEBUG;_WINDOWS;_USRDLL;VWDLL_EXPORTS;%(PreprocessorDefinitions)</PreprocessorDefinitions>
-    </ClCompile>
-    <Link>
-      <SubSystem>Windows</SubSystem>
-      <GenerateDebugInformation>true</GenerateDebugInformation>
-    </Link>
-  </ItemDefinitionGroup>
-  <ItemDefinitionGroup Condition="'$(Configuration)|$(Platform)'=='Debug|x64'">
-    <ClCompile>
-      <PrecompiledHeader>
-      </PrecompiledHeader>
-      <WarningLevel>Level3</WarningLevel>
-      <Optimization>Disabled</Optimization>
-      <PreprocessorDefinitions>WIN32;_DEBUG;_WINDOWS;_USRDLL;VWDLL_EXPORTS;%(PreprocessorDefinitions)</PreprocessorDefinitions>
-    </ClCompile>
-    <Link>
-      <SubSystem>Windows</SubSystem>
-      <GenerateDebugInformation>true</GenerateDebugInformation>
-    </Link>
-  </ItemDefinitionGroup>
-  <ItemDefinitionGroup Condition="'$(Configuration)|$(Platform)'=='Release|Win32'">
-    <ClCompile>
-      <WarningLevel>Level3</WarningLevel>
-      <PrecompiledHeader>
-      </PrecompiledHeader>
-      <Optimization>MaxSpeed</Optimization>
-      <FunctionLevelLinking>true</FunctionLevelLinking>
-      <IntrinsicFunctions>true</IntrinsicFunctions>
-      <PreprocessorDefinitions>WIN32;NDEBUG;_WINDOWS;_USRDLL;VWDLL_EXPORTS;%(PreprocessorDefinitions)</PreprocessorDefinitions>
-    </ClCompile>
-    <Link>
-      <SubSystem>Windows</SubSystem>
-      <GenerateDebugInformation>true</GenerateDebugInformation>
-      <EnableCOMDATFolding>true</EnableCOMDATFolding>
-      <OptimizeReferences>true</OptimizeReferences>
-    </Link>
-  </ItemDefinitionGroup>
-  <ItemDefinitionGroup Condition="'$(Configuration)|$(Platform)'=='Release|x64'">
-    <ClCompile>
-      <WarningLevel>Level3</WarningLevel>
-      <PrecompiledHeader>
-      </PrecompiledHeader>
-      <Optimization>MaxSpeed</Optimization>
-      <FunctionLevelLinking>true</FunctionLevelLinking>
-      <IntrinsicFunctions>true</IntrinsicFunctions>
-      <PreprocessorDefinitions>WIN32;NDEBUG;_WINDOWS;_USRDLL;VWDLL_EXPORTS;%(PreprocessorDefinitions)</PreprocessorDefinitions>
-    </ClCompile>
-    <Link>
-      <SubSystem>Windows</SubSystem>
-      <GenerateDebugInformation>true</GenerateDebugInformation>
-      <EnableCOMDATFolding>true</EnableCOMDATFolding>
-      <OptimizeReferences>true</OptimizeReferences>
-    </Link>
-  </ItemDefinitionGroup>
-  <ItemDefinitionGroup Condition="'$(Configuration)|$(Platform)'=='Release|x64'">
-    <ClCompile>
-      <WarningLevel>Level3</WarningLevel>
-      <PrecompiledHeader>
-      </PrecompiledHeader>
-      <Optimization>MaxSpeed</Optimization>
-      <FunctionLevelLinking>true</FunctionLevelLinking>
-      <IntrinsicFunctions>true</IntrinsicFunctions>
-      <PreprocessorDefinitions>WIN32;NDEBUG;_WINDOWS;_USRDLL;VWDLL_EXPORTS;%(PreprocessorDefinitions)</PreprocessorDefinitions>
-    </ClCompile>
-    <Link>
-      <SubSystem>Windows</SubSystem>
-      <GenerateDebugInformation>true</GenerateDebugInformation>
-      <EnableCOMDATFolding>true</EnableCOMDATFolding>
-      <OptimizeReferences>true</OptimizeReferences>
-    </Link>
-  </ItemDefinitionGroup>
-  <Target Name="DepCheck">
-    <Error Text=" Cannot find zlib.lib in $(ZlibLibDir)" Condition="!Exists($(ZlibLibDir)\zlib.lib)" />
-  </Target>
-  <ItemDefinitionGroup>
-    <ClCompile>
-      <AdditionalIncludeDirectories>..\explore\static;$(BoostIncludeDir);$(ZlibIncludeDir);./win32;%(AdditionalIncludeDirectories);</AdditionalIncludeDirectories>
-      <PreprocessorDefinitions>ZLIB_WINAPI;_WINSOCK_DEPRECATED_NO_WARNINGS;%(PreprocessorDefinitions)</PreprocessorDefinitions>
-      <AdditionalOptions>/D "_CRT_SECURE_NO_WARNINGS" %(AdditionalOptions)</AdditionalOptions>
-      <InlineFunctionExpansion Condition="'$(Configuration)'=='Release'">AnySuitable</InlineFunctionExpansion>
-      <FavorSizeOrSpeed Condition="'$(Configuration)'=='Release'">Speed</FavorSizeOrSpeed>
-      <OmitFramePointers Condition="'$(Configuration)'=='Release'">true</OmitFramePointers>
-      <EnableFiberSafeOptimizations Condition="'$(Configuration)'=='Release'">false</EnableFiberSafeOptimizations>
-      <DebugInformationFormat Condition="'$(Configuration)|$(Platform)'=='Debug|x64'">ProgramDatabase</DebugInformationFormat>
-      <RuntimeLibrary Condition="'$(Configuration)|$(Platform)'=='Release|x64'">MultiThreadedDLL</RuntimeLibrary>
-      <MultiProcessorCompilation Condition="'$(Configuration)|$(Platform)'=='Release|x64'">true</MultiProcessorCompilation>
-    </ClCompile>
-    <Link>
-      <AdditionalLibraryDirectories>$(BoostLibDir);%(AdditionalLibraryDirectories)</AdditionalLibraryDirectories>
-      <AdditionalDependencies>kernel32.lib;user32.lib;gdi32.lib;winspool.lib;comdlg32.lib;advapi32.lib;shell32.lib;ole32.lib;oleaut32.lib;uuid.lib;odbc32.lib;odbccp32.lib;ws2_32.lib;$(ZlibLibDir)\zlib.lib;%(AdditionalDependencies)</AdditionalDependencies>
-    </Link>
-    <PreBuildEvent>
-      <Command>win32\make_config_h.exe</Command>
-    </PreBuildEvent>
-  </ItemDefinitionGroup>
-  <PropertyGroup Condition="'$(Platform)'=='x64'">
-    <OutDir>$(SolutionDir)dll\x64\$(Configuration)\</OutDir>
-    <IntDir>$(SolutionDir)dll\x64\$(Configuration)\</IntDir>
-  </PropertyGroup>
-  <PropertyGroup Condition="'$(Platform)'=='Win32'">
-    <OutDir>$(SolutionDir)$(PlatformShortName)\$(Configuration)\</OutDir>
-    <IntDir>$(SolutionDir)$(PlatformShortName)\$(Configuration)\$(ProjectName)\</IntDir>
-  </PropertyGroup>
-  <PropertyGroup Condition="'$(Platform)'=='x64'">
-    <OutDir>$(SolutionDir)$(PlatformName)\$(Configuration)\</OutDir>
-    <IntDir>$(SolutionDir)$(PlatformShortName)\$(Configuration)\$(ProjectName)\</IntDir>
-  </PropertyGroup>
-  <ItemGroup>
-    <ClCompile Include="allreduce_threads.cc">
-      <FileType>CppHeader</FileType>
-    </ClCompile>
-    <ClCompile Include="vw_validate.cc" />
-    <ClInclude Include="autolink.h" />
-    <ClInclude Include="accumulate.h" />
-    <ClInclude Include="active.h" />
-    <ClInclude Include="allreduce.h" />
-    <ClInclude Include="bfgs.h" />
-    <ClInclude Include="binary.h" />
-    <ClInclude Include="cache.h" />
-    <ClInclude Include="cb_adf.h" />
-    <ClInclude Include="comp_io.h" />
-    <ClInclude Include="constant.h" />
-    <ClInclude Include="csoaa.h" />
-    <ClInclude Include="ect.h" />
-    <ClInclude Include="example.h" />
-    <ClInclude Include="gd.h" />
-    <ClInclude Include="interactions.h" />
-    <ClInclude Include="ftrl.h" />
-    <ClInclude Include="label_dictionary.h" />
-    <ClInclude Include="memory.h" />
-    <ClInclude Include="multiclass.h" />
-    <ClInclude Include="cost_sensitive.h" />
-    <ClInclude Include="cb_algs.h" />
-    <ClInclude Include="mf.h" />
-    <ClInclude Include="gd_mf.h" />
-    <ClInclude Include="lrq.h" />
-    <ClInclude Include="lrqfa.h" />
-    <ClInclude Include="log_multi.h" />
-    <ClInclude Include="global_data.h" />
-    <ClInclude Include="hash.h" />
-    <ClInclude Include="interact.h" />
-    <ClInclude Include="io_buf.h" />
-    <ClInclude Include="lda_core.h" />
-    <ClInclude Include="learner.h" />
-    <ClInclude Include="loss_functions.h" />
-    <ClInclude Include="multilabel.h" />
-    <ClInclude Include="multilabel_oaa.h" />
-    <ClInclude Include="network.h" />
-    <ClInclude Include="nn.h" />
-    <ClInclude Include="noop.h" />
-    <ClInclude Include="print.h" />
-    <ClInclude Include="oaa.h" />
-    <ClInclude Include="boosting.h" />
-    <ClInclude Include="bs.h" />
-    <ClInclude Include="parser.h" />
-    <ClInclude Include="parse_args.h" />
-    <ClInclude Include="parse_example.h" />
-    <ClInclude Include="parse_primitives.h" />
-    <ClInclude Include="parse_regressor.h" />
-    <ClInclude Include="rand48.h" />
-    <ClInclude Include="scorer.h" />
-    <ClInclude Include="search.h" />
-    <ClInclude Include="search_sequencetask.h" />
-    <ClInclude Include="search_graph.h" />
-    <ClInclude Include="search_meta.h" />
-    <ClInclude Include="search_multiclasstask.h" />
-    <ClInclude Include="search_hooktask.h" />
-    <ClInclude Include="search_entityrelationtask.h" />
-    <ClInclude Include="search_dep_parser.h" />
-    <ClInclude Include="sender.h" />
-    <ClInclude Include="simple_label.h" />
-    <ClInclude Include="spanning_tree.h" />
-    <ClInclude Include="stagewise_poly.h" />
-    <ClInclude Include="svrg.h" />
-    <ClInclude Include="targetver.h" />
-    <ClInclude Include="topk.h" />
-    <ClInclude Include="unique_sort.h" />
-    <ClInclude Include="vw_validate.h" />
-    <ClInclude Include="vw.h" />
-    <ClInclude Include="vw_exception.h" />
-    <ClInclude Include="vw_versions.h" />
-    <ClInclude Include="v_array.h" />
-    <ClInclude Include="v_hashmap.h" />
-  </ItemGroup>
-  <ItemGroup>
-    <ClCompile Include="autolink.cc" />
-    <ClCompile Include="accumulate.cc" />
-    <ClCompile Include="active.cc" />
-    <ClCompile Include="allreduce_sockets.cc" />
-    <ClCompile Include="binary.cc" />
-    <ClCompile Include="bfgs.cc" />
-    <ClCompile Include="cache.cc" />
-    <ClCompile Include="cb.cc" />
-    <ClCompile Include="cbify.cc" />
-    <ClCompile Include="cb_adf.cc" />
-    <ClCompile Include="comp_io.cc" />
-    <ClCompile Include="csoaa.cc" />
-    <ClCompile Include="ect.cc" />
-    <ClCompile Include="example.cc" />
-    <ClCompile Include="gd.cc" />
-    <ClCompile Include="interactions.cc" />
-    <ClCompile Include="ftrl.cc" />
-    <ClCompile Include="interact.cc" />
-    <ClCompile Include="kernel_svm.cc" />
-    <ClCompile Include="label_dictionary.cc" />
-    <ClCompile Include="multiclass.cc" />
-    <ClCompile Include="cost_sensitive.cc" />
-    <ClCompile Include="cb_algs.cc" />
-    <ClCompile Include="mf.cc" />
-    <ClCompile Include="gd_mf.cc" />
-    <ClCompile Include="lrq.cc" />
-    <ClCompile Include="lrqfa.cc" />
-    <ClCompile Include="log_multi.cc" />
-    <ClCompile Include="best_constant.cc" />
-    <ClCompile Include="global_data.cc" />
-    <ClCompile Include="hash.cc" />
-    <ClCompile Include="io_buf.cc" />
-    <ClCompile Include="lda_core.cc" />
-    <ClCompile Include="learner.cc" />
-    <ClCompile Include="loss_functions.cc" />
-    <ClCompile Include="multilabel.cc" />
-    <ClCompile Include="multilabel_oaa.cc" />
-    <ClCompile Include="network.cc" />
-    <ClCompile Include="nn.cc" />
-    <ClCompile Include="noop.cc" />
-    <ClCompile Include="print.cc" />
-    <ClCompile Include="oaa.cc" />
-    <ClCompile Include="boosting.cc" />
-    <ClCompile Include="bs.cc" />
-    <ClCompile Include="parser.cc" />
-    <ClCompile Include="parse_args.cc" />
-    <ClCompile Include="parse_example.cc" />
-    <ClCompile Include="parse_primitives.cc" />
-    <ClCompile Include="parse_regressor.cc" />
-    <ClCompile Include="rand48.cc" />
-    <ClCompile Include="scorer.cc" />
-    <ClCompile Include="search.cc" />
-    <ClCompile Include="search_graph.cc" />
-    <ClCompile Include="search_meta.cc" />
-    <ClCompile Include="search_multiclasstask.cc" />
-    <ClCompile Include="search_hooktask.cc" />
-    <ClCompile Include="search_sequencetask.cc" />
-    <ClCompile Include="search_entityrelationtask.cc" />
-    <ClCompile Include="search_dep_parser.cc" />
-    <ClCompile Include="sender.cc" />
-    <ClCompile Include="simple_label.cc" />
-    <ClCompile Include="spanning_tree.cc" />
-    <ClCompile Include="stagewise_poly.cc" />
-    <ClCompile Include="svrg.cc" />
-    <ClCompile Include="topk.cc" />
-    <ClCompile Include="unique_sort.cc" />
-    <ClCompile Include="vw_exception.cc" />
-  </ItemGroup>
-  <Import Project="$(VCTargetsPath)\Microsoft.Cpp.targets" />
-  <ImportGroup Label="ExtensionTargets">
-    <Import Project="$(SolutionDir)\.nuget\NuGet.targets" Condition="Exists('$(SolutionDir)\.nuget\NuGet.targets')" />
-  </ImportGroup>
-  <Target Name="EnsureNuGetPackageBuildImports" BeforeTargets="PrepareForBuild">
-    <PropertyGroup>
-      <ErrorText>This project references NuGet package(s) that are missing on this computer. Enable NuGet Package Restore to download them.  For more information, see http://go.microsoft.com/fwlink/?LinkID=322105. The missing file is {0}.</ErrorText>
-    </PropertyGroup>
-    <Error Condition="!Exists('$(SolutionDir)\.nuget\NuGet.targets')" Text="$([System.String]::Format('$(ErrorText)', '$(SolutionDir)\.nuget\NuGet.targets'))" />
-  </Target>
-=======
-﻿<?xml version="1.0" encoding="utf-8"?>
-<Project DefaultTargets="Build" ToolsVersion="12.0" xmlns="http://schemas.microsoft.com/developer/msbuild/2003">
-  <ItemGroup Label="ProjectConfigurations">
-    <ProjectConfiguration Include="Debug|Win32">
-      <Configuration>Debug</Configuration>
-      <Platform>Win32</Platform>
-    </ProjectConfiguration>
-    <ProjectConfiguration Include="Debug|x64">
-      <Configuration>Debug</Configuration>
-      <Platform>x64</Platform>
-    </ProjectConfiguration>
-    <ProjectConfiguration Include="Release|Win32">
-      <Configuration>Release</Configuration>
-      <Platform>Win32</Platform>
-    </ProjectConfiguration>
-    <ProjectConfiguration Include="Release|x64">
-      <Configuration>Release</Configuration>
-      <Platform>x64</Platform>
-    </ProjectConfiguration>
-  </ItemGroup>
-  <PropertyGroup Label="Globals">
-    <ProjectGuid>{1E205806-7F80-47DD-A38D-FC08083F3592}</ProjectGuid>
-    <Keyword>Win32Proj</Keyword>
-    <RootNamespace>vw_static</RootNamespace>
-    <SolutionDir Condition="$(SolutionDir) == '' Or $(SolutionDir) == '*Undefined*'">.\</SolutionDir>
-  </PropertyGroup>
-  <Import Project="$(SolutionDir)\Build.props" />
-  <Import Project="$(VCTargetsPath)\Microsoft.Cpp.Default.props" />
-  <PropertyGroup Condition="'$(Configuration)|$(Platform)'=='Debug|Win32'" Label="Configuration">
-    <ConfigurationType>StaticLibrary</ConfigurationType>
-    <UseDebugLibraries>true</UseDebugLibraries>
-    <CharacterSet>Unicode</CharacterSet>
-    <PlatformToolset>v120</PlatformToolset>
-  </PropertyGroup>
-  <PropertyGroup Condition="'$(Configuration)|$(Platform)'=='Debug|x64'" Label="Configuration">
-    <ConfigurationType>StaticLibrary</ConfigurationType>
-    <UseDebugLibraries>true</UseDebugLibraries>
-    <CharacterSet>Unicode</CharacterSet>
-  </PropertyGroup>
-  <PropertyGroup Condition="'$(Configuration)|$(Platform)'=='Debug|x64'" Label="Configuration">
-    <ConfigurationType>StaticLibrary</ConfigurationType>
-    <UseDebugLibraries>true</UseDebugLibraries>
-    <CharacterSet>Unicode</CharacterSet>
-    <PlatformToolset>v120</PlatformToolset>
-  </PropertyGroup>
-  <PropertyGroup Condition="'$(Configuration)|$(Platform)'=='Release|Win32'" Label="Configuration">
-    <ConfigurationType>StaticLibrary</ConfigurationType>
-    <UseDebugLibraries>false</UseDebugLibraries>
-    <WholeProgramOptimization>true</WholeProgramOptimization>
-    <CharacterSet>Unicode</CharacterSet>
-    <PlatformToolset>v120</PlatformToolset>
-  </PropertyGroup>
-  <PropertyGroup Condition="'$(Configuration)|$(Platform)'=='Release|x64'" Label="Configuration">
-    <ConfigurationType>DynamicLibrary</ConfigurationType>
-    <UseDebugLibraries>false</UseDebugLibraries>
-    <WholeProgramOptimization>true</WholeProgramOptimization>
-    <CharacterSet>Unicode</CharacterSet>
-  </PropertyGroup>
-  <PropertyGroup Condition="'$(Configuration)|$(Platform)'=='Release|x64'" Label="Configuration">
-    <ConfigurationType>StaticLibrary</ConfigurationType>
-    <UseDebugLibraries>false</UseDebugLibraries>
-    <WholeProgramOptimization>true</WholeProgramOptimization>
-    <CharacterSet>Unicode</CharacterSet>
-    <PlatformToolset>v120</PlatformToolset>
-  </PropertyGroup>
-  <Import Project="$(VCTargetsPath)\Microsoft.Cpp.props" />
-  <ImportGroup Label="ExtensionSettings">
-  </ImportGroup>
-  <ImportGroup Label="PropertySheets" Condition="'$(Configuration)|$(Platform)'=='Debug|Win32'">
-    <Import Project="$(UserRootDir)\Microsoft.Cpp.$(Platform).user.props" Condition="exists('$(UserRootDir)\Microsoft.Cpp.$(Platform).user.props')" Label="LocalAppDataPlatform" />
-  </ImportGroup>
-  <ImportGroup Condition="'$(Configuration)|$(Platform)'=='Debug|x64'" Label="PropertySheets">
-    <Import Project="$(UserRootDir)\Microsoft.Cpp.$(Platform).user.props" Condition="exists('$(UserRootDir)\Microsoft.Cpp.$(Platform).user.props')" Label="LocalAppDataPlatform" />
-  </ImportGroup>
-  <ImportGroup Label="PropertySheets" Condition="'$(Configuration)|$(Platform)'=='Release|Win32'">
-    <Import Project="$(UserRootDir)\Microsoft.Cpp.$(Platform).user.props" Condition="exists('$(UserRootDir)\Microsoft.Cpp.$(Platform).user.props')" Label="LocalAppDataPlatform" />
-  </ImportGroup>
-  <ImportGroup Condition="'$(Configuration)|$(Platform)'=='Release|x64'" Label="PropertySheets">
-    <Import Project="$(UserRootDir)\Microsoft.Cpp.$(Platform).user.props" Condition="exists('$(UserRootDir)\Microsoft.Cpp.$(Platform).user.props')" Label="LocalAppDataPlatform" />
-  </ImportGroup>
-  <PropertyGroup Label="UserMacros" />
-  <PropertyGroup Condition="'$(Configuration)|$(Platform)'=='Debug|Win32'">
-    <LinkIncremental>true</LinkIncremental>
-    <IncludePath>$(VC_IncludePath);$(WindowsSDK_IncludePath);$(BoostIncludeDir)</IncludePath>
-  </PropertyGroup>
-  <PropertyGroup Condition="'$(Configuration)|$(Platform)'=='Debug|x64'">
-    <LinkIncremental>true</LinkIncremental>
-  </PropertyGroup>
-  <PropertyGroup Condition="'$(Configuration)|$(Platform)'=='Debug|x64'">
-    <LinkIncremental>true</LinkIncremental>
-    <IncludePath>$(BoostIncludeDir);$(IncludePath)</IncludePath>
-    <CodeAnalysisRuleSet>NativeRecommendedRules.ruleset</CodeAnalysisRuleSet>
-    <RunCodeAnalysis>false</RunCodeAnalysis>
-  </PropertyGroup>
-  <PropertyGroup Condition="'$(Configuration)|$(Platform)'=='Release|Win32'">
-    <LinkIncremental>false</LinkIncremental>
-  </PropertyGroup>
-  <PropertyGroup Condition="'$(Configuration)|$(Platform)'=='Release|x64'">
-    <LinkIncremental>false</LinkIncremental>
-  </PropertyGroup>
-  <PropertyGroup Condition="'$(Configuration)|$(Platform)'=='Release|x64'">
-    <LinkIncremental>false</LinkIncremental>
-  </PropertyGroup>
-  <ItemDefinitionGroup Condition="'$(Configuration)|$(Platform)'=='Debug|Win32'">
-    <ClCompile>
-      <PrecompiledHeader>
-      </PrecompiledHeader>
-      <WarningLevel>Level3</WarningLevel>
-      <Optimization>Disabled</Optimization>
-      <PreprocessorDefinitions>WIN32;_DEBUG;_WINDOWS;_USRDLL;VWDLL_EXPORTS;%(PreprocessorDefinitions)</PreprocessorDefinitions>
-    </ClCompile>
-    <Link>
-      <SubSystem>Windows</SubSystem>
-      <GenerateDebugInformation>true</GenerateDebugInformation>
-    </Link>
-  </ItemDefinitionGroup>
-  <ItemDefinitionGroup Condition="'$(Configuration)|$(Platform)'=='Debug|x64'">
-    <ClCompile>
-      <PrecompiledHeader>
-      </PrecompiledHeader>
-      <WarningLevel>Level3</WarningLevel>
-      <Optimization>Disabled</Optimization>
-      <PreprocessorDefinitions>WIN32;_DEBUG;_WINDOWS;_USRDLL;VWDLL_EXPORTS;%(PreprocessorDefinitions)</PreprocessorDefinitions>
-    </ClCompile>
-    <Link>
-      <SubSystem>Windows</SubSystem>
-      <GenerateDebugInformation>true</GenerateDebugInformation>
-    </Link>
-  </ItemDefinitionGroup>
-  <ItemDefinitionGroup Condition="'$(Configuration)|$(Platform)'=='Debug|x64'">
-    <ClCompile>
-      <PrecompiledHeader>
-      </PrecompiledHeader>
-      <WarningLevel>Level3</WarningLevel>
-      <Optimization>Disabled</Optimization>
-      <PreprocessorDefinitions>WIN32;_DEBUG;_WINDOWS;_USRDLL;VWDLL_EXPORTS;%(PreprocessorDefinitions)</PreprocessorDefinitions>
-    </ClCompile>
-    <Link>
-      <SubSystem>Windows</SubSystem>
-      <GenerateDebugInformation>true</GenerateDebugInformation>
-    </Link>
-  </ItemDefinitionGroup>
-  <ItemDefinitionGroup Condition="'$(Configuration)|$(Platform)'=='Release|Win32'">
-    <ClCompile>
-      <WarningLevel>Level3</WarningLevel>
-      <PrecompiledHeader>
-      </PrecompiledHeader>
-      <Optimization>MaxSpeed</Optimization>
-      <FunctionLevelLinking>true</FunctionLevelLinking>
-      <IntrinsicFunctions>true</IntrinsicFunctions>
-      <PreprocessorDefinitions>WIN32;NDEBUG;_WINDOWS;_USRDLL;VWDLL_EXPORTS;%(PreprocessorDefinitions)</PreprocessorDefinitions>
-    </ClCompile>
-    <Link>
-      <SubSystem>Windows</SubSystem>
-      <GenerateDebugInformation>true</GenerateDebugInformation>
-      <EnableCOMDATFolding>true</EnableCOMDATFolding>
-      <OptimizeReferences>true</OptimizeReferences>
-    </Link>
-  </ItemDefinitionGroup>
-  <ItemDefinitionGroup Condition="'$(Configuration)|$(Platform)'=='Release|x64'">
-    <ClCompile>
-      <WarningLevel>Level3</WarningLevel>
-      <PrecompiledHeader>
-      </PrecompiledHeader>
-      <Optimization>MaxSpeed</Optimization>
-      <FunctionLevelLinking>true</FunctionLevelLinking>
-      <IntrinsicFunctions>true</IntrinsicFunctions>
-      <PreprocessorDefinitions>WIN32;NDEBUG;_WINDOWS;_USRDLL;VWDLL_EXPORTS;%(PreprocessorDefinitions)</PreprocessorDefinitions>
-    </ClCompile>
-    <Link>
-      <SubSystem>Windows</SubSystem>
-      <GenerateDebugInformation>true</GenerateDebugInformation>
-      <EnableCOMDATFolding>true</EnableCOMDATFolding>
-      <OptimizeReferences>true</OptimizeReferences>
-    </Link>
-  </ItemDefinitionGroup>
-  <ItemDefinitionGroup Condition="'$(Configuration)|$(Platform)'=='Release|x64'">
-    <ClCompile>
-      <WarningLevel>Level3</WarningLevel>
-      <PrecompiledHeader>
-      </PrecompiledHeader>
-      <Optimization>MaxSpeed</Optimization>
-      <FunctionLevelLinking>true</FunctionLevelLinking>
-      <IntrinsicFunctions>true</IntrinsicFunctions>
-      <PreprocessorDefinitions>WIN32;NDEBUG;_WINDOWS;_USRDLL;VWDLL_EXPORTS;%(PreprocessorDefinitions)</PreprocessorDefinitions>
-    </ClCompile>
-    <Link>
-      <SubSystem>Windows</SubSystem>
-      <GenerateDebugInformation>true</GenerateDebugInformation>
-      <EnableCOMDATFolding>true</EnableCOMDATFolding>
-      <OptimizeReferences>true</OptimizeReferences>
-    </Link>
-  </ItemDefinitionGroup>
-  <Target Name="DepCheck">
-    <Error Text=" Cannot find zlib.lib in $(ZlibLibDir)" Condition="!Exists($(ZlibLibDir)\zlib.lib)" />
-  </Target>
-  <ItemDefinitionGroup>
-    <ClCompile>
-      <AdditionalIncludeDirectories>..\explore\static;$(BoostIncludeDir);$(ZlibIncludeDir);./win32;%(AdditionalIncludeDirectories);</AdditionalIncludeDirectories>
-      <PreprocessorDefinitions>ZLIB_WINAPI;_WINSOCK_DEPRECATED_NO_WARNINGS;%(PreprocessorDefinitions)</PreprocessorDefinitions>
-      <AdditionalOptions>/D "_CRT_SECURE_NO_WARNINGS" %(AdditionalOptions)</AdditionalOptions>
-      <InlineFunctionExpansion Condition="'$(Configuration)'=='Release'">AnySuitable</InlineFunctionExpansion>
-      <FavorSizeOrSpeed Condition="'$(Configuration)'=='Release'">Speed</FavorSizeOrSpeed>
-      <OmitFramePointers Condition="'$(Configuration)'=='Release'">true</OmitFramePointers>
-      <EnableFiberSafeOptimizations Condition="'$(Configuration)'=='Release'">false</EnableFiberSafeOptimizations>
-      <DebugInformationFormat Condition="'$(Configuration)|$(Platform)'=='Debug|x64'">ProgramDatabase</DebugInformationFormat>
-      <RuntimeLibrary Condition="'$(Configuration)|$(Platform)'=='Release|x64'">MultiThreadedDLL</RuntimeLibrary>
-      <MultiProcessorCompilation Condition="'$(Configuration)|$(Platform)'=='Release|x64'">true</MultiProcessorCompilation>
-      <EnablePREfast Condition="'$(Configuration)|$(Platform)'=='Debug|x64'">false</EnablePREfast>
-    </ClCompile>
-    <Link>
-      <AdditionalLibraryDirectories>$(BoostLibDir);%(AdditionalLibraryDirectories)</AdditionalLibraryDirectories>
-      <AdditionalDependencies>kernel32.lib;user32.lib;gdi32.lib;winspool.lib;comdlg32.lib;advapi32.lib;shell32.lib;ole32.lib;oleaut32.lib;uuid.lib;odbc32.lib;odbccp32.lib;ws2_32.lib;$(ZlibLibDir)\zlib.lib;%(AdditionalDependencies)</AdditionalDependencies>
-    </Link>
-    <PreBuildEvent>
-      <Command>win32\make_config_h.exe</Command>
-    </PreBuildEvent>
-  </ItemDefinitionGroup>
-  <PropertyGroup Condition="'$(Platform)'=='x64'">
-    <OutDir>$(SolutionDir)dll\x64\$(Configuration)\</OutDir>
-    <IntDir>$(SolutionDir)dll\x64\$(Configuration)\</IntDir>
-  </PropertyGroup>
-  <PropertyGroup Condition="'$(Platform)'=='Win32'">
-    <OutDir>$(SolutionDir)$(PlatformShortName)\$(Configuration)\</OutDir>
-    <IntDir>$(SolutionDir)$(PlatformShortName)\$(Configuration)\$(ProjectName)\</IntDir>
-  </PropertyGroup>
-  <PropertyGroup Condition="'$(Platform)'=='x64'">
-    <OutDir>$(SolutionDir)$(PlatformName)\$(Configuration)\</OutDir>
-    <IntDir>$(SolutionDir)$(PlatformShortName)\$(Configuration)\$(ProjectName)\</IntDir>
-  </PropertyGroup>
-  <ItemGroup>
-    <ClCompile Include="allreduce_threads.cc">
-      <FileType>CppHeader</FileType>
-    </ClCompile>
-    <ClInclude Include="autolink.h" />
-    <ClInclude Include="accumulate.h" />
-    <ClInclude Include="active.h" />
-    <ClInclude Include="allreduce.h" />
-    <ClInclude Include="bfgs.h" />
-    <ClInclude Include="binary.h" />
-    <ClInclude Include="cache.h" />
-    <ClInclude Include="cb_adf.h" />
-    <ClInclude Include="comp_io.h" />
-    <ClInclude Include="constant.h" />
-    <ClInclude Include="csoaa.h" />
-    <ClInclude Include="ect.h" />
-    <ClInclude Include="example.h" />
-    <ClInclude Include="gd.h" />
-    <ClInclude Include="interactions.h" />
-    <ClInclude Include="ftrl.h" />
-    <ClInclude Include="label_dictionary.h" />
-    <ClInclude Include="memory.h" />
-    <ClInclude Include="multiclass.h" />
-    <ClInclude Include="cost_sensitive.h" />
-    <ClInclude Include="cb_algs.h" />
-    <ClInclude Include="mf.h" />
-    <ClInclude Include="gd_mf.h" />
-    <ClInclude Include="lrq.h" />
-    <ClInclude Include="lrqfa.h" />
-    <ClInclude Include="log_multi.h" />
-    <ClInclude Include="global_data.h" />
-    <ClInclude Include="hash.h" />
-    <ClInclude Include="interact.h" />
-    <ClInclude Include="io_buf.h" />
-    <ClInclude Include="lda_core.h" />
-    <ClInclude Include="learner.h" />
-    <ClInclude Include="loss_functions.h" />
-    <ClInclude Include="multilabel.h" />
-    <ClInclude Include="multilabel_oaa.h" />
-    <ClInclude Include="network.h" />
-    <ClInclude Include="nn.h" />
-    <ClInclude Include="noop.h" />
-    <ClInclude Include="print.h" />
-    <ClInclude Include="oaa.h" />
-    <ClInclude Include="boosting.h" />
-    <ClInclude Include="bs.h" />
-    <ClInclude Include="parser.h" />
-    <ClInclude Include="parse_args.h" />
-    <ClInclude Include="parse_example.h" />
-    <ClInclude Include="parse_primitives.h" />
-    <ClInclude Include="parse_regressor.h" />
-    <ClInclude Include="rand48.h" />
-    <ClInclude Include="scorer.h" />
-    <ClInclude Include="search.h" />
-    <ClInclude Include="search_sequencetask.h" />
-    <ClInclude Include="search_graph.h" />
-    <ClInclude Include="search_meta.h" />
-    <ClInclude Include="search_multiclasstask.h" />
-    <ClInclude Include="search_hooktask.h" />
-    <ClInclude Include="search_entityrelationtask.h" />
-    <ClInclude Include="search_dep_parser.h" />
-    <ClInclude Include="sender.h" />
-    <ClInclude Include="simple_label.h" />
-    <ClInclude Include="spanning_tree.h" />
-    <ClInclude Include="stagewise_poly.h" />
-    <ClInclude Include="svrg.h" />
-    <ClInclude Include="targetver.h" />
-    <ClInclude Include="topk.h" />
-    <ClInclude Include="unique_sort.h" />
-    <ClInclude Include="vw.h" />
-    <ClInclude Include="vw_allreduce.h" />
-    <ClInclude Include="vw_exception.h" />
-    <ClInclude Include="v_array.h" />
-    <ClInclude Include="v_hashmap.h" />
-  </ItemGroup>
-  <ItemGroup>
-    <ClCompile Include="autolink.cc" />
-    <ClCompile Include="accumulate.cc" />
-    <ClCompile Include="active.cc" />
-    <ClCompile Include="allreduce_sockets.cc" />
-    <ClCompile Include="binary.cc" />
-    <ClCompile Include="bfgs.cc" />
-    <ClCompile Include="cache.cc" />
-    <ClCompile Include="cb.cc" />
-    <ClCompile Include="cbify.cc" />
-    <ClCompile Include="cb_adf.cc" />
-    <ClCompile Include="comp_io.cc" />
-    <ClCompile Include="csoaa.cc" />
-    <ClCompile Include="ect.cc" />
-    <ClCompile Include="example.cc" />
-    <ClCompile Include="gd.cc" />
-    <ClCompile Include="interactions.cc" />
-    <ClCompile Include="ftrl.cc" />
-    <ClCompile Include="interact.cc" />
-    <ClCompile Include="kernel_svm.cc" />
-    <ClCompile Include="label_dictionary.cc" />
-    <ClCompile Include="multiclass.cc" />
-    <ClCompile Include="cost_sensitive.cc" />
-    <ClCompile Include="cb_algs.cc" />
-    <ClCompile Include="mf.cc" />
-    <ClCompile Include="gd_mf.cc" />
-    <ClCompile Include="lrq.cc" />
-    <ClCompile Include="lrqfa.cc" />
-    <ClCompile Include="log_multi.cc" />
-    <ClCompile Include="best_constant.cc" />
-    <ClCompile Include="global_data.cc" />
-    <ClCompile Include="hash.cc" />
-    <ClCompile Include="io_buf.cc" />
-    <ClCompile Include="lda_core.cc" />
-    <ClCompile Include="learner.cc" />
-    <ClCompile Include="loss_functions.cc" />
-    <ClCompile Include="multilabel.cc" />
-    <ClCompile Include="multilabel_oaa.cc" />
-    <ClCompile Include="network.cc" />
-    <ClCompile Include="nn.cc" />
-    <ClCompile Include="noop.cc" />
-    <ClCompile Include="print.cc" />
-    <ClCompile Include="oaa.cc" />
-    <ClCompile Include="boosting.cc" />
-    <ClCompile Include="bs.cc" />
-    <ClCompile Include="parser.cc" />
-    <ClCompile Include="parse_args.cc" />
-    <ClCompile Include="parse_example.cc" />
-    <ClCompile Include="parse_primitives.cc" />
-    <ClCompile Include="parse_regressor.cc" />
-    <ClCompile Include="rand48.cc" />
-    <ClCompile Include="scorer.cc" />
-    <ClCompile Include="search.cc" />
-    <ClCompile Include="search_graph.cc" />
-    <ClCompile Include="search_meta.cc" />
-    <ClCompile Include="search_multiclasstask.cc" />
-    <ClCompile Include="search_hooktask.cc" />
-    <ClCompile Include="search_sequencetask.cc" />
-    <ClCompile Include="search_entityrelationtask.cc" />
-    <ClCompile Include="search_dep_parser.cc" />
-    <ClCompile Include="sender.cc" />
-    <ClCompile Include="simple_label.cc" />
-    <ClCompile Include="spanning_tree.cc" />
-    <ClCompile Include="stagewise_poly.cc" />
-    <ClCompile Include="svrg.cc" />
-    <ClCompile Include="topk.cc" />
-    <ClCompile Include="unique_sort.cc" />
-    <ClCompile Include="vw_exception.cc" />
-  </ItemGroup>
-  <Import Project="$(VCTargetsPath)\Microsoft.Cpp.targets" />
-  <ImportGroup Label="ExtensionTargets">
-    <Import Project="$(SolutionDir)\.nuget\NuGet.targets" Condition="Exists('$(SolutionDir)\.nuget\NuGet.targets')" />
-  </ImportGroup>
-  <Target Name="EnsureNuGetPackageBuildImports" BeforeTargets="PrepareForBuild">
-    <PropertyGroup>
-      <ErrorText>This project references NuGet package(s) that are missing on this computer. Enable NuGet Package Restore to download them.  For more information, see http://go.microsoft.com/fwlink/?LinkID=322105. The missing file is {0}.</ErrorText>
-    </PropertyGroup>
-    <Error Condition="!Exists('$(SolutionDir)\.nuget\NuGet.targets')" Text="$([System.String]::Format('$(ErrorText)', '$(SolutionDir)\.nuget\NuGet.targets'))" />
-  </Target>
->>>>>>> f9c32087
+﻿<?xml version="1.0" encoding="utf-8"?>
+<Project DefaultTargets="Build" ToolsVersion="12.0" xmlns="http://schemas.microsoft.com/developer/msbuild/2003">
+  <ItemGroup Label="ProjectConfigurations">
+    <ProjectConfiguration Include="Debug|Win32">
+      <Configuration>Debug</Configuration>
+      <Platform>Win32</Platform>
+    </ProjectConfiguration>
+    <ProjectConfiguration Include="Debug|x64">
+      <Configuration>Debug</Configuration>
+      <Platform>x64</Platform>
+    </ProjectConfiguration>
+    <ProjectConfiguration Include="Release|Win32">
+      <Configuration>Release</Configuration>
+      <Platform>Win32</Platform>
+    </ProjectConfiguration>
+    <ProjectConfiguration Include="Release|x64">
+      <Configuration>Release</Configuration>
+      <Platform>x64</Platform>
+    </ProjectConfiguration>
+  </ItemGroup>
+  <PropertyGroup Label="Globals">
+    <ProjectGuid>{1E205806-7F80-47DD-A38D-FC08083F3592}</ProjectGuid>
+    <Keyword>Win32Proj</Keyword>
+    <RootNamespace>vw_static</RootNamespace>
+    <SolutionDir Condition="$(SolutionDir) == '' Or $(SolutionDir) == '*Undefined*'">.\</SolutionDir>
+  </PropertyGroup>
+  <Import Project="$(SolutionDir)\Build.props" />
+  <Import Project="$(VCTargetsPath)\Microsoft.Cpp.Default.props" />
+  <PropertyGroup Condition="'$(Configuration)|$(Platform)'=='Debug|Win32'" Label="Configuration">
+    <ConfigurationType>StaticLibrary</ConfigurationType>
+    <UseDebugLibraries>true</UseDebugLibraries>
+    <CharacterSet>Unicode</CharacterSet>
+    <PlatformToolset>v120</PlatformToolset>
+  </PropertyGroup>
+  <PropertyGroup Condition="'$(Configuration)|$(Platform)'=='Debug|x64'" Label="Configuration">
+    <ConfigurationType>StaticLibrary</ConfigurationType>
+    <UseDebugLibraries>true</UseDebugLibraries>
+    <CharacterSet>Unicode</CharacterSet>
+  </PropertyGroup>
+  <PropertyGroup Condition="'$(Configuration)|$(Platform)'=='Debug|x64'" Label="Configuration">
+    <ConfigurationType>StaticLibrary</ConfigurationType>
+    <UseDebugLibraries>true</UseDebugLibraries>
+    <CharacterSet>Unicode</CharacterSet>
+    <PlatformToolset>v120</PlatformToolset>
+  </PropertyGroup>
+  <PropertyGroup Condition="'$(Configuration)|$(Platform)'=='Release|Win32'" Label="Configuration">
+    <ConfigurationType>StaticLibrary</ConfigurationType>
+    <UseDebugLibraries>false</UseDebugLibraries>
+    <WholeProgramOptimization>true</WholeProgramOptimization>
+    <CharacterSet>Unicode</CharacterSet>
+    <PlatformToolset>v120</PlatformToolset>
+  </PropertyGroup>
+  <PropertyGroup Condition="'$(Configuration)|$(Platform)'=='Release|x64'" Label="Configuration">
+    <ConfigurationType>DynamicLibrary</ConfigurationType>
+    <UseDebugLibraries>false</UseDebugLibraries>
+    <WholeProgramOptimization>true</WholeProgramOptimization>
+    <CharacterSet>Unicode</CharacterSet>
+  </PropertyGroup>
+  <PropertyGroup Condition="'$(Configuration)|$(Platform)'=='Release|x64'" Label="Configuration">
+    <ConfigurationType>StaticLibrary</ConfigurationType>
+    <UseDebugLibraries>false</UseDebugLibraries>
+    <WholeProgramOptimization>true</WholeProgramOptimization>
+    <CharacterSet>Unicode</CharacterSet>
+    <PlatformToolset>v120</PlatformToolset>
+  </PropertyGroup>
+  <Import Project="$(VCTargetsPath)\Microsoft.Cpp.props" />
+  <ImportGroup Label="ExtensionSettings">
+  </ImportGroup>
+  <ImportGroup Label="PropertySheets" Condition="'$(Configuration)|$(Platform)'=='Debug|Win32'">
+    <Import Project="$(UserRootDir)\Microsoft.Cpp.$(Platform).user.props" Condition="exists('$(UserRootDir)\Microsoft.Cpp.$(Platform).user.props')" Label="LocalAppDataPlatform" />
+  </ImportGroup>
+  <ImportGroup Condition="'$(Configuration)|$(Platform)'=='Debug|x64'" Label="PropertySheets">
+    <Import Project="$(UserRootDir)\Microsoft.Cpp.$(Platform).user.props" Condition="exists('$(UserRootDir)\Microsoft.Cpp.$(Platform).user.props')" Label="LocalAppDataPlatform" />
+  </ImportGroup>
+  <ImportGroup Label="PropertySheets" Condition="'$(Configuration)|$(Platform)'=='Release|Win32'">
+    <Import Project="$(UserRootDir)\Microsoft.Cpp.$(Platform).user.props" Condition="exists('$(UserRootDir)\Microsoft.Cpp.$(Platform).user.props')" Label="LocalAppDataPlatform" />
+  </ImportGroup>
+  <ImportGroup Condition="'$(Configuration)|$(Platform)'=='Release|x64'" Label="PropertySheets">
+    <Import Project="$(UserRootDir)\Microsoft.Cpp.$(Platform).user.props" Condition="exists('$(UserRootDir)\Microsoft.Cpp.$(Platform).user.props')" Label="LocalAppDataPlatform" />
+  </ImportGroup>
+  <PropertyGroup Label="UserMacros" />
+  <PropertyGroup Condition="'$(Configuration)|$(Platform)'=='Debug|Win32'">
+    <LinkIncremental>true</LinkIncremental>
+    <IncludePath>$(VC_IncludePath);$(WindowsSDK_IncludePath);$(BoostIncludeDir)</IncludePath>
+  </PropertyGroup>
+  <PropertyGroup Condition="'$(Configuration)|$(Platform)'=='Debug|x64'">
+    <LinkIncremental>true</LinkIncremental>
+  </PropertyGroup>
+  <PropertyGroup Condition="'$(Configuration)|$(Platform)'=='Debug|x64'">
+    <LinkIncremental>true</LinkIncremental>
+    <IncludePath>$(BoostIncludeDir);$(IncludePath)</IncludePath>
+    <CodeAnalysisRuleSet>NativeRecommendedRules.ruleset</CodeAnalysisRuleSet>
+    <RunCodeAnalysis>false</RunCodeAnalysis>
+  </PropertyGroup>
+  <PropertyGroup Condition="'$(Configuration)|$(Platform)'=='Release|Win32'">
+    <LinkIncremental>false</LinkIncremental>
+  </PropertyGroup>
+  <PropertyGroup Condition="'$(Configuration)|$(Platform)'=='Release|x64'">
+    <LinkIncremental>false</LinkIncremental>
+  </PropertyGroup>
+  <PropertyGroup Condition="'$(Configuration)|$(Platform)'=='Release|x64'">
+    <LinkIncremental>false</LinkIncremental>
+  </PropertyGroup>
+  <ItemDefinitionGroup Condition="'$(Configuration)|$(Platform)'=='Debug|Win32'">
+    <ClCompile>
+      <PrecompiledHeader>
+      </PrecompiledHeader>
+      <WarningLevel>Level3</WarningLevel>
+      <Optimization>Disabled</Optimization>
+      <PreprocessorDefinitions>WIN32;_DEBUG;_WINDOWS;_USRDLL;VWDLL_EXPORTS;%(PreprocessorDefinitions)</PreprocessorDefinitions>
+    </ClCompile>
+    <Link>
+      <SubSystem>Windows</SubSystem>
+      <GenerateDebugInformation>true</GenerateDebugInformation>
+    </Link>
+  </ItemDefinitionGroup>
+  <ItemDefinitionGroup Condition="'$(Configuration)|$(Platform)'=='Debug|x64'">
+    <ClCompile>
+      <PrecompiledHeader>
+      </PrecompiledHeader>
+      <WarningLevel>Level3</WarningLevel>
+      <Optimization>Disabled</Optimization>
+      <PreprocessorDefinitions>WIN32;_DEBUG;_WINDOWS;_USRDLL;VWDLL_EXPORTS;%(PreprocessorDefinitions)</PreprocessorDefinitions>
+    </ClCompile>
+    <Link>
+      <SubSystem>Windows</SubSystem>
+      <GenerateDebugInformation>true</GenerateDebugInformation>
+    </Link>
+  </ItemDefinitionGroup>
+  <ItemDefinitionGroup Condition="'$(Configuration)|$(Platform)'=='Debug|x64'">
+    <ClCompile>
+      <PrecompiledHeader>
+      </PrecompiledHeader>
+      <WarningLevel>Level3</WarningLevel>
+      <Optimization>Disabled</Optimization>
+      <PreprocessorDefinitions>WIN32;_DEBUG;_WINDOWS;_USRDLL;VWDLL_EXPORTS;%(PreprocessorDefinitions)</PreprocessorDefinitions>
+    </ClCompile>
+    <Link>
+      <SubSystem>Windows</SubSystem>
+      <GenerateDebugInformation>true</GenerateDebugInformation>
+    </Link>
+  </ItemDefinitionGroup>
+  <ItemDefinitionGroup Condition="'$(Configuration)|$(Platform)'=='Release|Win32'">
+    <ClCompile>
+      <WarningLevel>Level3</WarningLevel>
+      <PrecompiledHeader>
+      </PrecompiledHeader>
+      <Optimization>MaxSpeed</Optimization>
+      <FunctionLevelLinking>true</FunctionLevelLinking>
+      <IntrinsicFunctions>true</IntrinsicFunctions>
+      <PreprocessorDefinitions>WIN32;NDEBUG;_WINDOWS;_USRDLL;VWDLL_EXPORTS;%(PreprocessorDefinitions)</PreprocessorDefinitions>
+    </ClCompile>
+    <Link>
+      <SubSystem>Windows</SubSystem>
+      <GenerateDebugInformation>true</GenerateDebugInformation>
+      <EnableCOMDATFolding>true</EnableCOMDATFolding>
+      <OptimizeReferences>true</OptimizeReferences>
+    </Link>
+  </ItemDefinitionGroup>
+  <ItemDefinitionGroup Condition="'$(Configuration)|$(Platform)'=='Release|x64'">
+    <ClCompile>
+      <WarningLevel>Level3</WarningLevel>
+      <PrecompiledHeader>
+      </PrecompiledHeader>
+      <Optimization>MaxSpeed</Optimization>
+      <FunctionLevelLinking>true</FunctionLevelLinking>
+      <IntrinsicFunctions>true</IntrinsicFunctions>
+      <PreprocessorDefinitions>WIN32;NDEBUG;_WINDOWS;_USRDLL;VWDLL_EXPORTS;%(PreprocessorDefinitions)</PreprocessorDefinitions>
+    </ClCompile>
+    <Link>
+      <SubSystem>Windows</SubSystem>
+      <GenerateDebugInformation>true</GenerateDebugInformation>
+      <EnableCOMDATFolding>true</EnableCOMDATFolding>
+      <OptimizeReferences>true</OptimizeReferences>
+    </Link>
+  </ItemDefinitionGroup>
+  <ItemDefinitionGroup Condition="'$(Configuration)|$(Platform)'=='Release|x64'">
+    <ClCompile>
+      <WarningLevel>Level3</WarningLevel>
+      <PrecompiledHeader>
+      </PrecompiledHeader>
+      <Optimization>MaxSpeed</Optimization>
+      <FunctionLevelLinking>true</FunctionLevelLinking>
+      <IntrinsicFunctions>true</IntrinsicFunctions>
+      <PreprocessorDefinitions>WIN32;NDEBUG;_WINDOWS;_USRDLL;VWDLL_EXPORTS;%(PreprocessorDefinitions)</PreprocessorDefinitions>
+    </ClCompile>
+    <Link>
+      <SubSystem>Windows</SubSystem>
+      <GenerateDebugInformation>true</GenerateDebugInformation>
+      <EnableCOMDATFolding>true</EnableCOMDATFolding>
+      <OptimizeReferences>true</OptimizeReferences>
+    </Link>
+  </ItemDefinitionGroup>
+  <Target Name="DepCheck">
+    <Error Text=" Cannot find zlib.lib in $(ZlibLibDir)" Condition="!Exists($(ZlibLibDir)\zlib.lib)" />
+  </Target>
+  <ItemDefinitionGroup>
+    <ClCompile>
+      <AdditionalIncludeDirectories>..\explore\static;$(BoostIncludeDir);$(ZlibIncludeDir);./win32;%(AdditionalIncludeDirectories);</AdditionalIncludeDirectories>
+      <PreprocessorDefinitions>ZLIB_WINAPI;_WINSOCK_DEPRECATED_NO_WARNINGS;%(PreprocessorDefinitions)</PreprocessorDefinitions>
+      <AdditionalOptions>/D "_CRT_SECURE_NO_WARNINGS" %(AdditionalOptions)</AdditionalOptions>
+      <InlineFunctionExpansion Condition="'$(Configuration)'=='Release'">AnySuitable</InlineFunctionExpansion>
+      <FavorSizeOrSpeed Condition="'$(Configuration)'=='Release'">Speed</FavorSizeOrSpeed>
+      <OmitFramePointers Condition="'$(Configuration)'=='Release'">true</OmitFramePointers>
+      <EnableFiberSafeOptimizations Condition="'$(Configuration)'=='Release'">false</EnableFiberSafeOptimizations>
+      <DebugInformationFormat Condition="'$(Configuration)|$(Platform)'=='Debug|x64'">ProgramDatabase</DebugInformationFormat>
+      <RuntimeLibrary Condition="'$(Configuration)|$(Platform)'=='Release|x64'">MultiThreadedDLL</RuntimeLibrary>
+      <MultiProcessorCompilation Condition="'$(Configuration)|$(Platform)'=='Release|x64'">true</MultiProcessorCompilation>
+      <EnablePREfast Condition="'$(Configuration)|$(Platform)'=='Debug|x64'">false</EnablePREfast>
+    </ClCompile>
+    <Link>
+      <AdditionalLibraryDirectories>$(BoostLibDir);%(AdditionalLibraryDirectories)</AdditionalLibraryDirectories>
+      <AdditionalDependencies>kernel32.lib;user32.lib;gdi32.lib;winspool.lib;comdlg32.lib;advapi32.lib;shell32.lib;ole32.lib;oleaut32.lib;uuid.lib;odbc32.lib;odbccp32.lib;ws2_32.lib;$(ZlibLibDir)\zlib.lib;%(AdditionalDependencies)</AdditionalDependencies>
+    </Link>
+    <PreBuildEvent>
+      <Command>win32\make_config_h.exe</Command>
+    </PreBuildEvent>
+  </ItemDefinitionGroup>
+  <PropertyGroup Condition="'$(Platform)'=='x64'">
+    <OutDir>$(SolutionDir)dll\x64\$(Configuration)\</OutDir>
+    <IntDir>$(SolutionDir)dll\x64\$(Configuration)\</IntDir>
+  </PropertyGroup>
+  <PropertyGroup Condition="'$(Platform)'=='Win32'">
+    <OutDir>$(SolutionDir)$(PlatformShortName)\$(Configuration)\</OutDir>
+    <IntDir>$(SolutionDir)$(PlatformShortName)\$(Configuration)\$(ProjectName)\</IntDir>
+  </PropertyGroup>
+  <PropertyGroup Condition="'$(Platform)'=='x64'">
+    <OutDir>$(SolutionDir)$(PlatformName)\$(Configuration)\</OutDir>
+    <IntDir>$(SolutionDir)$(PlatformShortName)\$(Configuration)\$(ProjectName)\</IntDir>
+  </PropertyGroup>
+  <ItemGroup>
+    <ClCompile Include="allreduce_threads.cc">
+      <FileType>CppHeader</FileType>
+    </ClCompile>
+    <ClCompile Include="vw_validate.cc" />
+    <ClInclude Include="autolink.h" />
+    <ClInclude Include="accumulate.h" />
+    <ClInclude Include="active.h" />
+    <ClInclude Include="allreduce.h" />
+    <ClInclude Include="bfgs.h" />
+    <ClInclude Include="binary.h" />
+    <ClInclude Include="cache.h" />
+    <ClInclude Include="cb_adf.h" />
+    <ClInclude Include="comp_io.h" />
+    <ClInclude Include="constant.h" />
+    <ClInclude Include="csoaa.h" />
+    <ClInclude Include="ect.h" />
+    <ClInclude Include="example.h" />
+    <ClInclude Include="gd.h" />
+    <ClInclude Include="interactions.h" />
+    <ClInclude Include="ftrl.h" />
+    <ClInclude Include="label_dictionary.h" />
+    <ClInclude Include="memory.h" />
+    <ClInclude Include="multiclass.h" />
+    <ClInclude Include="cost_sensitive.h" />
+    <ClInclude Include="cb_algs.h" />
+    <ClInclude Include="mf.h" />
+    <ClInclude Include="gd_mf.h" />
+    <ClInclude Include="lrq.h" />
+    <ClInclude Include="lrqfa.h" />
+    <ClInclude Include="log_multi.h" />
+    <ClInclude Include="global_data.h" />
+    <ClInclude Include="hash.h" />
+    <ClInclude Include="interact.h" />
+    <ClInclude Include="io_buf.h" />
+    <ClInclude Include="lda_core.h" />
+    <ClInclude Include="learner.h" />
+    <ClInclude Include="loss_functions.h" />
+    <ClInclude Include="multilabel.h" />
+    <ClInclude Include="multilabel_oaa.h" />
+    <ClInclude Include="network.h" />
+    <ClInclude Include="nn.h" />
+    <ClInclude Include="noop.h" />
+    <ClInclude Include="print.h" />
+    <ClInclude Include="oaa.h" />
+    <ClInclude Include="boosting.h" />
+    <ClInclude Include="bs.h" />
+    <ClInclude Include="parser.h" />
+    <ClInclude Include="parse_args.h" />
+    <ClInclude Include="parse_example.h" />
+    <ClInclude Include="parse_primitives.h" />
+    <ClInclude Include="parse_regressor.h" />
+    <ClInclude Include="rand48.h" />
+    <ClInclude Include="scorer.h" />
+    <ClInclude Include="search.h" />
+    <ClInclude Include="search_sequencetask.h" />
+    <ClInclude Include="search_graph.h" />
+    <ClInclude Include="search_meta.h" />
+    <ClInclude Include="search_multiclasstask.h" />
+    <ClInclude Include="search_hooktask.h" />
+    <ClInclude Include="search_entityrelationtask.h" />
+    <ClInclude Include="search_dep_parser.h" />
+    <ClInclude Include="sender.h" />
+    <ClInclude Include="simple_label.h" />
+    <ClInclude Include="spanning_tree.h" />
+    <ClInclude Include="stagewise_poly.h" />
+    <ClInclude Include="svrg.h" />
+    <ClInclude Include="targetver.h" />
+    <ClInclude Include="topk.h" />
+    <ClInclude Include="unique_sort.h" />
+    <ClInclude Include="vw_validate.h" />
+    <ClInclude Include="vw.h" />
+    <ClInclude Include="vw_allreduce.h" />
+    <ClInclude Include="vw_exception.h" />
+    <ClInclude Include="vw_versions.h" />
+    <ClInclude Include="v_array.h" />
+    <ClInclude Include="v_hashmap.h" />
+  </ItemGroup>
+  <ItemGroup>
+    <ClCompile Include="autolink.cc" />
+    <ClCompile Include="accumulate.cc" />
+    <ClCompile Include="active.cc" />
+    <ClCompile Include="allreduce_sockets.cc" />
+    <ClCompile Include="binary.cc" />
+    <ClCompile Include="bfgs.cc" />
+    <ClCompile Include="cache.cc" />
+    <ClCompile Include="cb.cc" />
+    <ClCompile Include="cbify.cc" />
+    <ClCompile Include="cb_adf.cc" />
+    <ClCompile Include="comp_io.cc" />
+    <ClCompile Include="csoaa.cc" />
+    <ClCompile Include="ect.cc" />
+    <ClCompile Include="example.cc" />
+    <ClCompile Include="gd.cc" />
+    <ClCompile Include="interactions.cc" />
+    <ClCompile Include="ftrl.cc" />
+    <ClCompile Include="interact.cc" />
+    <ClCompile Include="kernel_svm.cc" />
+    <ClCompile Include="label_dictionary.cc" />
+    <ClCompile Include="multiclass.cc" />
+    <ClCompile Include="cost_sensitive.cc" />
+    <ClCompile Include="cb_algs.cc" />
+    <ClCompile Include="mf.cc" />
+    <ClCompile Include="gd_mf.cc" />
+    <ClCompile Include="lrq.cc" />
+    <ClCompile Include="lrqfa.cc" />
+    <ClCompile Include="log_multi.cc" />
+    <ClCompile Include="best_constant.cc" />
+    <ClCompile Include="global_data.cc" />
+    <ClCompile Include="hash.cc" />
+    <ClCompile Include="io_buf.cc" />
+    <ClCompile Include="lda_core.cc" />
+    <ClCompile Include="learner.cc" />
+    <ClCompile Include="loss_functions.cc" />
+    <ClCompile Include="multilabel.cc" />
+    <ClCompile Include="multilabel_oaa.cc" />
+    <ClCompile Include="network.cc" />
+    <ClCompile Include="nn.cc" />
+    <ClCompile Include="noop.cc" />
+    <ClCompile Include="print.cc" />
+    <ClCompile Include="oaa.cc" />
+    <ClCompile Include="boosting.cc" />
+    <ClCompile Include="bs.cc" />
+    <ClCompile Include="parser.cc" />
+    <ClCompile Include="parse_args.cc" />
+    <ClCompile Include="parse_example.cc" />
+    <ClCompile Include="parse_primitives.cc" />
+    <ClCompile Include="parse_regressor.cc" />
+    <ClCompile Include="rand48.cc" />
+    <ClCompile Include="scorer.cc" />
+    <ClCompile Include="search.cc" />
+    <ClCompile Include="search_graph.cc" />
+    <ClCompile Include="search_meta.cc" />
+    <ClCompile Include="search_multiclasstask.cc" />
+    <ClCompile Include="search_hooktask.cc" />
+    <ClCompile Include="search_sequencetask.cc" />
+    <ClCompile Include="search_entityrelationtask.cc" />
+    <ClCompile Include="search_dep_parser.cc" />
+    <ClCompile Include="sender.cc" />
+    <ClCompile Include="simple_label.cc" />
+    <ClCompile Include="spanning_tree.cc" />
+    <ClCompile Include="stagewise_poly.cc" />
+    <ClCompile Include="svrg.cc" />
+    <ClCompile Include="topk.cc" />
+    <ClCompile Include="unique_sort.cc" />
+    <ClCompile Include="vw_exception.cc" />
+  </ItemGroup>
+  <Import Project="$(VCTargetsPath)\Microsoft.Cpp.targets" />
+  <ImportGroup Label="ExtensionTargets">
+    <Import Project="$(SolutionDir)\.nuget\NuGet.targets" Condition="Exists('$(SolutionDir)\.nuget\NuGet.targets')" />
+  </ImportGroup>
+  <Target Name="EnsureNuGetPackageBuildImports" BeforeTargets="PrepareForBuild">
+    <PropertyGroup>
+      <ErrorText>This project references NuGet package(s) that are missing on this computer. Enable NuGet Package Restore to download them.  For more information, see http://go.microsoft.com/fwlink/?LinkID=322105. The missing file is {0}.</ErrorText>
+    </PropertyGroup>
+    <Error Condition="!Exists('$(SolutionDir)\.nuget\NuGet.targets')" Text="$([System.String]::Format('$(ErrorText)', '$(SolutionDir)\.nuget\NuGet.targets'))" />
+  </Target>
 </Project>