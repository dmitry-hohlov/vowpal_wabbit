--- conflicted
+++ resolved
@@ -15,24 +15,6 @@
   v_array<uint32_t> y_allowed;
 };
 
-<<<<<<< HEAD
-  void initialize(Search::search& sch, size_t& num_actions, po::variables_map& /*vm*/) {
-    task_data * my_task_data = new task_data();
-    sch.set_options( 0 );
-    sch.set_num_learners(num_actions);
-    my_task_data->max_label = num_actions;
-    my_task_data->num_level = (size_t)ceil(log(num_actions) /log(2));
-    my_task_data->y_allowed.push_back(1);
-    my_task_data->y_allowed.push_back(2);
-    sch.set_task_data(my_task_data);
-  }
-
-  void finish(Search::search& sch) {   
-    task_data * my_task_data = sch.get_task_data<task_data>();
-    my_task_data->y_allowed.delete_v();
-    delete my_task_data;
-  }
-=======
 void initialize(Search::search& sch, size_t& num_actions, po::variables_map& /*vm*/) {
   task_data * my_task_data = new task_data();
   sch.set_options( 0 );
@@ -49,7 +31,6 @@
   my_task_data->y_allowed.delete_v();
   delete my_task_data;
 }
->>>>>>> a7509132
 
 void run(Search::search& sch, vector<example*>& ec) {
   task_data * my_task_data = sch.get_task_data<task_data>();
@@ -57,21 +38,6 @@
   size_t label = 0;
   size_t learner_id = 0;
 
-<<<<<<< HEAD
-    for(size_t i=0; i<my_task_data->num_level;i++){
-      size_t mask = 1<<(my_task_data->num_level-i-1);
-      size_t y_allowed_size = (label+mask +1 <= my_task_data->max_label)?2:1;
-      action oracle = (((gold_label-1)&mask)>0)+1;
-      size_t prediction = sch.predict(*ec[0], 0, &oracle, 1, nullptr, nullptr, my_task_data->y_allowed.begin, y_allowed_size, nullptr, learner_id); // TODO: do we really need y_allowed?
-      learner_id= (learner_id << 1) + prediction;
-      if(prediction == 2)
-        label += mask;
-    }
-    label+=1;
-    sch.loss(!(label == gold_label));
-    if (sch.output().good())
-      sch.output() << label;
-=======
   for(size_t i=0; i<my_task_data->num_level; i++) {
     size_t mask = 1<<(my_task_data->num_level-i-1);
     size_t y_allowed_size = (label+mask +1 <= my_task_data->max_label)?2:1;
@@ -80,7 +46,6 @@
     learner_id= (learner_id << 1) + prediction;
     if(prediction == 2)
       label += mask;
->>>>>>> a7509132
   }
   label+=1;
   sch.loss(!(label == gold_label));
