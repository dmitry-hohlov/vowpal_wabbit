/*
Copyright (c) by respective owners including Yahoo!, Microsoft, and
individual contributors. All rights reserved.  Released under a BSD
license as described in the file LICENSE.
 */
#pragma once
#include <string>
#include "parse_primitives.h"

struct shared_data;
struct vw;

class loss_function
{

public :
  /*
   * getLoss evaluates the example loss.
   * The function returns the loss value
   */
  //virtual float getLoss(example *&ec, gd_vars &vars) = 0;
  virtual float getLoss(shared_data*, float prediction, float label) = 0;

  /*
   * getUpdate evaluates the update scalar
   * The function return the update scalar
   */
  virtual float getUpdate(float prediction, float label, float update_scale, float pred_per_update) = 0;
  virtual float getUnsafeUpdate(float prediction, float label, float eta_t) = 0;

  //the number of examples of the opposite label such that updating with
  //that number results in the opposite label.
  //0 = prediction + pred_per_update
  //      * getUpdate(prediction, opposite, pred_per_update*getRevertingWeight(), pred_per_update)
<<<<<<< HEAD
  virtual float getRevertingWeight(shared_data*, float prediction, float eta_t) = 0;  
=======
  virtual float getRevertingWeight(shared_data*, float prediction, float eta_t) = 0;
>>>>>>> b57bccad
  virtual float getSquareGrad(float prediction, float label) = 0;
  virtual float first_derivative(shared_data*, float prediction, float label) = 0;
  virtual float second_derivative(shared_data*, float prediction, float label) = 0;
  virtual ~loss_function() {};
};

loss_function* getLossFunction(vw&, std::string funcName, float function_parameter = 0);<|MERGE_RESOLUTION|>--- conflicted
+++ resolved
@@ -32,11 +32,7 @@
   //that number results in the opposite label.
   //0 = prediction + pred_per_update
   //      * getUpdate(prediction, opposite, pred_per_update*getRevertingWeight(), pred_per_update)
-<<<<<<< HEAD
-  virtual float getRevertingWeight(shared_data*, float prediction, float eta_t) = 0;  
-=======
   virtual float getRevertingWeight(shared_data*, float prediction, float eta_t) = 0;
->>>>>>> b57bccad
   virtual float getSquareGrad(float prediction, float label) = 0;
   virtual float first_derivative(shared_data*, float prediction, float label) = 0;
   virtual float second_derivative(shared_data*, float prediction, float label) = 0;
