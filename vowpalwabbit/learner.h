/*
Copyright (c) by respective owners including Yahoo!, Microsoft, and
individual contributors. All rights reserved.  Released under a BSD
license as described in the file LICENSE.
 */
#ifndef LEARNER_H
#define LEARNER_H
// This is the interface for a learning algorithm
struct vw;

struct learner;

struct func_data {
  void* data;
  learner* base;
  void (*func)(void* data);
};

inline func_data tuple_dbf(void* data, learner* base, void (*func)(void* data))
{
  func_data foo;
  foo.data = data;
  foo.base = base;
  foo.func = func;
  return foo;
}

struct learn_data {
  void* data;
  learner* base;
  void (*learn_f)(void* data, learner& base, example*);
  void (*predict_f)(void* data, learner& base, example*);
};

struct save_load_data{
  void* data;
  learner* base;
  void (*save_load_f)(void*, io_buf&, bool read, bool text);
};

struct finish_example_data{
  void* data;
  learner* base;
  void (*finish_example_f)(vw&, void* data, example*);
};

void return_simple_example(vw& all, void*, example* ec);

#include<iostream>
using namespace std;

namespace LEARNER
{
  void generic_driver(vw* all);
  
  inline void generic_sl(void*, io_buf&, bool, bool) {}
  inline void generic_learner(void* data, learner& base, example*)
  { cout << "calling generic learner\n";}
  inline void generic_func(void* data) {}

  const save_load_data generic_save_load_fd = {NULL, NULL, generic_sl};
  const learn_data generic_learn_fd = {NULL, NULL, generic_learner, NULL};
  const func_data generic_func_fd = {NULL, NULL, generic_func};
}

struct learner {
private:
  func_data init_fd;
  learn_data learn_fd;
  finish_example_data finish_example_fd;
  save_load_data save_load_fd;
  func_data end_pass_fd;
  func_data end_examples_fd;
  func_data finisher_fd;
  
public:
  size_t weights; //this stores the number of "weight vectors" required by the learner.
  size_t increment;

  //called once for each example.  Must work under reduction.
  inline void learn(example* ec, size_t i=0) 
  { 
    ec->ft_offset += (uint32_t)(increment*i);
    learn_fd.learn_f(learn_fd.data, *learn_fd.base, ec);
    ec->ft_offset -= (uint32_t)(increment*i);
  }

  inline void predict(example* ec, size_t i=0) 
  { 
    ec->ft_offset += (uint32_t)(increment*i);
    learn_fd.predict_f(learn_fd.data, *learn_fd.base, ec);
    ec->ft_offset -= (uint32_t)(increment*i);
  }

  //called anytime saving or loading needs to happen. Autorecursive.
  inline void save_load(io_buf& io, bool read, bool text) { save_load_fd.save_load_f(save_load_fd.data, io, read, text); if (save_load_fd.base) save_load_fd.base->save_load(io, read, text); }
  inline void set_save_load(void (*sl)(void*, io_buf& io, bool read, bool text))
  { save_load_fd.save_load_f = sl; 
    save_load_fd.data = learn_fd.data; 
    save_load_fd.base = learn_fd.base;}

  //called to clean up state.  Autorecursive.
  void set_finish(void (*f)(void*)) { finisher_fd = tuple_dbf(learn_fd.data,learn_fd.base,f); }
  inline void finish() 
  { 
    if (finisher_fd.data) 
      {finisher_fd.func(finisher_fd.data); free(finisher_fd.data); } 
    if (finisher_fd.base) { 
      finisher_fd.base->finish();
      delete finisher_fd.base;
    }
  }

  void end_pass(){ 
    end_pass_fd.func(end_pass_fd.data);
    if (end_pass_fd.base) end_pass_fd.base->end_pass(); }//autorecursive
  void set_end_pass(void (*ep)(void*)) {end_pass_fd = tuple_dbf(learn_fd.data, learn_fd.base, ep);}

  //called after parsing of examples is complete.  Autorecursive.
  void end_examples() 
  { end_examples_fd.func(end_examples_fd.data); 
    if (end_examples_fd.base) end_examples_fd.base->end_examples(); } 
  void set_end_examples(void (*ee)(void*)) {end_examples_fd = tuple_dbf(learn_fd.data,learn_fd.base,ee);}

  //Called at the beginning by the driver.  Explicitly not recursive.
  void init_driver() { init_fd.func(init_fd.data);}
  void set_init_driver(void (*id)(void*)) { init_fd = tuple_dbf(learn_fd.data,learn_fd.base, id); }

  //called after learn example for each example.  Explicitly not recursive.
  inline void finish_example(vw& all, example* ec) { finish_example_fd.finish_example_f(all, finish_example_fd.data, ec);}
  void set_finish_example(void (*ef)(vw& all, void*, example*))
  {finish_example_fd.data = learn_fd.data;
    finish_example_fd.finish_example_f = ef;}

  void driver(vw* all) {LEARNER::generic_driver(all);}

  inline learner()
  {
    weights = 1;
    increment = 1;

    learn_fd = LEARNER::generic_learn_fd;
    finish_example_fd.data = NULL;
    finish_example_fd.finish_example_f = return_simple_example;
    end_pass_fd = LEARNER::generic_func_fd;
    end_examples_fd = LEARNER::generic_func_fd;
    init_fd = LEARNER::generic_func_fd;
    finisher_fd = LEARNER::generic_func_fd;
    save_load_fd = LEARNER::generic_save_load_fd;
  }

  inline learner(void *dat, void (*l)(void*, learner&, example*), void (*sl)(void*, io_buf& io, bool read, bool text), size_t params_per_weight)
  { // the constructor for all learning algorithms.
    *this = learner();

    learn_fd.data = dat;
    learn_fd.learn_f = l;
    learn_fd.predict_f = l;

    finisher_fd.data = dat;
    finisher_fd.base = NULL;
    finisher_fd.func = LEARNER::generic_func;

    set_save_load(sl);
    increment = params_per_weight;
  }

  inline learner(void *dat, void (*l)(void*, learner&, example*), learner* base, size_t ws = 1) 
  { //the reduction constructor.
    *this = *base;
    
    learn_fd.learn_f = l;
    learn_fd.predict_f = l;
    learn_fd.data = dat;
    learn_fd.base = base;

<<<<<<< HEAD
=======
    finisher_fd.data = dat;
    finisher_fd.base = base;
    finisher_fd.func = LEARNER::generic_func;

    increment = base->increment * base->weights;
>>>>>>> f6058d9d
    weights = ws;
    increment = base->increment * weights;
  }
};

#endif<|MERGE_RESOLUTION|>--- conflicted
+++ resolved
@@ -174,14 +174,10 @@
     learn_fd.data = dat;
     learn_fd.base = base;
 
-<<<<<<< HEAD
-=======
     finisher_fd.data = dat;
     finisher_fd.base = base;
     finisher_fd.func = LEARNER::generic_func;
 
-    increment = base->increment * base->weights;
->>>>>>> f6058d9d
     weights = ws;
     increment = base->increment * weights;
   }
