/*
Copyright (c) by respective owners including Yahoo!, Microsoft, and
individual contributors. All rights reserved.  Released under a BSD (revised)
license as described in the file LICENSE.
 */
#include <fstream>
#include <float.h>
#include <string.h>
#include <stdio.h>
#ifdef _WIN32
#include <winsock2.h>
#else
#include <netdb.h>
#endif

#include "constant.h"
#include "gd.h"
#include "simple_label.h"
#include "rand48.h"
#include "reductions.h"

using namespace std;

using namespace LEARNER;

namespace GDMF {
  struct gdmf {
    vw* all;
  };

void mf_print_offset_features(vw& all, example& ec, size_t offset)
{
  weight* weights = all.reg.weight_vector;
  size_t mask = all.reg.weight_mask;
  for (unsigned char* i = ec.indices.begin; i != ec.indices.end; i++) 
    if (ec.audit_features[*i].begin != ec.audit_features[*i].end)
      for (audit_data *f = ec.audit_features[*i].begin; f != ec.audit_features[*i].end; f++)
	{
	  cout << '\t' << f->space << '^' << f->feature << ':' << f->weight_index <<"(" << ((f->weight_index + offset) & mask)  << ")" << ':' << f->x;

	  cout << ':' << weights[(f->weight_index + offset) & mask];
	}
    else
      for (feature *f = ec.atomics[*i].begin; f != ec.atomics[*i].end; f++)
	{
	  size_t index = (f->weight_index + offset) & all.reg.weight_mask;
	  
	  cout << "\tConstant:";
	  cout << ((index >> all.reg.stride_shift) & all.parse_mask) << ':' << f->x;
	  cout  << ':' << weights[index];
	}
  for (vector<string>::iterator i = all.pairs.begin(); i != all.pairs.end();i++) 
    if (ec.atomics[(int)(*i)[0]].size() > 0 && ec.atomics[(int)(*i)[1]].size() > 0)
      {
	/* print out nsk^feature:hash:value:weight:nsk^feature^:hash:value:weight:prod_weights */
	for (size_t k = 1; k <= all.rank; k++)
	  {
	    for (audit_data* f = ec.audit_features[(int)(*i)[0]].begin; f!= ec.audit_features[(int)(*i)[0]].end; f++)
	      for (audit_data* f2 = ec.audit_features[(int)(*i)[1]].begin; f2!= ec.audit_features[(int)(*i)[1]].end; f2++)
		{
		  cout << '\t' << f->space << k << '^' << f->feature << ':' << ((f->weight_index+k)&mask) 
		       <<"(" << ((f->weight_index + offset +k) & mask)  << ")" << ':' << f->x;
		  cout << ':' << weights[(f->weight_index + offset + k) & mask];
		  
		  cout << ':' << f2->space << k << '^' << f2->feature << ':' << ((f2->weight_index+k+all.rank)&mask) 
		       <<"(" << ((f2->weight_index + offset +k+all.rank) & mask)  << ")" << ':' << f2->x;
		  cout << ':' << weights[(f2->weight_index + offset + k+all.rank) & mask];
		  
		  cout << ':' <<  weights[(f->weight_index + offset + k) & mask] * weights[(f2->weight_index + offset + k + all.rank) & mask];
		}
	  }
      }
  if (all.triples.begin() != all.triples.end()) {
    cerr << "cannot use triples in matrix factorization" << endl;
    throw exception();
  }
  cout << endl;
}

void mf_print_audit_features(vw& all, example& ec, size_t offset)
{
  print_result(all.stdout_fileno,ec.pred.scalar,-1,ec.tag);
  mf_print_offset_features(all, ec, offset);
}

float mf_predict(vw& all, example& ec)
{
  label_data& ld = ec.l.simple;
  float prediction = ld.initial;

  // clear stored predictions
  ec.topic_predictions.erase();

  float linear_prediction = 0.;
  // linear terms
  for (unsigned char* i = ec.indices.begin; i != ec.indices.end; i++) 
    GD::foreach_feature<float, GD::vec_add>(all.reg.weight_vector, all.reg.weight_mask, ec.atomics[*i].begin, ec.atomics[*i].end, linear_prediction);

  // store constant + linear prediction
  // note: constant is now automatically added
  ec.topic_predictions.push_back(linear_prediction);
  
  prediction += linear_prediction;

  // interaction terms
  for (vector<string>::iterator i = all.pairs.begin(); i != all.pairs.end();i++) 
    {
      if (ec.atomics[(int)(*i)[0]].size() > 0 && ec.atomics[(int)(*i)[1]].size() > 0)
	{
	  for (uint32_t k = 1; k <= all.rank; k++)
	    {
	      // x_l * l^k
	      // l^k is from index+1 to index+all.rank
	      //float x_dot_l = sd_offset_add(weights, mask, ec.atomics[(int)(*i)[0]].begin, ec.atomics[(int)(*i)[0]].end, k);
              float x_dot_l = 0.;
	      GD::foreach_feature<float, GD::vec_add>(all.reg.weight_vector, all.reg.weight_mask, ec.atomics[(int)(*i)[0]].begin, ec.atomics[(int)(*i)[0]].end, x_dot_l, k);
	      // x_r * r^k
	      // r^k is from index+all.rank+1 to index+2*all.rank
	      //float x_dot_r = sd_offset_add(weights, mask, ec.atomics[(int)(*i)[1]].begin, ec.atomics[(int)(*i)[1]].end, k+all.rank);
              float x_dot_r = 0.;
	      GD::foreach_feature<float,GD::vec_add>(all.reg.weight_vector, all.reg.weight_mask, ec.atomics[(int)(*i)[1]].begin, ec.atomics[(int)(*i)[1]].end, x_dot_r, k+all.rank);

	      prediction += x_dot_l * x_dot_r;

	      // store prediction from interaction terms
	      ec.topic_predictions.push_back(x_dot_l);
	      ec.topic_predictions.push_back(x_dot_r);
	    }
	}
    }

  if (all.triples.begin() != all.triples.end()) {
    cerr << "cannot use triples in matrix factorization" << endl;
    throw exception();
  }

  // ec.topic_predictions has linear, x_dot_l_1, x_dot_r_1, x_dot_l_2, x_dot_r_2, ... 

  ec.partial_prediction = prediction;

  all.set_minmax(all.sd, ld.label);

  ec.pred.scalar = GD::finalize_prediction(all.sd, ec.partial_prediction);
  
  if (ld.label != FLT_MAX)
    ec.loss = all.loss->getLoss(all.sd, ec.pred.scalar, ld.label) * ld.weight;
  
  if (all.audit)
    mf_print_audit_features(all, ec, 0);
  
  return ec.pred.scalar;
}


void sd_offset_update(weight* weights, size_t mask, feature* begin, feature* end, size_t offset, float update, float regularization)
{
  for (feature* f = begin; f!= end; f++) 
    weights[(f->weight_index + offset) & mask] += update * f->x - regularization * weights[(f->weight_index + offset) & mask];
}

void mf_train(vw& all, example& ec)
{
      weight* weights = all.reg.weight_vector;
      size_t mask = all.reg.weight_mask;
      label_data& ld = ec.l.simple;

      // use final prediction to get update size
      // update = eta_t*(y-y_hat) where eta_t = eta/(3*t^p) * importance weight
      float eta_t = all.eta/pow(ec.example_t,all.power_t) / 3.f * ld.weight;
      float update = all.loss->getUpdate(ec.pred.scalar, ld.label, eta_t, 1.); //ec.total_sum_feat_sq);

      float regularization = eta_t * all.l2_lambda;

      // linear update
      for (unsigned char* i = ec.indices.begin; i != ec.indices.end; i++) 
	sd_offset_update(weights, mask, ec.atomics[*i].begin, ec.atomics[*i].end, 0, update, regularization);
      
      // quadratic update
      for (vector<string>::iterator i = all.pairs.begin(); i != all.pairs.end();i++) 
	{
	  if (ec.atomics[(int)(*i)[0]].size() > 0 && ec.atomics[(int)(*i)[1]].size() > 0)
	    {

	      // update l^k weights
	      for (size_t k = 1; k <= all.rank; k++)
		{
		  // r^k \cdot x_r
		  float r_dot_x = ec.topic_predictions[2*k];
		  // l^k <- l^k + update * (r^k \cdot x_r) * x_l
		  sd_offset_update(weights, mask, ec.atomics[(int)(*i)[0]].begin, ec.atomics[(int)(*i)[0]].end, k, update*r_dot_x, regularization);
		}

	      // update r^k weights
	      for (size_t k = 1; k <= all.rank; k++)
		{
		  // l^k \cdot x_l
		  float l_dot_x = ec.topic_predictions[2*k-1];
		  // r^k <- r^k + update * (l^k \cdot x_l) * x_r
		  sd_offset_update(weights, mask, ec.atomics[(int)(*i)[1]].begin, ec.atomics[(int)(*i)[1]].end, k+all.rank, update*l_dot_x, regularization);
		}

	    }
	}
  if (all.triples.begin() != all.triples.end()) {
    cerr << "cannot use triples in matrix factorization" << endl;
    throw exception();
  }
}  

  void save_load(gdmf& d, io_buf& model_file, bool read, bool text)
{
  vw* all = d.all;
  uint32_t length = 1 << all->num_bits;
  uint32_t stride_shift = all->reg.stride_shift;

  if(read)
    {
      initialize_regressor(*all);
      if(all->random_weights)
	for (size_t j = 0; j < (length << stride_shift); j++)
	  all->reg.weight_vector[j] = (float) (0.1 * frand48()); 
    }

  if (model_file.files.size() > 0)
    {
      uint32_t i = 0;
      uint32_t text_len;
      char buff[512];
      size_t brw = 1;

      do 
	{
	  brw = 0;
	  size_t K = all->rank*2+1;
	  
	  text_len = sprintf(buff, "%d ", i);
	  brw += bin_text_read_write_fixed(model_file,(char *)&i, sizeof (i),
					   "", read,
					   buff, text_len, text);
	  if (brw != 0)
	    for (uint32_t k = 0; k < K; k++)
	      {
		uint32_t ndx = (i << stride_shift)+k;
		
		weight* v = &(all->reg.weight_vector[ndx]);
		text_len = sprintf(buff, "%f ", *v);
		brw += bin_text_read_write_fixed(model_file,(char *)v, sizeof (*v),
						 "", read,
						 buff, text_len, text);
		
	      }
	  if (text)
	    brw += bin_text_read_write_fixed(model_file,buff,0,
					     "", read,
					     "\n",1,text);
	  
	  if (!read)
	    i++;
	}  
      while ((!read && i < length) || (read && brw >0));
    }
}
  
  void end_pass(gdmf& d)
  {
    vw* all = d.all;
    
    all->eta *= all->eta_decay_rate;
    if (all->save_per_pass)
      save_predictor(*all, all->final_regressor_name, all->current_pass);
    
    all->current_pass++;
  }

  void predict(gdmf& d, learner& base, example& ec)
  {
    vw* all = d.all;
 
    mf_predict(*all,ec);
  }

  void learn(gdmf& d, learner& base, example& ec)
  {
    vw* all = d.all;
 
    predict(d, base, ec);
    if (all->training && ec.l.simple.label != FLT_MAX)
      mf_train(*all, ec);
  }

  learner* setup(vw& all, po::variables_map& vm)
  {
<<<<<<< HEAD
    po::options_description opts("Gdmf options");
    opts.add_options()
      ("rank", po::value<uint32_t>(), "rank for matrix factorization.");
    vm = add_options(all, opts);
    if(!vm.count("gdmf"))
      return NULL;
    else
      all.rank = vm["gdmf"].as<uint32_t>();

    gdmf* data = (gdmf*)calloc_or_die(1,sizeof(gdmf)); 
=======
    gdmf* data = calloc_or_die<gdmf>(); 
>>>>>>> cb0dc4cf
    data->all = &all;

    // store linear + 2*rank weights per index, round up to power of two
    float temp = ceilf(logf((float)(all.rank*2+1)) / logf (2.f));
    all.reg.stride_shift = (size_t) temp;
    all.random_weights = true;
    
    if ( vm.count("adaptive") )
      {
	cerr << "adaptive is not implemented for matrix factorization" << endl;
	throw exception();
      }
    if ( vm.count("normalized") )
      {
	cerr << "normalized is not implemented for matrix factorization" << endl;
	throw exception();
      }
    if ( vm.count("exact_adaptive_norm") )
      {
	cerr << "normalized adaptive updates is not implemented for matrix factorization" << endl;
	throw exception();
      }
    if (vm.count("bfgs") || vm.count("conjugate_gradient"))
      {
	cerr << "bfgs is not implemented for matrix factorization" << endl;
	throw exception();
      }	
    
    if(!vm.count("learning_rate") && !vm.count("l"))
      all.eta = 10; //default learning rate to 10 for non default update rule
    
    //default initial_t to 1 instead of 0
    if(!vm.count("initial_t")) {
      all.sd->t = 1.f;
      all.sd->weighted_unlabeled_examples = 1.f;
      all.initial_t = 1.f;
    }
    all.eta *= powf((float)(all.sd->t), all.power_t);

    learner* l = new learner(data, 1 << all.reg.stride_shift);
    l->set_learn<gdmf, learn>();
    l->set_predict<gdmf, predict>();
    l->set_save_load<gdmf,save_load>();
    l->set_end_pass<gdmf,end_pass>();

    return l;
  }
}<|MERGE_RESOLUTION|>--- conflicted
+++ resolved
@@ -290,7 +290,6 @@
 
   learner* setup(vw& all, po::variables_map& vm)
   {
-<<<<<<< HEAD
     po::options_description opts("Gdmf options");
     opts.add_options()
       ("rank", po::value<uint32_t>(), "rank for matrix factorization.");
@@ -300,10 +299,7 @@
     else
       all.rank = vm["gdmf"].as<uint32_t>();
 
-    gdmf* data = (gdmf*)calloc_or_die(1,sizeof(gdmf)); 
-=======
     gdmf* data = calloc_or_die<gdmf>(); 
->>>>>>> cb0dc4cf
     data->all = &all;
 
     // store linear + 2*rank weights per index, round up to power of two
