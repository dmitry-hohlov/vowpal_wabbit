<<<<<<< HEAD
/*
Copyright (c) by respective owners including Yahoo!, Microsoft, and
individual contributors. All rights reserved.  Released under a BSD (revised)
license as described in the file LICENSE.
 */
#include <fstream>
#include <float.h>
#include <string.h>
#include <stdio.h>
#ifdef _WIN32
#include <winsock2.h>
#else
#include <netdb.h>
#endif

#include "gd.h"
#include "rand48.h"
#include "reductions.h"
#include "vw_exception.h"
#include "array_parameters.h"


using namespace std;

using namespace LEARNER;

struct gdmf
{ vw* all;//regressor, printing
  v_array<float> scalars;
  uint32_t rank;
  size_t no_win_counter;
  uint64_t early_stop_thres;
};

template<class T>
void mf_print_offset_features(gdmf& d, example& ec, size_t offset, T& weights)
{
	vw& all = *d.all;
	uint64_t mask = weights.mask();
	for (features& fs : ec)
	{
		bool audit = !fs.space_names.empty();
		for (auto& f : fs.values_indices_audit())
		{
			cout << '\t';
			if (audit)
				cout << f.audit().get()->first << '^' << f.audit().get()->second << ':';
			cout << f.index() << "(" << ((f.index() + offset) & mask) << ")" << ':' << f.value();
			cout << ':' << (&weights[f.index()])[offset];
		}
	}
	for (string& i : all.pairs)
		if (ec.feature_space[(unsigned char)i[0]].size() > 0 && ec.feature_space[(unsigned char)i[1]].size() > 0)
		{ /* print out nsk^feature:hash:value:weight:nsk^feature^:hash:value:weight:prod_weights */
			for (size_t k = 1; k <= d.rank; k++)
			{
				for (features::iterator_all& f1 : ec.feature_space[(unsigned char)i[0]].values_indices_audit())
					for (features::iterator_all& f2 : ec.feature_space[(unsigned char)i[1]].values_indices_audit())
					{
						cout << '\t' << f1.audit().get()->first << k << '^' << f1.audit().get()->second << ':' << ((f1.index() + k)&mask)
							<< "(" << ((f1.index() + offset + k) & mask) << ")" << ':' << f1.value();
						cout << ':' << (&weights[f1.index()])[offset + k];

						cout << ':' << f2.audit().get()->first << k << '^' << f2.audit().get()->second << ':' << ((f2.index() + k + d.rank)&mask)
							<< "(" << ((f2.index() + offset + k + d.rank) & mask) << ")" << ':' << f2.value();
								cout << ':' << (&weights[f2.index()])[offset + k + d.rank];

						cout << ':' << (&weights[f1.index()])[offset + k] * (&weights[f2.index()])[offset + k + d.rank];
					}
			}
		}
	if (all.triples.begin() != all.triples.end())
		THROW("cannot use triples in matrix factorization");
	cout << endl;
}

void mf_print_offset_features(gdmf& d, example& ec, size_t offset)
{
	if ((*d.all).sparse)
		mf_print_offset_features<sparse_weight_parameters>(d, ec, offset, (*d.all).sparse_weights);
	else
		mf_print_offset_features<weight_parameters>(d, ec, offset, (*d.all).weights);

}

void mf_print_audit_features(gdmf& d, example& ec, size_t offset)
{ print_result(d.all->stdout_fileno,ec.pred.scalar,-1,ec.tag);
  mf_print_offset_features(d, ec, offset);
}

struct pred_offset
{ float p;
  uint64_t offset;
};

void offset_add(pred_offset& res, const float fx, float& fw) { res.p += (&fw)[res.offset] * fx; }

template<class T>
float mf_predict(gdmf& d, example& ec, T& weights)
{ vw& all = *d.all;
  label_data& ld = ec.l.simple;
  float prediction = ld.initial;

  for (string& i : d.all->pairs)
  { ec.num_features -= ec.feature_space[(int)i[0]].size() * ec.feature_space[(int)i[1]].size();
    ec.num_features += ec.feature_space[(int)i[0]].size() * d.rank;
    ec.num_features += ec.feature_space[(int)i[1]].size() * d.rank;
  }

  // clear stored predictions
  d.scalars.erase();

  float linear_prediction = 0.;
  // linear terms

  for (features& fs : ec)
	GD::foreach_feature<float, GD::vec_add, T>(weights, fs, linear_prediction);

  // store constant + linear prediction
  // note: constant is now automatically added
  d.scalars.push_back(linear_prediction);

  prediction += linear_prediction;
  // interaction terms
  for (string& i : d.all->pairs)
  { if (ec.feature_space[(int)i[0]].size() > 0 && ec.feature_space[(int)i[1]].size() > 0)
    { for (uint64_t k = 1; k <= d.rank; k++)
      { // x_l * l^k
        // l^k is from index+1 to index+d.rank
        //float x_dot_l = sd_offset_add(weights, ec.atomics[(int)(*i)[0]].begin(), ec.atomics[(int)(*i)[0]].end(), k);
        pred_offset x_dot_l = {0.,k};
        GD::foreach_feature<pred_offset, offset_add, T>(weights, ec.feature_space[(int)i[0]], x_dot_l);
        // x_r * r^k
        // r^k is from index+d.rank+1 to index+2*d.rank
        //float x_dot_r = sd_offset_add(weights, ec.atomics[(int)(*i)[1]].begin(), ec.atomics[(int)(*i)[1]].end(), k+d.rank);
        pred_offset x_dot_r = {0.,k+d.rank};
        GD::foreach_feature<pred_offset,offset_add, T>(weights, ec.feature_space[(int)i[1]], x_dot_r);

        prediction += x_dot_l.p * x_dot_r.p;

        // store prediction from interaction terms
        d.scalars.push_back(x_dot_l.p);
        d.scalars.push_back(x_dot_r.p);
      }
    }
  }

  if (all.triples.begin() != all.triples.end())
    THROW("cannot use triples in matrix factorization");

  // d.scalars has linear, x_dot_l_1, x_dot_r_1, x_dot_l_2, x_dot_r_2, ...

  ec.partial_prediction = prediction;

  all.set_minmax(all.sd, ld.label);

  ec.pred.scalar = GD::finalize_prediction(all.sd, ec.partial_prediction);

  if (ld.label != FLT_MAX)
    ec.loss = all.loss->getLoss(all.sd, ec.pred.scalar, ld.label) * ec.weight;

  if (all.audit)
    mf_print_audit_features(d, ec, 0);

  return ec.pred.scalar;
}

float mf_predict(gdmf& d, example& ec)
{
	vw& all = *d.all;
	if (all.sparse)
		return mf_predict<sparse_weight_parameters>(d, ec, all.sparse_weights);
	else
		return mf_predict<weight_parameters>(d, ec, all.weights);
}

template<class T>
void sd_offset_update(T& weights, features& fs, uint64_t offset, float update, float regularization)
{ for (size_t i = 0; i < fs.size(); i++)
    (&weights[fs.indicies[i]])[offset] += update * fs.values[i] - regularization * (&weights[fs.indicies[i]])[offset];
}

template<class T>
void mf_train(gdmf& d, example& ec, T& weights)
{ vw& all = *d.all;
  label_data& ld = ec.l.simple;

  // use final prediction to get update size
  // update = eta_t*(y-y_hat) where eta_t = eta/(3*t^p) * importance weight
  float eta_t = all.eta/powf((float) all.sd->t + ec.weight, (float)all.power_t) / 3.f * ec.weight;
  float update = all.loss->getUpdate(ec.pred.scalar, ld.label, eta_t, 1.); //ec.total_sum_feat_sq);

  float regularization = eta_t * all.l2_lambda;

  // linear update
  for (features& fs: ec)
    sd_offset_update<T>(weights, fs, 0, update, regularization);

  // quadratic update
  for (string& i : all.pairs)
  { if (ec.feature_space[(int)i[0]].size() > 0 && ec.feature_space[(int)i[1]].size() > 0)
    {

      // update l^k weights
      for (size_t k = 1; k <= d.rank; k++)
      { // r^k \cdot x_r
        float r_dot_x = d.scalars[2*k];
        // l^k <- l^k + update * (r^k \cdot x_r) * x_l
        sd_offset_update<T>(weights, ec.feature_space[(int)i[0]], k, update*r_dot_x, regularization);
      }
      // update r^k weights
      for (size_t k = 1; k <= d.rank; k++)
      { // l^k \cdot x_l
        float l_dot_x = d.scalars[2*k-1];
        // r^k <- r^k + update * (l^k \cdot x_l) * x_r
        sd_offset_update<T>(weights, ec.feature_space[(int)i[1]], k+d.rank, update*l_dot_x, regularization);
      }

    }
  }
  if (all.triples.begin() != all.triples.end())
    THROW("cannot use triples in matrix factorization");
}

void mf_train(gdmf& d, example& ec)
{
	if ((*d.all).sparse)
		mf_train<sparse_weight_parameters>(d, ec, (*d.all).sparse_weights);
	else
		mf_train<weight_parameters>(d, ec, (*d.all).weights);
}

template <class T>
void set_rand(typename T::iterator& iter, uint32_t& stride)
{
  uint64_t index = iter.index();
  for (weights_iterator_iterator<weight> w = iter.begin(); w != iter.end(stride); ++w, ++index)
    *w = (float)(0.1 * merand48(index));
}

template<class T>
void save_load(gdmf& d, io_buf& model_file, bool read, bool text, T& w)
{ vw* all = d.all;
  uint64_t length = (uint64_t)1 << all->num_bits;
  if(read)
    { initialize_regressor(*all);
      if (all->random_weights)
	{
	  uint32_t stride = w.stride();
	  w.template set_default<uint32_t, set_rand<T> >(stride);
	}
    }

  if (model_file.files.size() > 0)
  { uint64_t i = 0;
     size_t brw = 1;
    do
    { brw = 0;
      size_t K = d.rank*2+1;
      stringstream msg;
      msg << i << " ";
      brw += bin_text_read_write_fixed(model_file,(char *)&i, sizeof (i),
                                       "", read, msg, text);
	  if (brw != 0)
	  { weight* w_i= &(w.strided_index(i));
		for (uint64_t k = 0; k < K; k++)
		{  weight* v = w_i + k;
		   msg << v << " ";
		   brw += bin_text_read_write_fixed(model_file, (char *)v, sizeof(*v),
				  "", read, msg, text);
		}
	  }
      if (text)
        {
          msg << "\n";
          brw += bin_text_read_write_fixed(model_file, nullptr, 0,
                                           "", read, msg,text);
        }

	  if (!read)
	    ++i;
    }
    while ((!read && i < length) || (read && brw >0));
  }
}

void save_load(gdmf& d, io_buf& model_file, bool read, bool text)
{
	if ((*d.all).sparse)
		save_load<sparse_weight_parameters>(d, model_file, read, text, (*d.all).sparse_weights);
	else
		save_load<weight_parameters>(d, model_file, read, text, (*d.all).weights);

}
void end_pass(gdmf& d)
{ vw* all = d.all;

  all->eta *= all->eta_decay_rate;
  if (all->save_per_pass)
    save_predictor(*all, all->final_regressor_name, all->current_pass);

  all->current_pass++;

  if(!all->holdout_set_off)
  { if(summarize_holdout_set(*all, d.no_win_counter))
      finalize_regressor(*all, all->final_regressor_name);
    if((d.early_stop_thres == d.no_win_counter) &&
        ((all->check_holdout_every_n_passes <= 1) ||
         ((all->current_pass % all->check_holdout_every_n_passes) == 0)))
      set_done(*all);
  }
}

void predict(gdmf& d, base_learner&, example& ec) { mf_predict(d,ec); }

void learn(gdmf& d, base_learner&, example& ec)
{ vw& all = *d.all;

  mf_predict(d, ec);
  if (all.training && ec.l.simple.label != FLT_MAX)
    mf_train(d, ec);
}

void finish(gdmf& d) { d.scalars.delete_v();}

template <class T>
base_learner* gd_mf_setup(vw& all, T& weights)
{ if (missing_option<uint32_t, true>(all, "rank", "rank for matrix factorization."))
    return nullptr;

  if (all.vm.count("adaptive"))
    THROW("adaptive is not implemented for matrix factorization");
  if (all.vm.count("normalized"))
    THROW("normalized is not implemented for matrix factorization");
  if (all.vm.count("exact_adaptive_norm"))
    THROW("normalized adaptive updates is not implemented for matrix factorization");
  if (all.vm.count("bfgs") || all.vm.count("conjugate_gradient"))
    THROW("bfgs is not implemented for matrix factorization");

  gdmf& data = calloc_or_throw<gdmf>();
  data.all = &all;
  data.rank = all.vm["rank"].as<uint32_t>();
  data.no_win_counter = 0;
  data.early_stop_thres = 3;

  // store linear + 2*rank weights per index, round up to power of two
  float temp = ceilf(logf((float)(data.rank*2+1)) / logf (2.f));
  weights.stride_shift((size_t) temp);
  all.random_weights = true;

  if(!all.holdout_set_off)
  { all.sd->holdout_best_loss = FLT_MAX;
    if(all.vm.count("early_terminate"))
      data.early_stop_thres = all.vm["early_terminate"].as< size_t>();
  }

  if(!all.vm.count("learning_rate") && !all.vm.count("l"))
    all.eta = 10; //default learning rate to 10 for non default update rule

  //default initial_t to 1 instead of 0
  if(!all.vm.count("initial_t"))
  { all.sd->t = 1.f;
    all.sd->weighted_unlabeled_examples = 1.f;
    all.initial_t = 1.f;
  }
  all.eta *= powf((float)(all.sd->t), all.power_t);

  learner<gdmf>& l = init_learner(&data, learn, 1 << weights.stride_shift());
  l.set_predict(predict);
  l.set_save_load(save_load);
  l.set_end_pass(end_pass);
  l.set_finish(finish);

  return make_base(l);
}

base_learner* gd_mf_setup(vw& all)
{
	if (all.sparse)
		return gd_mf_setup<sparse_weight_parameters>(all, all.sparse_weights);
	else
		return gd_mf_setup<weight_parameters>(all, all.weights);
}
=======
/*
Copyright (c) by respective owners including Yahoo!, Microsoft, and
individual contributors. All rights reserved.  Released under a BSD (revised)
license as described in the file LICENSE.
 */
#include <fstream>
#include <float.h>
#include <string.h>
#include <stdio.h>
#ifdef _WIN32
#include <winsock2.h>
#else
#include <netdb.h>
#endif

#include "gd.h"
#include "rand48.h"
#include "reductions.h"
#include "vw_exception.h"
#include "array_parameters.h"


using namespace std;

using namespace LEARNER;

struct gdmf
{ vw* all;//regressor, printing
  v_array<float> scalars;
  uint32_t rank;
  size_t no_win_counter;
  uint64_t early_stop_thres;
};

void mf_print_offset_features(gdmf& d, example& ec, size_t offset)
{ vw& all = *d.all;
  weight_parameters& weights = all.weights;
  uint64_t mask = weights.mask();
  for (features& fs : ec)
  { bool audit = !fs.space_names.empty();
    for (auto& f : fs.values_indices_audit())
    { cout << '\t';
      if (audit)
        cout << f.audit().get()->first << '^' << f.audit().get()->second << ':';
      cout << f.index() <<"(" << ((f.index() + offset) & mask)  << ")" << ':' << f.value();
      cout << ':' << weights[f.index() + offset];
    }
  }
  for (string& i : all.pairs)
    if (ec.feature_space[(unsigned char)i[0]].size() > 0 && ec.feature_space[(unsigned char)i[1]].size() > 0)
    { /* print out nsk^feature:hash:value:weight:nsk^feature^:hash:value:weight:prod_weights */
      for (size_t k = 1; k <= d.rank; k++)
      { for (features::iterator_all& f1 : ec.feature_space[(unsigned char)i[0]].values_indices_audit())
          for (features::iterator_all& f2 : ec.feature_space[(unsigned char)i[1]].values_indices_audit())
          { cout << '\t' << f1.audit().get()->first << k << '^' << f1.audit().get()->second << ':' << ((f1.index()+k)&mask)
                 <<"(" << ((f1.index() + offset +k) & mask)  << ")" << ':' << f1.value();
            cout << ':' << weights[(f1.index() + offset + k)];

            cout << ':' << f2.audit().get()->first << k << '^' << f2.audit().get()->second << ':' << ((f2.index() + k + d.rank)&mask)
                 <<"(" << ((f2.index() + offset +k+d.rank) & mask)  << ")" << ':' << f2.value();
            cout << ':' << weights[(f2.index() + offset + k+d.rank)];

            cout << ':' <<  weights[(f1.index() + offset + k)] * weights[(f2.index() + offset + k + d.rank)];
          }
      }
    }
  if (all.triples.begin() != all.triples.end())
    THROW("cannot use triples in matrix factorization");
  cout << endl;
}

void mf_print_audit_features(gdmf& d, example& ec, size_t offset)
{ print_result(d.all->stdout_fileno,ec.pred.scalar,-1,ec.tag);
  mf_print_offset_features(d, ec, offset);
}

float mf_predict(gdmf& d, example& ec)
{ vw& all = *d.all;
  label_data& ld = ec.l.simple;
  float prediction = ld.initial;

  for (string& i : d.all->pairs)
  { ec.num_features -= ec.feature_space[(int)i[0]].size() * ec.feature_space[(int)i[1]].size();
    ec.num_features += ec.feature_space[(int)i[0]].size() * d.rank;
    ec.num_features += ec.feature_space[(int)i[1]].size() * d.rank;
  }

  // clear stored predictions
  d.scalars.erase();

  float linear_prediction = 0.;
  // linear terms
  for (features& fs : ec)
    GD::foreach_feature<float, GD::vec_add>(all.weights, fs, linear_prediction);

  // store constant + linear prediction
  // note: constant is now automatically added
  d.scalars.push_back(linear_prediction);

  prediction += linear_prediction;

  // interaction terms
  for (string& i : d.all->pairs)
  { if (ec.feature_space[(int)i[0]].size() > 0 && ec.feature_space[(int)i[1]].size() > 0)
    { for (uint64_t k = 1; k <= d.rank; k++)
      { // x_l * l^k
        // l^k is from index+1 to index+d.rank
        //float x_dot_l = sd_offset_add(weights, ec.atomics[(int)(*i)[0]].begin(), ec.atomics[(int)(*i)[0]].end(), k);
        float x_dot_l = 0.;
        GD::foreach_feature<float, GD::vec_add>(all.weights, ec.feature_space[(int)i[0]], x_dot_l, k);
        // x_r * r^k
        // r^k is from index+d.rank+1 to index+2*d.rank
        //float x_dot_r = sd_offset_add(weights, ec.atomics[(int)(*i)[1]].begin(), ec.atomics[(int)(*i)[1]].end(), k+d.rank);
        float x_dot_r = 0.;
        GD::foreach_feature<float,GD::vec_add>(all.weights, ec.feature_space[(int)i[1]], x_dot_r, k+d.rank);

        prediction += x_dot_l * x_dot_r;

        // store prediction from interaction terms
        d.scalars.push_back(x_dot_l);
        d.scalars.push_back(x_dot_r);
      }
    }
  }

  if (all.triples.begin() != all.triples.end())
    THROW("cannot use triples in matrix factorization");

  // d.scalars has linear, x_dot_l_1, x_dot_r_1, x_dot_l_2, x_dot_r_2, ...

  ec.partial_prediction = prediction;

  all.set_minmax(all.sd, ld.label);

  ec.pred.scalar = GD::finalize_prediction(all.sd, ec.partial_prediction);

  if (ld.label != FLT_MAX)
    ec.loss = all.loss->getLoss(all.sd, ec.pred.scalar, ld.label) * ec.weight;

  if (all.audit)
    mf_print_audit_features(d, ec, 0);

  return ec.pred.scalar;
}


void sd_offset_update(weight_parameters& weights, features& fs, uint64_t offset, float update, float regularization)
{ for (size_t i = 0; i < fs.size(); i++)
    weights[(fs.indicies[i] + offset)] += update * fs.values[i] - regularization * weights[(fs.indicies[i] + offset)];
}

void mf_train(gdmf& d, example& ec)
{ vw& all = *d.all;
  weight_parameters& weights = all.weights;
  label_data& ld = ec.l.simple;

  // use final prediction to get update size
  // update = eta_t*(y-y_hat) where eta_t = eta/(3*t^p) * importance weight
  float eta_t = all.eta/powf((float) all.sd->t + ec.weight, (float)all.power_t) / 3.f * ec.weight;
  float update = all.loss->getUpdate(ec.pred.scalar, ld.label, eta_t, 1.); //ec.total_sum_feat_sq);

  float regularization = eta_t * all.l2_lambda;

  // linear update
  for (features& fs: ec)
    sd_offset_update(weights, fs, 0, update, regularization);

  // quadratic update
  for (string& i : all.pairs)
  { if (ec.feature_space[(int)i[0]].size() > 0 && ec.feature_space[(int)i[1]].size() > 0)
    {

      // update l^k weights
      for (size_t k = 1; k <= d.rank; k++)
      { // r^k \cdot x_r
        float r_dot_x = d.scalars[2*k];
        // l^k <- l^k + update * (r^k \cdot x_r) * x_l
        sd_offset_update(weights, ec.feature_space[(int)i[0]], k, update*r_dot_x, regularization);
      }
      // update r^k weights
      for (size_t k = 1; k <= d.rank; k++)
      { // l^k \cdot x_l
        float l_dot_x = d.scalars[2*k-1];
        // r^k <- r^k + update * (l^k \cdot x_l) * x_r
        sd_offset_update(weights, ec.feature_space[(int)i[1]], k+d.rank, update*l_dot_x, regularization);
      }

    }
  }
  if (all.triples.begin() != all.triples.end())
    THROW("cannot use triples in matrix factorization");
}

void set_rand(weight_parameters::iterator& iter, uint64_t index, uint32_t stride)
{ for (weights_iterator_iterator<weight> w = iter.begin(); w != iter.end(stride); ++w, ++index)
    *w = (float)(0.1 * merand48(index));
}

void save_load(gdmf& d, io_buf& model_file, bool read, bool text)
{ vw* all = d.all;
  uint64_t length = (uint64_t)1 << all->num_bits;
  if(read)
  { initialize_regressor(*all);
    if (all->random_weights)
      all->weights.set_default<set_rand>();
  }

  if (model_file.files.size() > 0)
  { uint64_t i = 0;
    size_t brw = 1;
    weight_parameters& w = all->weights;
    do
    { brw = 0;
      size_t K = d.rank*2+1;
      stringstream msg;
      msg << i << " ";
      brw += bin_text_read_write_fixed(model_file,(char *)&i, sizeof (i),
                                       "", read, msg, text);
      if (brw != 0)
      { weight_parameters::iterator iter = w.begin()+ i;
        for (weights_iterator_iterator<weight> v = iter.begin(); v != iter.end(K); ++v)
        { msg << &(*v) << " ";
          brw += bin_text_read_write_fixed(model_file, (char *)&(*v), sizeof(*v),
                                           "", read, msg, text);
        }
      }
      if (text)
      { msg << "\n";
        brw += bin_text_read_write_fixed(model_file, nullptr, 0,
                                         "", read, msg,text);
      }

      if (!read)
        ++i;
    }
    while ((!read && i < length) || (read && brw >0));
  }
}

void end_pass(gdmf& d)
{ vw* all = d.all;

  all->eta *= all->eta_decay_rate;
  if (all->save_per_pass)
    save_predictor(*all, all->final_regressor_name, all->current_pass);

  all->current_pass++;

  if(!all->holdout_set_off)
  { if(summarize_holdout_set(*all, d.no_win_counter))
      finalize_regressor(*all, all->final_regressor_name);
    if((d.early_stop_thres == d.no_win_counter) &&
        ((all->check_holdout_every_n_passes <= 1) ||
         ((all->current_pass % all->check_holdout_every_n_passes) == 0)))
      set_done(*all);
  }
}

void predict(gdmf& d, base_learner&, example& ec) { mf_predict(d,ec); }

void learn(gdmf& d, base_learner&, example& ec)
{ vw& all = *d.all;

  mf_predict(d, ec);
  if (all.training && ec.l.simple.label != FLT_MAX)
    mf_train(d, ec);
}

void finish(gdmf& d) { d.scalars.delete_v();}

base_learner* gd_mf_setup(vw& all)
{ if (missing_option<uint32_t, true>(all, "rank", "rank for matrix factorization."))
    return nullptr;

  if (all.vm.count("adaptive"))
    THROW("adaptive is not implemented for matrix factorization");
  if (all.vm.count("normalized"))
    THROW("normalized is not implemented for matrix factorization");
  if (all.vm.count("exact_adaptive_norm"))
    THROW("normalized adaptive updates is not implemented for matrix factorization");
  if (all.vm.count("bfgs") || all.vm.count("conjugate_gradient"))
    THROW("bfgs is not implemented for matrix factorization");

  gdmf& data = calloc_or_throw<gdmf>();
  data.all = &all;
  data.rank = all.vm["rank"].as<uint32_t>();
  data.no_win_counter = 0;
  data.early_stop_thres = 3;

  // store linear + 2*rank weights per index, round up to power of two
  float temp = ceilf(logf((float)(data.rank*2+1)) / logf (2.f));
  all.weights.stride_shift((size_t) temp);
  all.random_weights = true;

  if(!all.holdout_set_off)
  { all.sd->holdout_best_loss = FLT_MAX;
    if(all.vm.count("early_terminate"))
      data.early_stop_thres = all.vm["early_terminate"].as< size_t>();
  }

  if(!all.vm.count("learning_rate") && !all.vm.count("l"))
    all.eta = 10; //default learning rate to 10 for non default update rule

  //default initial_t to 1 instead of 0
  if(!all.vm.count("initial_t"))
  { all.sd->t = 1.f;
    all.sd->weighted_unlabeled_examples = 1.f;
    all.initial_t = 1.f;
  }
  all.eta *= powf((float)(all.sd->t), all.power_t);

  learner<gdmf>& l = init_learner(&data, learn, 1 << all.weights.stride_shift());
  l.set_predict(predict);
  l.set_save_load(save_load);
  l.set_end_pass(end_pass);
  l.set_finish(finish);

  return make_base(l);
}
>>>>>>> da660640
<|MERGE_RESOLUTION|>--- conflicted
+++ resolved
@@ -1,4 +1,3 @@
-<<<<<<< HEAD
 /*
 Copyright (c) by respective owners including Yahoo!, Microsoft, and
 individual contributors. All rights reserved.  Released under a BSD (revised)
@@ -381,325 +380,4 @@
 		return gd_mf_setup<sparse_weight_parameters>(all, all.sparse_weights);
 	else
 		return gd_mf_setup<weight_parameters>(all, all.weights);
-}
-=======
-/*
-Copyright (c) by respective owners including Yahoo!, Microsoft, and
-individual contributors. All rights reserved.  Released under a BSD (revised)
-license as described in the file LICENSE.
- */
-#include <fstream>
-#include <float.h>
-#include <string.h>
-#include <stdio.h>
-#ifdef _WIN32
-#include <winsock2.h>
-#else
-#include <netdb.h>
-#endif
-
-#include "gd.h"
-#include "rand48.h"
-#include "reductions.h"
-#include "vw_exception.h"
-#include "array_parameters.h"
-
-
-using namespace std;
-
-using namespace LEARNER;
-
-struct gdmf
-{ vw* all;//regressor, printing
-  v_array<float> scalars;
-  uint32_t rank;
-  size_t no_win_counter;
-  uint64_t early_stop_thres;
-};
-
-void mf_print_offset_features(gdmf& d, example& ec, size_t offset)
-{ vw& all = *d.all;
-  weight_parameters& weights = all.weights;
-  uint64_t mask = weights.mask();
-  for (features& fs : ec)
-  { bool audit = !fs.space_names.empty();
-    for (auto& f : fs.values_indices_audit())
-    { cout << '\t';
-      if (audit)
-        cout << f.audit().get()->first << '^' << f.audit().get()->second << ':';
-      cout << f.index() <<"(" << ((f.index() + offset) & mask)  << ")" << ':' << f.value();
-      cout << ':' << weights[f.index() + offset];
-    }
-  }
-  for (string& i : all.pairs)
-    if (ec.feature_space[(unsigned char)i[0]].size() > 0 && ec.feature_space[(unsigned char)i[1]].size() > 0)
-    { /* print out nsk^feature:hash:value:weight:nsk^feature^:hash:value:weight:prod_weights */
-      for (size_t k = 1; k <= d.rank; k++)
-      { for (features::iterator_all& f1 : ec.feature_space[(unsigned char)i[0]].values_indices_audit())
-          for (features::iterator_all& f2 : ec.feature_space[(unsigned char)i[1]].values_indices_audit())
-          { cout << '\t' << f1.audit().get()->first << k << '^' << f1.audit().get()->second << ':' << ((f1.index()+k)&mask)
-                 <<"(" << ((f1.index() + offset +k) & mask)  << ")" << ':' << f1.value();
-            cout << ':' << weights[(f1.index() + offset + k)];
-
-            cout << ':' << f2.audit().get()->first << k << '^' << f2.audit().get()->second << ':' << ((f2.index() + k + d.rank)&mask)
-                 <<"(" << ((f2.index() + offset +k+d.rank) & mask)  << ")" << ':' << f2.value();
-            cout << ':' << weights[(f2.index() + offset + k+d.rank)];
-
-            cout << ':' <<  weights[(f1.index() + offset + k)] * weights[(f2.index() + offset + k + d.rank)];
-          }
-      }
-    }
-  if (all.triples.begin() != all.triples.end())
-    THROW("cannot use triples in matrix factorization");
-  cout << endl;
-}
-
-void mf_print_audit_features(gdmf& d, example& ec, size_t offset)
-{ print_result(d.all->stdout_fileno,ec.pred.scalar,-1,ec.tag);
-  mf_print_offset_features(d, ec, offset);
-}
-
-float mf_predict(gdmf& d, example& ec)
-{ vw& all = *d.all;
-  label_data& ld = ec.l.simple;
-  float prediction = ld.initial;
-
-  for (string& i : d.all->pairs)
-  { ec.num_features -= ec.feature_space[(int)i[0]].size() * ec.feature_space[(int)i[1]].size();
-    ec.num_features += ec.feature_space[(int)i[0]].size() * d.rank;
-    ec.num_features += ec.feature_space[(int)i[1]].size() * d.rank;
-  }
-
-  // clear stored predictions
-  d.scalars.erase();
-
-  float linear_prediction = 0.;
-  // linear terms
-  for (features& fs : ec)
-    GD::foreach_feature<float, GD::vec_add>(all.weights, fs, linear_prediction);
-
-  // store constant + linear prediction
-  // note: constant is now automatically added
-  d.scalars.push_back(linear_prediction);
-
-  prediction += linear_prediction;
-
-  // interaction terms
-  for (string& i : d.all->pairs)
-  { if (ec.feature_space[(int)i[0]].size() > 0 && ec.feature_space[(int)i[1]].size() > 0)
-    { for (uint64_t k = 1; k <= d.rank; k++)
-      { // x_l * l^k
-        // l^k is from index+1 to index+d.rank
-        //float x_dot_l = sd_offset_add(weights, ec.atomics[(int)(*i)[0]].begin(), ec.atomics[(int)(*i)[0]].end(), k);
-        float x_dot_l = 0.;
-        GD::foreach_feature<float, GD::vec_add>(all.weights, ec.feature_space[(int)i[0]], x_dot_l, k);
-        // x_r * r^k
-        // r^k is from index+d.rank+1 to index+2*d.rank
-        //float x_dot_r = sd_offset_add(weights, ec.atomics[(int)(*i)[1]].begin(), ec.atomics[(int)(*i)[1]].end(), k+d.rank);
-        float x_dot_r = 0.;
-        GD::foreach_feature<float,GD::vec_add>(all.weights, ec.feature_space[(int)i[1]], x_dot_r, k+d.rank);
-
-        prediction += x_dot_l * x_dot_r;
-
-        // store prediction from interaction terms
-        d.scalars.push_back(x_dot_l);
-        d.scalars.push_back(x_dot_r);
-      }
-    }
-  }
-
-  if (all.triples.begin() != all.triples.end())
-    THROW("cannot use triples in matrix factorization");
-
-  // d.scalars has linear, x_dot_l_1, x_dot_r_1, x_dot_l_2, x_dot_r_2, ...
-
-  ec.partial_prediction = prediction;
-
-  all.set_minmax(all.sd, ld.label);
-
-  ec.pred.scalar = GD::finalize_prediction(all.sd, ec.partial_prediction);
-
-  if (ld.label != FLT_MAX)
-    ec.loss = all.loss->getLoss(all.sd, ec.pred.scalar, ld.label) * ec.weight;
-
-  if (all.audit)
-    mf_print_audit_features(d, ec, 0);
-
-  return ec.pred.scalar;
-}
-
-
-void sd_offset_update(weight_parameters& weights, features& fs, uint64_t offset, float update, float regularization)
-{ for (size_t i = 0; i < fs.size(); i++)
-    weights[(fs.indicies[i] + offset)] += update * fs.values[i] - regularization * weights[(fs.indicies[i] + offset)];
-}
-
-void mf_train(gdmf& d, example& ec)
-{ vw& all = *d.all;
-  weight_parameters& weights = all.weights;
-  label_data& ld = ec.l.simple;
-
-  // use final prediction to get update size
-  // update = eta_t*(y-y_hat) where eta_t = eta/(3*t^p) * importance weight
-  float eta_t = all.eta/powf((float) all.sd->t + ec.weight, (float)all.power_t) / 3.f * ec.weight;
-  float update = all.loss->getUpdate(ec.pred.scalar, ld.label, eta_t, 1.); //ec.total_sum_feat_sq);
-
-  float regularization = eta_t * all.l2_lambda;
-
-  // linear update
-  for (features& fs: ec)
-    sd_offset_update(weights, fs, 0, update, regularization);
-
-  // quadratic update
-  for (string& i : all.pairs)
-  { if (ec.feature_space[(int)i[0]].size() > 0 && ec.feature_space[(int)i[1]].size() > 0)
-    {
-
-      // update l^k weights
-      for (size_t k = 1; k <= d.rank; k++)
-      { // r^k \cdot x_r
-        float r_dot_x = d.scalars[2*k];
-        // l^k <- l^k + update * (r^k \cdot x_r) * x_l
-        sd_offset_update(weights, ec.feature_space[(int)i[0]], k, update*r_dot_x, regularization);
-      }
-      // update r^k weights
-      for (size_t k = 1; k <= d.rank; k++)
-      { // l^k \cdot x_l
-        float l_dot_x = d.scalars[2*k-1];
-        // r^k <- r^k + update * (l^k \cdot x_l) * x_r
-        sd_offset_update(weights, ec.feature_space[(int)i[1]], k+d.rank, update*l_dot_x, regularization);
-      }
-
-    }
-  }
-  if (all.triples.begin() != all.triples.end())
-    THROW("cannot use triples in matrix factorization");
-}
-
-void set_rand(weight_parameters::iterator& iter, uint64_t index, uint32_t stride)
-{ for (weights_iterator_iterator<weight> w = iter.begin(); w != iter.end(stride); ++w, ++index)
-    *w = (float)(0.1 * merand48(index));
-}
-
-void save_load(gdmf& d, io_buf& model_file, bool read, bool text)
-{ vw* all = d.all;
-  uint64_t length = (uint64_t)1 << all->num_bits;
-  if(read)
-  { initialize_regressor(*all);
-    if (all->random_weights)
-      all->weights.set_default<set_rand>();
-  }
-
-  if (model_file.files.size() > 0)
-  { uint64_t i = 0;
-    size_t brw = 1;
-    weight_parameters& w = all->weights;
-    do
-    { brw = 0;
-      size_t K = d.rank*2+1;
-      stringstream msg;
-      msg << i << " ";
-      brw += bin_text_read_write_fixed(model_file,(char *)&i, sizeof (i),
-                                       "", read, msg, text);
-      if (brw != 0)
-      { weight_parameters::iterator iter = w.begin()+ i;
-        for (weights_iterator_iterator<weight> v = iter.begin(); v != iter.end(K); ++v)
-        { msg << &(*v) << " ";
-          brw += bin_text_read_write_fixed(model_file, (char *)&(*v), sizeof(*v),
-                                           "", read, msg, text);
-        }
-      }
-      if (text)
-      { msg << "\n";
-        brw += bin_text_read_write_fixed(model_file, nullptr, 0,
-                                         "", read, msg,text);
-      }
-
-      if (!read)
-        ++i;
-    }
-    while ((!read && i < length) || (read && brw >0));
-  }
-}
-
-void end_pass(gdmf& d)
-{ vw* all = d.all;
-
-  all->eta *= all->eta_decay_rate;
-  if (all->save_per_pass)
-    save_predictor(*all, all->final_regressor_name, all->current_pass);
-
-  all->current_pass++;
-
-  if(!all->holdout_set_off)
-  { if(summarize_holdout_set(*all, d.no_win_counter))
-      finalize_regressor(*all, all->final_regressor_name);
-    if((d.early_stop_thres == d.no_win_counter) &&
-        ((all->check_holdout_every_n_passes <= 1) ||
-         ((all->current_pass % all->check_holdout_every_n_passes) == 0)))
-      set_done(*all);
-  }
-}
-
-void predict(gdmf& d, base_learner&, example& ec) { mf_predict(d,ec); }
-
-void learn(gdmf& d, base_learner&, example& ec)
-{ vw& all = *d.all;
-
-  mf_predict(d, ec);
-  if (all.training && ec.l.simple.label != FLT_MAX)
-    mf_train(d, ec);
-}
-
-void finish(gdmf& d) { d.scalars.delete_v();}
-
-base_learner* gd_mf_setup(vw& all)
-{ if (missing_option<uint32_t, true>(all, "rank", "rank for matrix factorization."))
-    return nullptr;
-
-  if (all.vm.count("adaptive"))
-    THROW("adaptive is not implemented for matrix factorization");
-  if (all.vm.count("normalized"))
-    THROW("normalized is not implemented for matrix factorization");
-  if (all.vm.count("exact_adaptive_norm"))
-    THROW("normalized adaptive updates is not implemented for matrix factorization");
-  if (all.vm.count("bfgs") || all.vm.count("conjugate_gradient"))
-    THROW("bfgs is not implemented for matrix factorization");
-
-  gdmf& data = calloc_or_throw<gdmf>();
-  data.all = &all;
-  data.rank = all.vm["rank"].as<uint32_t>();
-  data.no_win_counter = 0;
-  data.early_stop_thres = 3;
-
-  // store linear + 2*rank weights per index, round up to power of two
-  float temp = ceilf(logf((float)(data.rank*2+1)) / logf (2.f));
-  all.weights.stride_shift((size_t) temp);
-  all.random_weights = true;
-
-  if(!all.holdout_set_off)
-  { all.sd->holdout_best_loss = FLT_MAX;
-    if(all.vm.count("early_terminate"))
-      data.early_stop_thres = all.vm["early_terminate"].as< size_t>();
-  }
-
-  if(!all.vm.count("learning_rate") && !all.vm.count("l"))
-    all.eta = 10; //default learning rate to 10 for non default update rule
-
-  //default initial_t to 1 instead of 0
-  if(!all.vm.count("initial_t"))
-  { all.sd->t = 1.f;
-    all.sd->weighted_unlabeled_examples = 1.f;
-    all.initial_t = 1.f;
-  }
-  all.eta *= powf((float)(all.sd->t), all.power_t);
-
-  learner<gdmf>& l = init_learner(&data, learn, 1 << all.weights.stride_shift());
-  l.set_predict(predict);
-  l.set_save_load(save_load);
-  l.set_end_pass(end_pass);
-  l.set_finish(finish);
-
-  return make_base(l);
-}
->>>>>>> da660640
+}