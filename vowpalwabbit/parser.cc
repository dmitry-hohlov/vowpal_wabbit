/*
Copyright (c) by respective owners including Yahoo!, Microsoft, and
individual contributors. All rights reserved.  Released under a BSD (revised)
license as described in the file LICENSE.
 */
#include <sys/types.h>

#ifndef _WIN32
#include <sys/mman.h>
#include <sys/wait.h>
#include <unistd.h>
#include <netinet/tcp.h>
#endif

#include <signal.h>

#include <fstream>

#ifdef _WIN32
#include <winsock2.h>
#include <Windows.h>
#include <io.h>
typedef int socklen_t;

int daemon(int a, int b)
{ exit(0);
  return 0;
}
int getpid()
{ return (int) ::GetCurrentProcessId();
}
#else
#include <netdb.h>
#endif
#include <boost/program_options.hpp>

#ifdef __FreeBSD__
#include <netinet/in.h>
#endif

#include <errno.h>
#include <stdio.h>
#include <assert.h>
namespace po = boost::program_options;

#include "parse_example.h"
#include "cache.h"
#include "unique_sort.h"
#include "constant.h"
#include "vw.h"
#include "interactions.h"
#include "vw_exception.h"

using namespace std;

void initialize_mutex(MUTEX * pm)
{
#ifndef _WIN32
  pthread_mutex_init(pm, nullptr);
#else
  ::InitializeCriticalSection(pm);
#endif
}

#ifndef _WIN32
void delete_mutex(MUTEX *) { /* no operation necessary here*/ }
#else
void delete_mutex(MUTEX * pm)
{ ::DeleteCriticalSection(pm);
}
#endif

void initialize_condition_variable(CV * pcv)
{
#ifndef _WIN32
  pthread_cond_init(pcv, nullptr);
#else
  ::InitializeConditionVariable(pcv);
#endif
}

void mutex_lock(MUTEX * pm)
{
#ifndef _WIN32
  pthread_mutex_lock(pm);
#else
  ::EnterCriticalSection(pm);
#endif
}

void mutex_unlock(MUTEX * pm)
{
#ifndef _WIN32
  pthread_mutex_unlock(pm);
#else
  ::LeaveCriticalSection(pm);
#endif
}

void condition_variable_wait(CV * pcv, MUTEX * pm)
{
#ifndef _WIN32
  pthread_cond_wait(pcv, pm);
#else
  ::SleepConditionVariableCS(pcv, pm, INFINITE);
#endif
}

void condition_variable_signal(CV * pcv)
{
#ifndef _WIN32
  pthread_cond_signal(pcv);
#else
  ::WakeConditionVariable(pcv);
#endif
}

void condition_variable_signal_all(CV * pcv)
{
#ifndef _WIN32
  pthread_cond_broadcast(pcv);
#else
  ::WakeAllConditionVariable(pcv);
#endif
}

//This should not? matter in a library mode.
bool got_sigterm;

void handle_sigterm (int)
{ got_sigterm = true;
}

bool is_test_only(uint32_t counter, uint32_t period, uint32_t after, bool holdout_off, uint32_t target_modulus)  // target should be 0 in the normal case, or period-1 in the case that emptylines separate examples
{ if(holdout_off) return false;
  if (after == 0) // hold out by period
    return (counter % period == target_modulus);
  else // hold out by position
    return (counter >= after);
}

parser* new_parser()
{ parser& ret = calloc_or_throw<parser>();
  ret.input = new io_buf;
  ret.output = new io_buf;
  ret.local_example_number = 0;
  ret.in_pass_counter = 0;
  ret.ring_size = 1 << 8;
  ret.done = false;
  ret.used_index = 0;
  ret.jsonp = nullptr;

  return &ret;
}

void set_compressed(parser* par)
{ finalize_source(par);
  par->input = new comp_io_buf;
  par->output = new comp_io_buf;
}

uint32_t cache_numbits(io_buf* buf, int filepointer)
{ v_array<char> t = v_init<char>();

  try
  { size_t v_length;
    buf->read_file(filepointer, (char*)&v_length, sizeof(v_length));
    if (v_length > 61)
      THROW("cache version too long, cache file is probably invalid");

    if (v_length == 0)
      THROW("cache version too short, cache file is probably invalid");

    t.erase();
    if (t.size() < v_length)
      t.resize(v_length);

    buf->read_file(filepointer,t.begin(),v_length);
    version_struct v_tmp(t.begin());
    if ( v_tmp != version )
    { cout << "cache has possibly incompatible version, rebuilding" << endl;
      t.delete_v();
      return 0;
    }

    char temp;
    if (buf->read_file(filepointer, &temp, 1) < 1)
      THROW("failed to read");

    if (temp != 'c')
      THROW("data file is not a cache file");
  }
  catch(...)
  { t.delete_v();
  }

  t.delete_v();

  uint32_t cache_numbits;
  if (buf->read_file(filepointer, &cache_numbits, sizeof(cache_numbits)) < (int)sizeof(cache_numbits))
  { return true;
  }

  return cache_numbits;
}

bool member(v_array<int> ids, int id)
{ for (size_t i = 0; i < ids.size(); i++)
    if (ids[i] == id)
      return true;
  return false;
}

void reset_source(vw& all, size_t numbits)
{ io_buf* input = all.p->input;
  input->current = 0;
  if (all.p->write_cache)
  { all.p->output->flush();
    all.p->write_cache = false;
    all.p->output->close_file();
    remove(all.p->output->finalname.begin());
    rename(all.p->output->currentname.begin(), all.p->output->finalname.begin());
    while(input->num_files() > 0)
      if (input->compressed())
        input->close_file();
      else
      { int fd = input->files.pop();
        if (!member(all.final_prediction_sink, (size_t) fd))
          io_buf::close_file_or_socket(fd);
      }
    input->open_file(all.p->output->finalname.begin(), all.stdin_off, io_buf::READ); //pushing is merged into open_file
    all.p->reader = read_cached_features;
  }
  if ( all.p->resettable == true )
  { if (all.daemon)
    { // wait for all predictions to be sent back to client
      mutex_lock(&all.p->output_lock);
      while (all.p->local_example_number != all.p->end_parsed_examples)
        condition_variable_wait(&all.p->output_done, &all.p->output_lock);
      mutex_unlock(&all.p->output_lock);

      // close socket, erase final prediction sink and socket
      io_buf::close_file_or_socket(all.p->input->files[0]);
      all.final_prediction_sink.erase();
      all.p->input->files.erase();

      sockaddr_in client_address;
      socklen_t size = sizeof(client_address);
      int f = (int)accept(all.p->bound_sock,(sockaddr*)&client_address,&size);
      if (f < 0)
        THROW("accept: " << strerror(errno));

      // note: breaking cluster parallel online learning by dropping support for id

      all.final_prediction_sink.push_back((size_t) f);
      all.p->input->files.push_back(f);

      if (isbinary(*(all.p->input)))
      { all.p->reader = read_cached_features;
        all.print = binary_print_result;
      }
      else
      { all.p->reader = read_features_string;
        all.print = print_result;
      }
    }
    else
    { for (size_t i = 0; i < input->files.size(); i++)
      { input->reset_file(input->files[i]);
        if (cache_numbits(input, input->files[i]) < numbits)
          THROW("argh, a bug in caching of some sort!");
      }
    }
  }
}

void finalize_source(parser* p)
{
#ifdef _WIN32
  int f = _fileno(stdin);
#else
  int f = fileno(stdin);
#endif
  while (!p->input->files.empty() && p->input->files.last() == f)
    p->input->files.pop();
  p->input->close_files();

  delete p->input;
  p->output->close_files();
  delete p->output;
  if (p->jsonp)
    delete p->jsonp;
}

void make_write_cache(vw& all, string &newname, bool quiet)
{ io_buf* output = all.p->output;
  if (output->files.size() != 0)
  { cerr << "Warning: you tried to make two write caches.  Only the first one will be made." << endl;
    return;
  }

  string temp = newname+string(".writing");
  push_many(output->currentname,temp.c_str(),temp.length()+1);

  int f = output->open_file(temp.c_str(), all.stdin_off, io_buf::WRITE);
  if (f == -1)
  { cerr << "can't create cache file !" << endl;
    return;
  }

  size_t v_length = (uint64_t)version.to_string().length()+1;

  output->write_file(f, &v_length, sizeof(v_length));
  output->write_file(f,version.to_string().c_str(),v_length);
  output->write_file(f,"c",1);
  output->write_file(f, &all.num_bits, sizeof(all.num_bits));

  push_many(output->finalname,newname.c_str(),newname.length()+1);
  all.p->write_cache = true;
  if (!quiet)
    cerr << "creating cache_file = " << newname << endl;
}

void parse_cache(vw& all, po::variables_map &vm, string source,
                 bool quiet)
{ vector<string> caches;
  if (vm.count("cache_file"))
    caches = vm["cache_file"].as< vector<string> >();
  if (vm.count("cache"))
    caches.push_back(source+string(".cache"));

  all.p->write_cache = false;

  for (size_t i = 0; i < caches.size(); i++)
  { int f = -1;
    if (!vm.count("kill_cache"))
      try
      { f = all.p->input->open_file(caches[i].c_str(), all.stdin_off, io_buf::READ);
      }
      catch (exception e) { f = -1; }
    if (f == -1)
      make_write_cache(all, caches[i], quiet);
    else
    { uint64_t c = cache_numbits(all.p->input, f);
      if (c < all.num_bits)
      { if (!quiet)
          cerr << "WARNING: cache file is ignored as it's made with less bit precision than required!" << endl;
        all.p->input->close_file();
        make_write_cache(all, caches[i], quiet);
      }
      else
      { if (!quiet)
          cerr << "using cache_file = " << caches[i].c_str() << endl;
        all.p->reader = read_cached_features;
        if (c == all.num_bits)
          all.p->sorted_cache = true;
        else
          all.p->sorted_cache = false;
        all.p->resettable = true;
      }
    }
  }

  all.parse_mask = ((uint64_t)1 << all.num_bits) - 1;
  if (caches.size() == 0)
  { if (!quiet)
      cerr << "using no cache" << endl;
    all.p->output->space.delete_v();
  }
}

//For macs
#ifndef MAP_ANONYMOUS
# define MAP_ANONYMOUS MAP_ANON
#endif

void enable_sources(vw& all, bool quiet, size_t passes)
{ all.p->input->current = 0;
  parse_cache(all, all.vm, all.data_filename, quiet);

  if (all.daemon || all.active)
  {
#ifdef _WIN32
    WSAData wsaData;
    WSAStartup(MAKEWORD(2,2), &wsaData);
    int lastError = WSAGetLastError();
#endif
    all.p->bound_sock = (int)socket(PF_INET, SOCK_STREAM, 0);
    if (all.p->bound_sock < 0)
    { stringstream msg;
      msg << "socket: " << strerror(errno);
      cerr << msg.str() << endl;
      THROW(msg.str().c_str());
    }

    int on = 1;
    if (setsockopt(all.p->bound_sock, SOL_SOCKET, SO_REUSEADDR, (char*)&on, sizeof(on)) < 0)
      cerr << "setsockopt SO_REUSEADDR: " << strerror(errno) << endl;

    // Enable TCP Keep Alive to prevent socket leaks
    int enableTKA = 1;
    if (setsockopt(all.p->bound_sock, SOL_SOCKET, SO_KEEPALIVE, (char*)&enableTKA, sizeof(enableTKA)) < 0)
      cerr << "setsockopt SO_KEEPALIVE: " << strerror(errno) << endl;

    sockaddr_in address;
    address.sin_family = AF_INET;
    address.sin_addr.s_addr = htonl(INADDR_ANY);
    short unsigned int port = 26542;
    if (all.vm.count("port"))
      port = (uint16_t)all.vm["port"].as<size_t>();
    address.sin_port = htons(port);

    // attempt to bind to socket
    if ( ::bind(all.p->bound_sock,(sockaddr*)&address, sizeof(address)) < 0 )
      THROWERRNO("bind");

    // listen on socket
    if (listen(all.p->bound_sock, 1) < 0)
      THROWERRNO("listen");

    // write port file
    if (all.vm.count("port_file"))
    { socklen_t address_size = sizeof(address);
      if (getsockname(all.p->bound_sock, (sockaddr*)&address, &address_size) < 0)
      { cerr << "getsockname: " << strerror(errno) << endl;
      }
      ofstream port_file;
      port_file.open(all.vm["port_file"].as<string>().c_str());
      if (!port_file.is_open())
        THROW("error writing port file: " << all.vm["port_file"].as<string>());

      port_file << ntohs(address.sin_port) << endl;
      port_file.close();
    }

    // background process
    if (!all.active && daemon(1,1))
      THROWERRNO("daemon");

    // write pid file
    if (all.vm.count("pid_file"))
    { ofstream pid_file;
      pid_file.open(all.vm["pid_file"].as<string>().c_str());
      if (!pid_file.is_open())
        THROW("error writing pid file");

      pid_file << getpid() << endl;
      pid_file.close();
    }

    if (all.daemon && !all.active)
    {
#ifdef _WIN32
      THROW("not supported on windows");
#else
      fclose(stdin);
      // weights will be shared across processes, accessible to children
      all.weights.share(all.length());

      // learning state to be shared across children
      shared_data* sd = (shared_data *)mmap(0,sizeof(shared_data),
                                            PROT_READ|PROT_WRITE, MAP_SHARED|MAP_ANONYMOUS, -1, 0);
      memcpy(sd, all.sd, sizeof(shared_data));
      free(all.sd);
      all.sd = sd;

      // create children
      size_t num_children = all.num_children;
      v_array<int> children = v_init<int>();
      children.resize(num_children);
      for (size_t i = 0; i < num_children; i++)
      { // fork() returns pid if parent, 0 if child
        // store fork value and run child process if child
        if ((children[i] = fork()) == 0)
        { all.quiet |= (i > 0);
          goto child;
        }
      }

      // install signal handler so we can kill children when killed
      { struct sigaction sa;
        // specifically don't set SA_RESTART in sa.sa_flags, so that
        // waitid will be interrupted by SIGTERM with handler installed
        memset(&sa, 0, sizeof(sa));
        sa.sa_handler = handle_sigterm;
        sigaction(SIGTERM, &sa, nullptr);
      }

      while (true)
      { // wait for child to change state; if finished, then respawn
        int status;
        pid_t pid = wait(&status);
        if (got_sigterm)
        { for (size_t i = 0; i < num_children; i++)
            kill(children[i], SIGTERM);
          VW::finish(all);
          exit(0);
        }
        if (pid < 0)
          continue;
        for (size_t i = 0; i < num_children; i++)
          if (pid == children[i])
          { if ((children[i]=fork()) == 0)
            { all.quiet |= (i > 0);
              goto child;
            }
            break;
          }
      }

#endif
    }

#ifndef _WIN32
child:
#endif
    sockaddr_in client_address;
    socklen_t size = sizeof(client_address);
    all.p->max_fd = 0;
    if (!all.quiet)
      cerr << "calling accept" << endl;
    int f = (int)accept(all.p->bound_sock,(sockaddr*)&client_address,&size);
    if (f < 0)
      THROWERRNO("accept");

    all.p->label_sock = f;
    all.print = print_result;

    all.final_prediction_sink.push_back((size_t) f);

    all.p->input->files.push_back(f);
    all.p->max_fd = max(f, all.p->max_fd);
    if (!all.quiet)
      cerr << "reading data from port " << port << endl;

    all.p->max_fd++;
    if(all.active)
      all.p->reader = read_features_string;
    else
    { if (isbinary(*(all.p->input)))
      { all.p->reader = read_cached_features;
        all.print = binary_print_result;
      }
      else
      { all.p->reader = read_features_string;
      }
      all.p->sorted_cache = true;
    }
    all.p->resettable = all.p->write_cache || all.daemon;
  }
  else
  { if (all.p->input->files.size() > 0)
    { if (!quiet)
        cerr << "ignoring text input in favor of cache input" << endl;
    }
    else
    { string temp = all.data_filename;
      if (!quiet)
        cerr << "Reading datafile = " << temp << endl;
      try
      { all.p->input->open_file(temp.c_str(), all.stdin_off, io_buf::READ);
      }
      catch (exception const& ex)
      { // when trying to fix this exception, consider that an empty temp is valid if all.stdin_off is false
        if (temp.size() != 0)
        { cerr << "can't open '" << temp << "', sailing on!" << endl;
        }
        else
        { throw ex;
        }
      }

      if (all.vm.count("json"))
      { all.p->reader = read_features_json;
        all.p->jsonp = new json_parser;
      }
      else
        all.p->reader = read_features_string;

      all.p->resettable = all.p->write_cache;
    }
  }

  if (passes > 1 && !all.p->resettable)
    THROW("need a cache file for multiple passes : try using --cache_file");

  all.p->input->count = all.p->input->files.size();
  if (!quiet && !all.daemon)
    cerr << "num sources = " << all.p->input->files.size() << endl;
}

void set_done(vw& all)
{ all.early_terminate = true;
  mutex_lock(&all.p->examples_lock);
  all.p->done = true;
  mutex_unlock(&all.p->examples_lock);
}

void addgrams(vw& all, size_t ngram, size_t skip_gram, features& fs,
              size_t initial_length, v_array<size_t> &gram_mask, size_t skips)
{ if (ngram == 0 && gram_mask.last() < initial_length)
  { size_t last = initial_length - gram_mask.last();
    for(size_t i = 0; i < last; i++)
    { uint64_t new_index = fs.indicies[i];
      for (size_t n = 1; n < gram_mask.size(); n++)
        new_index = new_index*quadratic_constant + fs.indicies[i+gram_mask[n]];

      fs.push_back(1.,new_index);
      if (fs.space_names.size() > 0)
      { string feature_name(fs.space_names[i].get()->second);
        for (size_t n = 1; n < gram_mask.size(); n++)
        { feature_name += string("^");
          feature_name += string(fs.space_names[i+gram_mask[n]].get()->second);
        }
        fs.space_names.push_back(audit_strings_ptr(new audit_strings(fs.space_names[i].get()->first, feature_name)));
      }
    }
  }
  if (ngram > 0)
  { gram_mask.push_back(gram_mask.last()+1+skips);
    addgrams(all, ngram-1, skip_gram, fs, initial_length, gram_mask, 0);
    gram_mask.pop();
  }
  if (skip_gram > 0 && ngram > 0)
    addgrams(all, ngram, skip_gram-1, fs, initial_length, gram_mask, skips+1);
}

/**
 * This function adds k-skip-n-grams to the feature vector.
 * Definition of k-skip-n-grams:
 * Consider a feature vector - a, b, c, d, e, f
 * 2-skip-2-grams would be - ab, ac, ad, bc, bd, be, cd, ce, cf, de, df, ef
 * 1-skip-3-grams would be - abc, abd, acd, ace, bcd, bce, bde, bdf, cde, cdf, cef, def
 * Note that for a n-gram, (n-1)-grams, (n-2)-grams... 2-grams are also appended
 * The k-skip-n-grams are appended to the feature vector.
 * Hash is evaluated using the principle h(a, b) = h(a)*X + h(b), where X is a random no.
 * 32 random nos. are maintained in an array and are used in the hashing.
 */
void generateGrams(vw& all, example* &ex)
{ for(namespace_index index : ex->indices)
  { size_t length = ex->feature_space[index].size();
    for (size_t n = 1; n < all.ngram[index]; n++)
    { all.p->gram_mask.erase();
      all.p->gram_mask.push_back((size_t)0);
      addgrams(all, n, all.skips[index], ex->feature_space[index],
               length, all.p->gram_mask, 0);
    }
  }
}

void end_pass_example(vw& all, example* ae)
{ all.p->lp.default_label(&ae->l);
  ae->end_pass = true;
  all.p->in_pass_counter = 0;
}

void feature_limit(vw& all, example* ex)
{ for(namespace_index index : ex->indices)
    if (all.limit[index] < ex->feature_space[index].size())
    { features& fs = ex->feature_space[index];
      fs.sort(all.parse_mask);
      unique_features(fs, all.limit[index]);
    }
}

namespace VW
{
example& get_unused_example(vw* all)
{ parser* p = all->p;
  while (true)
  { mutex_lock(&p->examples_lock);
    if (p->examples[p->begin_parsed_examples % p->ring_size].in_use == false)
    { example& ret = p->examples[p->begin_parsed_examples++ % p->ring_size];
      ret.in_use = true;
      mutex_unlock(&p->examples_lock);
      return ret;
    }
    else
      condition_variable_wait(&p->example_unused, &p->examples_lock);
    mutex_unlock(&p->examples_lock);
  }
}

void setup_examples(vw& all, v_array<example*>& examples)
{ for (example* ae : examples)
    setup_example(all, ae);
}

void setup_example(vw& all, example* ae)
{ if (all.p->sort_features && ae->sorted == false)
    unique_sort_features(all.parse_mask, ae);

  if (all.p->write_cache)
  { all.p->lp.cache_label(&ae->l, *(all.p->output));
    cache_features(*(all.p->output), ae, all.parse_mask);
  }

  ae->partial_prediction = 0.;
  ae->num_features = 0;
  ae->total_sum_feat_sq = 0;
  ae->loss = 0.;

  ae->example_counter = (size_t)(all.p->end_parsed_examples);
  if (!all.p->emptylines_separate_examples)
    all.p->in_pass_counter++;

  ae->test_only = is_test_only(all.p->in_pass_counter, all.holdout_period, all.holdout_after, all.holdout_set_off, all.p->emptylines_separate_examples ? (all.holdout_period-1) : 0);

  if (all.p->emptylines_separate_examples && example_is_newline(*ae))
    all.p->in_pass_counter++;

  ae->weight = all.p->lp.get_weight(&ae->l);

  if (all.ignore_some)
    for (unsigned char* i = ae->indices.begin(); i != ae->indices.end(); i++)
      if (all.ignore[*i])
      { //delete namespace
        ae->feature_space[*i].erase();
        memmove(i, i + 1, (ae->indices.end() - (i + 1))*sizeof(*i));
        ae->indices.end()--;
        i--;
      }

  if(all.ngram_strings.size() > 0)
    generateGrams(all, ae);

  if (all.add_constant)//add constant feature
    VW::add_constant_feature(all,ae);

  if(all.limit_strings.size() > 0)
    feature_limit(all,ae);

  uint64_t multiplier;
  if (all.sparse)
	  multiplier = all.wpp << all.sparse_weights.stride_shift();
  else
	  multiplier= all.wpp << all.weights.stride_shift();
  if(multiplier != 1) //make room for per-feature information.
    for (features& fs : *ae)
      for (auto& j : fs.indicies)
        j *= multiplier;
  ae->num_features = 0;
  ae->total_sum_feat_sq = 0;
  for (features& fs : *ae)
  { ae->num_features += fs.size();
    ae->total_sum_feat_sq += fs.sum_feat_sq;
  }

  size_t new_features_cnt;
  float new_features_sum_feat_sq;
  INTERACTIONS::eval_count_of_generated_ft(all, *ae, new_features_cnt, new_features_sum_feat_sq);
  ae->num_features += new_features_cnt;
  ae->total_sum_feat_sq += new_features_sum_feat_sq;
}
}

namespace VW
{
example* new_unused_example(vw& all)
{ example* ec = &get_unused_example(&all);
  all.p->lp.default_label(&ec->l);
  all.p->begin_parsed_examples++;
  ec->example_counter = (size_t)all.p->begin_parsed_examples;
  return ec;
}
example* read_example(vw& all, char* example_line)
{ example* ret = &get_unused_example(&all);

  VW::read_line(all, ret, example_line);
  setup_example(all, ret);
  all.p->end_parsed_examples++;

  return ret;
}

example* read_example(vw& all, string example_line) { return read_example(all, (char*)example_line.c_str()); }

void add_constant_feature(vw& vw, example*ec)
{ ec->indices.push_back(constant_namespace);
  ec->feature_space[constant_namespace].push_back(1,constant);
  ec->total_sum_feat_sq++;
  ec->num_features++;
  if (vw.audit || vw.hash_inv) ec->feature_space[constant_namespace].space_names.push_back(audit_strings_ptr(new audit_strings("","Constant")));
}

void add_label(example* ec, float label, float weight, float base)
{ ec->l.simple.label = label;
  ec->l.simple.initial = base;
  ec->weight = weight;
}

example* import_example(vw& all, string label, primitive_feature_space* features, size_t len)
{ example* ret = &get_unused_example(&all);
  all.p->lp.default_label(&ret->l);

  if (label.length() > 0)
    parse_example_label(all, *ret, label);

  for (size_t i = 0; i < len; i++)
  { unsigned char index = features[i].name;
    ret->indices.push_back(index);
    for (size_t j = 0; j < features[i].len; j++)
      ret->feature_space[index].push_back(features[i].fs[j].x, features[i].fs[j].weight_index);
  }

  setup_example(all, ret);
  all.p->end_parsed_examples++;
  return ret;
}

primitive_feature_space* export_example(vw& all, example* ec, size_t& len)
{ len = ec->indices.size();
  primitive_feature_space* fs_ptr = new primitive_feature_space[len];

  int fs_count = 0;
  for (namespace_index i : ec->indices)
  { fs_ptr[fs_count].name = i;
    fs_ptr[fs_count].len = ec->feature_space[i].size();
    fs_ptr[fs_count].fs = new feature[fs_ptr[fs_count].len];

	uint32_t stride_shift;
	if (all.sparse)
		stride_shift = all.sparse_weights.stride_shift();
	else
		stride_shift = all.weights.stride_shift();
    int f_count = 0;
    for (features::iterator& f : ec->feature_space[i])
<<<<<<< HEAD
      { feature t = {f.value(), f.index()};
        t.weight_index >>= stride_shift;
        fs_ptr[fs_count].fs[f_count] = t;
        f_count++;
      }
=======
    { feature t = {f.value(), f.index()};
      t.weight_index >>= all.weights.stride_shift();
      fs_ptr[fs_count].fs[f_count] = t;
      f_count++;
    }
>>>>>>> da660640
    fs_count++;
  }
  return fs_ptr;
}

void releaseFeatureSpace(primitive_feature_space* features, size_t len)
{ for (size_t i = 0; i < len; i++)
    delete features[i].fs;
  delete (features);
}

void parse_example_label(vw& all, example&ec, string label)
{ v_array<substring> words = v_init<substring>();
  char* cstr = (char*)label.c_str();
  substring str = { cstr, cstr+label.length() };
  tokenize(' ', str, words);
  all.p->lp.parse_label(all.p, all.sd, &ec.l, words);
  words.erase();
  words.delete_v();
}

void empty_example(vw& all, example& ec)
{ for (features& fs : ec)
    fs.erase();

  ec.indices.erase();
  ec.tag.erase();
  ec.sorted = false;
  ec.end_pass = false;
}

void finish_example(vw& all, example* ec)
{ // only return examples to the pool that are from the pool and not externally allocated
  if (!is_ring_example(all, ec))
    return;

  mutex_lock(&all.p->output_lock);
  all.p->local_example_number++;
  condition_variable_signal(&all.p->output_done);
  mutex_unlock(&all.p->output_lock);

  empty_example(all, *ec);

  mutex_lock(&all.p->examples_lock);
  assert(ec->in_use);
  ec->in_use = false;
  condition_variable_signal(&all.p->example_unused);
  if (all.p->done)
    condition_variable_signal_all(&all.p->example_available);
  mutex_unlock(&all.p->examples_lock);
}
}

#ifdef _WIN32
DWORD WINAPI main_parse_loop(LPVOID in)
#else
void *main_parse_loop(void *in)
#endif
{ vw* all = (vw*) in;
  size_t example_number = 0;  // for variable-size batch learning algorithms
  size_t examples_available;
  v_array<example*> examples = v_init<example*>();
  while(!all->p->done)
  { examples.push_back(&VW::get_unused_example(all)); // need at least 1 example
    if (!all->do_reset_source && example_number != all->pass_length && all->max_examples > example_number
        && all->p->reader(all, examples) > 0)
    { VW::setup_examples(*all, examples);
      example_number+=examples.size();
      examples_available=examples.size();
    }
    else
    { reset_source(*all, all->num_bits);
      all->do_reset_source = false;
      all->passes_complete++;

      end_pass_example(*all, examples[0]);
      if (all->passes_complete == all->numpasses && example_number == all->pass_length)
      { all->passes_complete = 0;
        all->pass_length = all->pass_length*2+1;
      }
      if (all->passes_complete >= all->numpasses && all->max_examples >= example_number)
      { mutex_lock(&all->p->examples_lock);
        all->p->done = true;
        mutex_unlock(&all->p->examples_lock);
      }
      example_number = 0;
      examples_available=1;
    }
    mutex_lock(&all->p->examples_lock);
    all->p->end_parsed_examples+=examples_available;
    condition_variable_signal_all(&all->p->example_available);
    mutex_unlock(&all->p->examples_lock);
    examples.erase();
  }
  examples.delete_v();
  return 0L;
}

namespace VW
{
example* get_example(parser* p)
{ mutex_lock(&p->examples_lock);
  if (p->end_parsed_examples != p->used_index)
  { size_t ring_index = p->used_index++ % p->ring_size;
    if (!(p->examples+ring_index)->in_use)
      cout << "error: example should be in_use " << p->used_index << " " << p->end_parsed_examples << " " << ring_index << endl;
    assert((p->examples+ring_index)->in_use);
    mutex_unlock(&p->examples_lock);

    return p->examples + ring_index;
  }
  else
  { if (!p->done)
    { condition_variable_wait(&p->example_available, &p->examples_lock);
      mutex_unlock(&p->examples_lock);
      return get_example(p);
    }
    else
    { mutex_unlock(&p->examples_lock);
      return nullptr;
    }
  }
}

float get_topic_prediction(example* ec, size_t i)
{ return ec->pred.scalars[i]; }

float get_label(example* ec)
{ return ec->l.simple.label; }

float get_importance(example* ec)
{ return ec->weight; }

float get_initial(example* ec)
{ return ec->l.simple.initial; }

float get_prediction(example* ec)
{ return ec->pred.scalar; }

float get_cost_sensitive_prediction(example* ec)
{ return (float)ec->pred.multiclass; }

v_array<float>& get_cost_sensitive_prediction_confidence_scores(example* ec)
{ return ec->pred.scalars;
}

uint32_t* get_multilabel_predictions(example* ec, size_t& len)
{ MULTILABEL::labels labels = ec->pred.multilabels;
  len = labels.label_v.size();
  return labels.label_v.begin();
}

size_t get_tag_length(example* ec)
{ return ec->tag.size();
}

const char* get_tag(example* ec)
{ return ec->tag.begin();
}

size_t get_feature_number(example* ec)
{ return ec->num_features;
}
}

void initialize_examples(vw& all)
{ all.p->used_index = 0;
  all.p->begin_parsed_examples = 0;
  all.p->end_parsed_examples = 0;
  all.p->done = false;

  all.p->examples = calloc_or_throw<example>(all.p->ring_size);

  for (size_t i = 0; i < all.p->ring_size; i++)
  { memset(&all.p->examples[i].l, 0, sizeof(polylabel));
    all.p->examples[i].in_use = false;
  }
}

void adjust_used_index(vw& all)
{ all.p->used_index=all.p->begin_parsed_examples;
}

void initialize_parser_datastructures(vw& all)
{ initialize_examples(all);
  initialize_mutex(&all.p->examples_lock);
  initialize_condition_variable(&all.p->example_available);
  initialize_condition_variable(&all.p->example_unused);
  initialize_mutex(&all.p->output_lock);
  initialize_condition_variable(&all.p->output_done);
}

namespace VW
{
void start_parser(vw& all)
{
#ifndef _WIN32
  pthread_create(&all.parse_thread, nullptr, main_parse_loop, &all);
#else
  all.parse_thread = ::CreateThread(nullptr, 0, static_cast<LPTHREAD_START_ROUTINE>(main_parse_loop), &all, 0L, nullptr);
#endif
}
}
void free_parser(vw& all)
{ all.p->channels.delete_v();
  all.p->words.delete_v();
  all.p->name.delete_v();

  if(all.ngram_strings.size() > 0)
    all.p->gram_mask.delete_v();

  if (all.p->examples != nullptr)
  { for (size_t i = 0; i < all.p->ring_size; i++)
      VW::dealloc_example(all.p->lp.delete_label, all.p->examples[i], all.delete_prediction);

    free(all.p->examples);
  }

  io_buf* output = all.p->output;
  if (output != nullptr)
  { output->finalname.delete_v();
    output->currentname.delete_v();
  }

  all.p->counts.delete_v();
}

void release_parser_datastructures(vw& all)
{ delete_mutex(&all.p->examples_lock);
  delete_mutex(&all.p->output_lock);
}

namespace VW
{
void end_parser(vw& all)
{
#ifndef _WIN32
  pthread_join(all.parse_thread, nullptr);
#else
  ::WaitForSingleObject(all.parse_thread, INFINITE);
  ::CloseHandle(all.parse_thread);
#endif
  release_parser_datastructures(all);
}

bool is_ring_example(vw& all, example* ae)
{ return all.p->examples <= ae && ae < all.p->examples + all.p->ring_size;
}
}<|MERGE_RESOLUTION|>--- conflicted
+++ resolved
@@ -825,19 +825,11 @@
 		stride_shift = all.weights.stride_shift();
     int f_count = 0;
     for (features::iterator& f : ec->feature_space[i])
-<<<<<<< HEAD
       { feature t = {f.value(), f.index()};
         t.weight_index >>= stride_shift;
         fs_ptr[fs_count].fs[f_count] = t;
         f_count++;
       }
-=======
-    { feature t = {f.value(), f.index()};
-      t.weight_index >>= all.weights.stride_shift();
-      fs_ptr[fs_count].fs[f_count] = t;
-      f_count++;
-    }
->>>>>>> da660640
     fs_count++;
   }
   return fs_ptr;
