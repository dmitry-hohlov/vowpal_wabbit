/*
Copyright (c) by respective owners including Yahoo!, Microsoft, and
individual contributors. All rights reserved.  Released under a BSD (revised)
license as described in the file LICENSE.
 */
#include <float.h>
#include <string.h>
#include <math.h>
#include "vw.h"
#include "rand48.h"
#include "reductions.h"
#include "gd.h" // for GD::foreach_feature
#include "search_sequencetask.h"
#include "search_multiclasstask.h"
#include "search_dep_parser.h"
#include "search_entityrelationtask.h"
#include "search_hooktask.h"
#include "search_graph.h"
#include "search_meta.h"
#include "csoaa.h"
#include "active.h"
#include "label_dictionary.h"
#include "vw_exception.h"

using namespace LEARNER;
using namespace std;
namespace CS = COST_SENSITIVE;
namespace MC = MULTICLASS;

#define MIN(a,b) ((a) < (b) ? (a) : (b))
#define MAX(a,b) ((a) > (b) ? (a) : (b))

namespace Search {
  search_task* all_tasks[] = {
    &SequenceTask::task,
    &SequenceSpanTask::task,
    &SequenceTaskCostToGo::task,
    &ArgmaxTask::task,
    &SequenceTask_DemoLDF::task,
    &MulticlassTask::task,
    &DepParserTask::task,
    &EntityRelationTask::task,
    &HookTask::task,
    &GraphTask::task,
    nullptr };   // must nullptr terminate!

  search_metatask* all_metatasks[] = {
    &DebugMT::metatask,
    &SelectiveBranchingMT::metatask,
    nullptr };   // must nullptr terminate!
  
  const bool PRINT_UPDATE_EVERY_EXAMPLE =0;
  const bool PRINT_UPDATE_EVERY_PASS =0;
  const bool PRINT_CLOCK_TIME =0;

  string   neighbor_feature_space("neighbor");
  string   condition_feature_space("search_condition");

  uint32_t AUTO_CONDITION_FEATURES = 1, AUTO_HAMMING_LOSS = 2, EXAMPLES_DONT_CHANGE = 4, IS_LDF = 8, NO_CACHING = 16, ACTION_COSTS = 32;
  enum SearchState { INITIALIZE, INIT_TEST, INIT_TRAIN, LEARN, GET_TRUTH_STRING };
  enum RollMethod { POLICY, ORACLE, MIX_PER_STATE, MIX_PER_ROLL, NO_ROLLOUT };

  // a data structure to hold conditioning information
  struct prediction {
    ptag    me;     // the id of the current prediction (the one being memoized)
    size_t  cnt;    // how many variables are we conditioning on?
    ptag*   tags;   // which variables are they?
    action* acts;   // and which actions were taken at each?
    uint32_t hash;  // a hash of the above
  };

  // parameters for auto-conditioning
  struct auto_condition_settings {
    size_t max_bias_ngram_length;   // add a "bias" feature for each ngram up to and including this length. eg., if it's 1, then you get a single feature for each conditional
    size_t max_quad_ngram_length;   // add bias *times* input features for each ngram up to and including this length
    float  feature_value;           // how much weight should the conditional features get?
    bool   use_passthrough_repr;    // should we ask lower-level reductions for their internal state?
  };

  struct scored_action {
    action a;  // the action
    float  s;  // the predicted cost of this action
    //v_array<feature> repr;
    scored_action(action _a = (action)-1, float _s = 0) : a(_a), s(_s) {} // , repr(v_init<feature>()) {}
    //scored_action(action _a, float _s, v_array<feature>& _repr) : a(_a), s(_s), repr(_repr) {}
    //scored_action() { a = (action)-1; s = 0.; }
  };
  std::ostream& operator << (std::ostream& os, const scored_action& x) { os << x.a << ':' << x.s; return os; }

  struct action_repr {
    action a;
    v_array<feature> repr;
    action_repr(action _a, v_array<feature>&_repr) : a(_a), repr(v_init<feature>()) { copy_array(repr, _repr); }
    action_repr(action _a) : a(_a), repr(v_init<feature>()) {}
  };
  
  struct action_cache {
    float min_cost;
    action k;
    bool is_opt;
    float cost;
    action_cache(float _min_cost, action _k, bool _is_opt, float _cost) : min_cost(_min_cost), k(_k), is_opt(_is_opt), cost(_cost) {}
  };
  std::ostream& operator << (std::ostream& os, const action_cache& x) { os << x.k << ':' << x.cost; if (x.is_opt) os << '*'; return os; }

<<<<<<< HEAD
  struct actionpp { // action++ stores an action and any number of "intermediate" floats
    action a;
    //    v_array<float> pp;
    //    actionpp(action _a, v_array<float> _pp) : a(_a), pp(_pp) {}
    actionpp(action _a) : a(_a) { } // pp = v_init<float>(); }
  };
  
=======
>>>>>>> df415a4e
  struct search_private {
    vw* all;

    bool auto_condition_features;  // do you want us to automatically add conditioning features?
    bool auto_hamming_loss;        // if you're just optimizing hamming loss, we can do it for you!
    bool examples_dont_change;     // set to true if you don't do any internal example munging
    bool is_ldf;                   // user declared ldf
    bool use_action_costs;         // task promises to define per-action rollout-by-ref costs
    
    v_array<int32_t> neighbor_features; // ugly encoding of neighbor feature requirements
    auto_condition_settings acset; // settings for auto-conditioning
    size_t history_length;         // value of --search_history_length, used by some tasks, default 1
    
    size_t A;                      // total number of actions, [1..A]; 0 means ldf
    size_t num_learners;           // total number of learners;
    bool cb_learner;               // do contextual bandit learning on action (was "! rollout_all_actions" which was confusing)
    SearchState state;             // current state of learning
    size_t learn_learner_id;       // we allow user to use different learners for different states
    int mix_per_roll_policy;       // for MIX_PER_ROLL, we need to choose a policy to use; this is where it's stored (-2 means "not selected yet")
    bool no_caching;               // turn off caching
    size_t rollout_num_steps;      // how many calls of "loss" before we stop really predicting on rollouts and switch to oracle (0 means "infinite")
    bool linear_ordering;          // insist that examples are generated in linear order (rather that the default hoopla permutation)
    bool (*label_is_test)(polylabel&); // tell me if the label data from an example is test
    
    size_t t;                      // current search step
    size_t T;                      // length of root trajectory
    v_array<example> learn_ec_copy;// copy of example(s) at learn_t
    example* learn_ec_ref;         // reference to example at learn_t, when there's no example munging
    size_t learn_ec_ref_cnt;       // how many are there (for LDF mode only; otherwise 1)
    v_array<ptag> learn_condition_on;      // a copy of the tags used for conditioning at the training position
    v_array<action_repr>learn_condition_on_act;// the actions taken
    v_array<char>   learn_condition_on_names;// the names of the actions
    v_array<action> learn_allowed_actions; // which actions were allowed at training time?
    v_array<action_repr> ptag_to_action;// tag to action mapping for conditioning
    vector<action> test_action_sequence; // if test-mode was run, what was the corresponding action sequence; it's a vector cuz we might expose it to the library
    action learn_oracle_action;    // store an oracle action for debugging purposes
    v_array<feature> last_action_repr;
    
    polylabel* allowed_actions_cache;
    
    size_t loss_declared_cnt;      // how many times did run declare any loss (implicitly or explicitly)?
    v_array<scored_action> train_trajectory; // the training trajectory
    size_t learn_t;                // what time step are we learning on?
    size_t learn_a_idx;            // what action index are we trying?
    bool done_with_all_actions;    // set to true when there are no more learn_a_idx to go
    
    float test_loss;               // loss incurred when run INIT_TEST
    float learn_loss;              // loss incurred when run LEARN
    float train_loss;              // loss incurred when run INIT_TRAIN
    float total_example_t;         // accumulated weight of examples
    
    bool last_example_was_newline; // used so we know when a block of examples has passed
    bool hit_new_pass;             // have we hit a new pass?
    bool force_oracle;             // insist on using the oracle to make predictions
    float perturb_oracle;          // with this probability, choose a random action instead of oracle action
    
    // if we're printing to stderr we need to remember if we've printed the header yet
    // (i.e., we do this if we're driving)
    bool printed_output_header;

    // various strings for different search states
    bool should_produce_string;
    stringstream *pred_string;
    stringstream *truth_string;
    stringstream *bad_string_stream;

    // parameters controlling interpolation
    float  beta;                   // interpolation rate
    float  alpha;                  // parameter used to adapt beta for dagger (see above comment), should be in (0,1)

    RollMethod rollout_method;
    RollMethod rollin_method;
    float subsample_timesteps;     // train at every time step or just a (random) subset?
    bool xv;           // train three separate policies -- two for providing examples to the other and a third training on the union (which will be used at test time -- TODO)
    
    bool   allow_current_policy;   // should the current policy be used for training? true for dagger
    bool   adaptive_beta;          // used to implement dagger-like algorithms. if true, beta = 1-(1-alpha)^n after n updates, and policy is mixed with oracle as \pi' = (1-beta)\pi^* + beta \pi
    size_t passes_per_policy;      // if we're not in dagger-mode, then we need to know how many passes to train a policy

    uint32_t current_policy;       // what policy are we training right now?

    // various statistics for reporting
    size_t num_features;
    uint32_t total_number_of_policies;
    size_t read_example_last_id;
    size_t passes_since_new_policy;
    size_t read_example_last_pass;
    size_t total_examples_generated;
    size_t total_predictions_made;
    size_t total_cache_hits;

    vector<example*> ec_seq;  // the collected examples
    v_hashmap<unsigned char*, scored_action> cache_hash_map;
    
    // for foreach_feature temporary storage for conditioning
    uint32_t dat_new_feature_idx;
    example* dat_new_feature_ec;
    stringstream dat_new_feature_audit_ss;
    size_t dat_new_feature_namespace;
    string* dat_new_feature_feature_space;
    float dat_new_feature_value;

    // to reduce memory allocation
    string rawOutputString;
    stringstream* rawOutputStringStream;
    CS::label ldf_test_label;
    v_array<action_repr> condition_on_actions;
    v_array<size_t> timesteps;
    polylabel learn_losses;
    polylabel gte_label;
    v_array< pair<float,size_t> > active_uncertainty;
    
    LEARNER::base_learner* base_learner;
    clock_t start_clock_time;

    example*empty_example;
    CS::label empty_cs_label;

    search_task* task;    // your task!
    search_metatask* metatask;  // your (optional) metatask
    BaseTask* metaoverride;
    size_t meta_t;  // the metatask has it's own notion of time. meta_t+t, during a single run, is the way to think about the "real" decision step but this really only matters for caching purposes
    v_array< v_array<action_cache>* > memo_foreach_action; // when foreach_action is on, we need to cache TRAIN trajectory actions for LEARN
  };

  string   audit_feature_space("conditional");
  uint32_t conditional_constant = 8290743;

  void clear_memo_foreach_action(search_private& priv) {
    for (size_t i=0; i<priv.memo_foreach_action.size(); i++)
      if (priv.memo_foreach_action[i]) {
        priv.memo_foreach_action[i]->delete_v();
        delete priv.memo_foreach_action[i];
      }
    priv.memo_foreach_action.erase();
  }

  inline bool need_memo_foreach_action(search_private& priv) {
    return
        (priv.state == INIT_TRAIN) &&
        (priv.metatask) &&
        (priv.metaoverride); // &&
    //        (priv.metaoverride->_foreach_action || priv.metaoverride->_post_prediction);
  }
  
  int random_policy(search_private& priv, bool allow_current, bool allow_optimal, bool advance_prng=true) {
    if (priv.beta >= 1) {
      if (allow_current) return (int)priv.current_policy;
      if (priv.current_policy > 0) return (((int)priv.current_policy)-1);
      if (allow_optimal) return -1;
      std::cerr << "internal error (bug): no valid policies to choose from!  defaulting to current" << std::endl;
      return (int)priv.current_policy;
    }

    int num_valid_policies = (int)priv.current_policy + allow_optimal + allow_current;
    int pid = -1;

    if (num_valid_policies == 0) {
      std::cerr << "internal error (bug): no valid policies to choose from!  defaulting to current" << std::endl;
      return (int)priv.current_policy;
    } else if (num_valid_policies == 1)
      pid = 0;
    else if (num_valid_policies == 2)
      pid = (advance_prng ? frand48() : frand48_noadvance()) >= priv.beta;
    else {
      // SPEEDUP this up in the case that beta is small!
      float r = (advance_prng ? frand48() : frand48_noadvance());
      pid = 0;

      if (r > priv.beta) {
        r -= priv.beta;
        while ((r > 0) && (pid < num_valid_policies-1)) {
          pid ++;
          r -= priv.beta * powf(1.f - priv.beta, (float)pid);
        }
      }
    }
    // figure out which policy pid refers to
    if (allow_optimal && (pid == num_valid_policies-1))
      return -1; // this is the optimal policy

    pid = (int)priv.current_policy - pid;
    if (!allow_current)
      pid--;

    return pid;
  }

  // for two-fold cross validation, we double the number of learners
  // and send examples to one or the other depending on the xor of
  // (is_training) and (example_id % 2)
  int select_learner(search_private& priv, int policy, size_t learner_id, bool is_training, bool is_local) {
    if (policy<0) return policy;  // optimal policy
    else {
      if (priv.xv) {
        learner_id *= 3;
        if (! is_local)
          learner_id += 1 + ( is_training ^ (priv.all->sd->example_number % 2) );
      }
      int p = (int) (policy*priv.num_learners+learner_id);
      return p;
    }
  }


  bool should_print_update(vw& all, bool hit_new_pass=false) {
    //uncomment to print out final loss after all examples processed
    //commented for now so that outputs matches make test
    //if( parser_done(all.p)) return true;
    
    if (PRINT_UPDATE_EVERY_EXAMPLE) return true;
    if (PRINT_UPDATE_EVERY_PASS && hit_new_pass) return true;
    return (all.sd->weighted_examples >= all.sd->dump_interval) && !all.quiet && !all.bfgs;
  }

  
  bool might_print_update(vw& all) {
    // basically do should_print_update but check me and the next
    // example because of off-by-ones

    if (PRINT_UPDATE_EVERY_EXAMPLE) return true;
    if (PRINT_UPDATE_EVERY_PASS) return true;  // SPEEDUP: make this better
    return (all.sd->weighted_examples + 1. >= all.sd->dump_interval) && !all.quiet && !all.bfgs;
  }

  bool must_run_test(vw&all, vector<example*>ec, bool is_test_ex) {
    return
        (all.final_prediction_sink.size() > 0) ||   // if we have to produce output, we need to run this
        might_print_update(all) ||                  // if we have to print and update to stderr
        (all.raw_prediction > 0) ||                 // we need raw predictions
        ((!all.vw_is_main) && (is_test_ex)) ||      // library needs predictions
        // or:
        //   it's not quiet AND
        //     current_pass == 0
        //     OR holdout is off
        //     OR it's a test example
        ( (! all.quiet || ! all.vw_is_main) &&  // had to disable this because of library mode!
          (! is_test_ex) &&
          ( all.holdout_set_off ||                    // no holdout
            ec[0]->test_only ||
            (all.current_pass == 0)                   // we need error rates for progressive cost
            ) )
        ;
  }

  void clear_seq(vw&all, search_private& priv) {
    if (priv.ec_seq.size() > 0)
      for (size_t i=0; i < priv.ec_seq.size(); i++)
        VW::finish_example(all, priv.ec_seq[i]);
    priv.ec_seq.clear();
  }

  float safediv(float a,float b) { if (b == 0.f) return 0.f; else return (a/b); }

  void to_short_string(string in, size_t max_len, char*out) {
    for (size_t i=0; i<max_len; i++)
      out[i] = ((i >= in.length()) || (in[i] == '\n') || (in[i] == '\t')) ? ' ' : in[i];

    if (in.length() > max_len) {
      out[max_len-2] = '.';
      out[max_len-1] = '.';
    }
    out[max_len] = 0;
  }

  void number_to_natural(size_t big, char* c) {
    if      (big > 9999999999) sprintf(c, "%dg", (int)(big / 1000000000));
    else if (big >    9999999) sprintf(c, "%dm", (int)(big /    1000000));
    else if (big >       9999) sprintf(c, "%dk", (int)(big /       1000));
    else                       sprintf(c, "%d",  (int)(big));
  }
  
  void print_update(search_private& priv) {
    vw& all = *priv.all;
    if (!priv.printed_output_header && !all.quiet) {
      const char * header_fmt = "%-10s %-10s %8s%24s %22s %5s %5s  %7s  %7s  %7s  %-8s\n";
      fprintf(stderr, header_fmt, "average", "since", "instance", "current true",  "current predicted", "cur",  "cur", "predic", "cache", "examples", "");
      fprintf(stderr, header_fmt, "loss",    "last",  "counter",  "output prefix",  "output prefix",    "pass", "pol", "made",    "hits",  "gener", "beta");
      std::cerr.precision(5);
      priv.printed_output_header = true;
    }

    if (!should_print_update(all, priv.hit_new_pass))
      return;

    char true_label[21];
    char pred_label[21];
    to_short_string(priv.truth_string->str(), 20, true_label);
    to_short_string(priv.pred_string->str() , 20, pred_label);

    float avg_loss = 0.;
    float avg_loss_since = 0.;
    bool use_heldout_loss = (!all.holdout_set_off && all.current_pass >= 1) && (all.sd->weighted_holdout_examples > 0);
    if (use_heldout_loss) {
      avg_loss       = safediv((float)all.sd->holdout_sum_loss, (float)all.sd->weighted_holdout_examples);
      avg_loss_since = safediv((float)all.sd->holdout_sum_loss_since_last_dump, (float)all.sd->weighted_holdout_examples_since_last_dump);

      all.sd->weighted_holdout_examples_since_last_dump = 0;
      all.sd->holdout_sum_loss_since_last_dump = 0.0;
    } else {
      avg_loss       = safediv((float)all.sd->sum_loss, (float)all.sd->weighted_examples);
      avg_loss_since = safediv((float)all.sd->sum_loss_since_last_dump, (float) (all.sd->weighted_examples - all.sd->old_weighted_examples));
    }

    char inst_cntr[9];  number_to_natural(all.sd->example_number, inst_cntr);
    char total_pred[8]; number_to_natural(priv.total_predictions_made, total_pred);
    char total_cach[8]; number_to_natural(priv.total_cache_hits, total_cach);
    char total_exge[8]; number_to_natural(priv.total_examples_generated, total_exge);
    
    fprintf(stderr, "%-10.6f %-10.6f %8s  [%s] [%s] %5d %5d  %7s  %7s  %7s  %-8f",
            avg_loss,
            avg_loss_since,
            inst_cntr,
            true_label,
            pred_label,
            (int)priv.read_example_last_pass,
            (int)priv.current_policy,
            total_pred,
            total_cach,
            total_exge,
            priv.beta);

    if (PRINT_CLOCK_TIME) {
      size_t num_sec = (size_t)(((float)(clock() - priv.start_clock_time)) / CLOCKS_PER_SEC);
      fprintf(stderr, " %15lusec", num_sec);
    }

    if (use_heldout_loss)
      fprintf(stderr, " h");

    fprintf(stderr, "\n");
    fflush(stderr);
    all.sd->update_dump_interval(all.progress_add, all.progress_arg);
  }

  void add_new_feature(search_private& priv, float val, uint32_t idx) {
    size_t mask = priv.all->reg.weight_mask;
    size_t ss   = priv.all->reg.stride_shift;
    size_t idx2 = ((idx & mask) >> ss) & mask;
    feature f = { val * priv.dat_new_feature_value,
                  (uint32_t) (((priv.dat_new_feature_idx + idx2) << ss) ) };
    cdbg << "adding: " << f.weight_index << ':' << f.x << endl;
    priv.dat_new_feature_ec->atomics[priv.dat_new_feature_namespace].push_back(f);
    priv.dat_new_feature_ec->sum_feat_sq[priv.dat_new_feature_namespace] += f.x * f.x;
    if (priv.all->audit) {
      audit_data a = { nullptr, nullptr, f.weight_index, f.x, true };
      a.space   = calloc_or_die<char>(priv.dat_new_feature_feature_space->length()+1);
      a.feature = calloc_or_die<char>(priv.dat_new_feature_audit_ss.str().length() + 32);
      strcpy(a.space, priv.dat_new_feature_feature_space->c_str());
      int num = sprintf(a.feature, "fid=%lu_", (idx & mask) >> ss);
      strcpy(a.feature+num, priv.dat_new_feature_audit_ss.str().c_str());
      priv.dat_new_feature_ec->audit_features[priv.dat_new_feature_namespace].push_back(a);
    }
  }

  void del_features_in_top_namespace(search_private& priv, example& ec, size_t ns) {
    if ((ec.indices.size() == 0) || (ec.indices.last() != ns)) {
      if (ec.indices.size() == 0)
	{ THROW("internal error (bug): expecting top namespace to be '" << ns << "' but it was empty"); }
      else
	{ THROW("internal error (bug): expecting top namespace to be '" << ns << "' but it was " << (size_t)ec.indices.last()); }
    }
    ec.num_features -= ec.atomics[ns].size();
    ec.total_sum_feat_sq -= ec.sum_feat_sq[ns];
    ec.sum_feat_sq[ns] = 0;
    ec.indices.decr();
    ec.atomics[ns].erase();
    if (priv.all->audit) {
      for (size_t i=0; i<ec.audit_features[ns].size(); i++)
        if (ec.audit_features[ns][i].alloced) {
          free(ec.audit_features[ns][i].space);
          free(ec.audit_features[ns][i].feature);
        }
      ec.audit_features[ns].erase();
    }
  }
  
  void add_neighbor_features(search_private& priv) {
    vw& all = *priv.all;
    if (priv.neighbor_features.size() == 0) return;

    for (size_t n=0; n<priv.ec_seq.size(); n++) {  // iterate over every example in the sequence
      example& me = *priv.ec_seq[n];
      for (size_t n_id=0; n_id < priv.neighbor_features.size(); n_id++) {
        int32_t offset = priv.neighbor_features[n_id] >> 24;
        size_t  ns     = priv.neighbor_features[n_id] & 0xFF;

        priv.dat_new_feature_ec = &me;
        priv.dat_new_feature_value = 1.;
        priv.dat_new_feature_idx = priv.neighbor_features[n_id] * 13748127;
        priv.dat_new_feature_namespace = neighbor_namespace;
        if (priv.all->audit) {
          priv.dat_new_feature_feature_space = &neighbor_feature_space;
          priv.dat_new_feature_audit_ss.str("");
          priv.dat_new_feature_audit_ss << '@' << ((offset > 0) ? '+' : '-') << (char)(abs(offset) + '0');
          if (ns != ' ') priv.dat_new_feature_audit_ss << (char)ns;
        }

        //cerr << "n=" << n << " offset=" << offset << endl;
        if ((offset < 0) && (n < (uint32_t)(-offset))) // add <s> feature
          add_new_feature(priv, 1., 925871901 << priv.all->reg.stride_shift);
        else if (n + offset >= priv.ec_seq.size()) // add </s> feature
          add_new_feature(priv, 1., 3824917 << priv.all->reg.stride_shift);
        else { // this is actually a neighbor
          example& other = *priv.ec_seq[n + offset];
          GD::foreach_feature<search_private,add_new_feature>(all.reg.weight_vector, all.reg.weight_mask, other.atomics[ns].begin, other.atomics[ns].end, priv, me.ft_offset);
        }
      }

      size_t sz = me.atomics[neighbor_namespace].size();
      if ((sz > 0) && (me.sum_feat_sq[neighbor_namespace] > 0.)) {
        me.indices.push_back(neighbor_namespace);
        me.total_sum_feat_sq += me.sum_feat_sq[neighbor_namespace];
        me.num_features += sz;
      } else {
        me.atomics[neighbor_namespace].erase();
        if (priv.all->audit) me.audit_features[neighbor_namespace].erase();
    }
    }
  }

  void del_neighbor_features(search_private& priv) {
    if (priv.neighbor_features.size() == 0) return;
    for (size_t n=0; n<priv.ec_seq.size(); n++)
      del_features_in_top_namespace(priv, *priv.ec_seq[n], neighbor_namespace);
  }

  void reset_search_structure(search_private& priv) {
    // NOTE: make sure do NOT reset priv.learn_a_idx
    priv.t = 0;
    priv.meta_t = 0;
    priv.loss_declared_cnt = 0;
    priv.done_with_all_actions = false;
    priv.test_loss = 0.;
    priv.learn_loss = 0.;
    priv.train_loss = 0.;
    priv.num_features = 0;
    priv.should_produce_string = false;
    priv.mix_per_roll_policy = -2;
    if (priv.adaptive_beta) {
      float x = - log1pf(- priv.alpha) * (float)priv.total_examples_generated;
      static const float log_of_2 = (float)0.6931471805599453;
      priv.beta = (x <= log_of_2) ? -expm1f(-x) : (1-expf(-x)); // numerical stability
      //float priv_beta = 1.f - powf(1.f - priv.alpha, (float)priv.total_examples_generated);
      //assert( fabs(priv_beta - priv.beta) < 1e-2 );
      if (priv.beta > 1) priv.beta = 1;
    }
    for (action_repr* ar = priv.ptag_to_action.begin; ar != priv.ptag_to_action.end; ++ar) {
      ar->repr.delete_v();
      cdbg << "delete_v" << endl;
    }      
    priv.ptag_to_action.erase();
    
    if (! priv.cb_learner) { // was: if rollout_all_actions
      uint32_t seed = (uint32_t)(priv.read_example_last_id * 147483 + 4831921) * 2147483647;
      msrand48(seed);
    }
  }

  void search_declare_loss(search_private& priv, float loss) {
    priv.loss_declared_cnt++;
    switch (priv.state) {
      case INIT_TEST:  priv.test_loss  += loss; break;
      case INIT_TRAIN: priv.train_loss += loss; break;
      case LEARN:
        if ((priv.rollout_num_steps == 0) || (priv.loss_declared_cnt <= priv.rollout_num_steps)) {
          priv.learn_loss += loss;
          cdbg << "priv.learn_loss += " << loss << " (now = " << priv.learn_loss << ")" << endl;
        }
        break;
      default: break; // get rid of the warning about missing cases (danger!)
    }
  }


  template<class T> void cdbg_print_array(string str, v_array<T>& A) { cdbg << str << " = ["; for (size_t i=0; i<A.size(); i++) cdbg << " " << A[i]; cdbg << " ]" << endl; }
  template<class T> void cerr_print_array(string str, v_array<T>& A) { std::cerr << str << " = ["; for (size_t i=0; i<A.size(); i++) std::cerr << " " << A[i]; std::cerr << " ]" << endl; }
  
  
  size_t random(size_t max) { return (size_t)(frand48() * (float)max); }
  template<class T> bool array_contains(T target, const T*A, size_t n) {
    if (A == nullptr) return false;
    for (size_t i=0; i<n; i++)
      if (A[i] == target) return true;
    return false;
  }

  // priv.learn_condition_on_act or priv.condition_on_actions
  void add_example_conditioning(search_private& priv, example& ec, size_t condition_on_cnt, const char* condition_on_names, action_repr* condition_on_actions) {
    if (condition_on_cnt == 0) return;

    uint32_t extra_offset=0;
    if (priv.is_ldf) 
      if (ec.l.cs.costs.size() > 0)
        extra_offset = 3849017 * ec.l.cs.costs[0].class_index;
    
    size_t I = condition_on_cnt;
    size_t N = max(priv.acset.max_bias_ngram_length, priv.acset.max_quad_ngram_length);
    for (size_t i=0; i<I; i++) { // position in conditioning
      uint32_t fid = 71933 + 8491087 * extra_offset;
      if (priv.all->audit) {
        priv.dat_new_feature_audit_ss.str("");
        priv.dat_new_feature_audit_ss.clear();
        priv.dat_new_feature_feature_space = &condition_feature_space;
      }

      for (size_t n=0; n<N; n++) { // length of ngram
        if (i + n >= I) break; // no more ngrams
        // we're going to add features for the ngram condition_on_actions[i .. i+N]
        char name = condition_on_names[i+n];
        fid = fid * 328901 + 71933 * ((condition_on_actions[i+n].a + 349101) * (name + 38490137));

        priv.dat_new_feature_ec  = &ec;
        priv.dat_new_feature_idx = fid * quadratic_constant;
        priv.dat_new_feature_namespace = conditioning_namespace;
        priv.dat_new_feature_value = priv.acset.feature_value;

        if (priv.all->audit) {
          if (n > 0) priv.dat_new_feature_audit_ss << ',';
          if ((33 <= name) && (name <= 126)) priv.dat_new_feature_audit_ss << name;
          else priv.dat_new_feature_audit_ss << '#' << (int)name;
          priv.dat_new_feature_audit_ss << '=' << condition_on_actions[i+n].a;
        }
        
        // add the single bias feature
        if (n < priv.acset.max_bias_ngram_length)
          add_new_feature(priv, 1., 4398201 << priv.all->reg.stride_shift);

        // add the quadratic features
        if (n < priv.acset.max_quad_ngram_length)
          GD::foreach_feature<search_private,uint32_t,add_new_feature>(*priv.all, ec, priv);
      }
    }

<<<<<<< HEAD
    /*
    for (size_t i=0; i<I; i++)
      if (condition_on_actions[i].pp.size() > 0) {
        char name = condition_on_names[i];
        uint32_t fid = 84913 + 48371803 * (extra_offset + 8392817 * name);
        for (size_t k=0; k<condition_on_actions[i].pp.size(); k++) {
          priv.dat_new_feature_ec  = &ec;
          priv.dat_new_feature_idx = (fid + k) * quadratic_constant;
          priv.dat_new_feature_namespace = conditioning_namespace;
          priv.dat_new_feature_value = condition_on_actions[i].pp[k];
          add_new_feature(priv, condition_on_actions[i].pp[k], 4308927 << priv.all->reg.stride_shift);
          // TODO: audit
        }
      }
    */
=======
    if (priv.acset.use_passthrough_repr)
      for (size_t i=0; i<I; i++)
        if (condition_on_actions[i].repr.size() > 0) {
          char name = condition_on_names[i];
          for (size_t k=0; k<condition_on_actions[i].repr.size(); k++)
            if ((condition_on_actions[i].repr[k].x > 1e-10) || (condition_on_actions[i].repr[k].x < -1e-10)) {
              uint32_t fid = 84913 + 48371803 * (extra_offset + 8392817 * name) + 840137 * (4891 + condition_on_actions[i].repr[k].weight_index);
              if (priv.all->audit) {
                priv.dat_new_feature_audit_ss.str("");
                priv.dat_new_feature_audit_ss.clear();
                priv.dat_new_feature_audit_ss << "passthrough_repr_" << i << '_' << k;
              }
              
              priv.dat_new_feature_ec  = &ec;
              priv.dat_new_feature_idx = fid;
              priv.dat_new_feature_namespace = conditioning_namespace;
              priv.dat_new_feature_value = condition_on_actions[i].repr[k].x;
              add_new_feature(priv, 1., 4398201 << priv.all->reg.stride_shift);
            }
        }
>>>>>>> df415a4e
    
    size_t sz = ec.atomics[conditioning_namespace].size();
    if ((sz > 0) && (ec.sum_feat_sq[conditioning_namespace] > 0.)) {
      ec.indices.push_back(conditioning_namespace);
      ec.total_sum_feat_sq += ec.sum_feat_sq[conditioning_namespace];
      ec.num_features += sz;
    } else {
      ec.atomics[conditioning_namespace].erase();
      if (priv.all->audit) ec.audit_features[conditioning_namespace].erase();
    }
  }

  void del_example_conditioning(search_private& priv, example& ec) {
    if ((ec.indices.size() > 0) && (ec.indices.last() == conditioning_namespace))
      del_features_in_top_namespace(priv, ec, conditioning_namespace);
  }
  
  inline size_t cs_get_costs_size(bool isCB, polylabel& ld) {
    return isCB ? ld.cb.costs.size()
                : ld.cs.costs.size();
  }

  inline uint32_t cs_get_cost_index(bool isCB, polylabel& ld, size_t k) {
    return isCB ? ld.cb.costs[k].action
                : ld.cs.costs[k].class_index;
  }

  inline float cs_get_cost_partial_prediction(bool isCB, polylabel& ld, size_t k) {
    return isCB ? ld.cb.costs[k].partial_prediction
                : ld.cs.costs[k].partial_prediction;
  }

  inline void cs_set_cost_loss(bool isCB, polylabel& ld, size_t k, float val) {
    if (isCB) ld.cb.costs[k].cost = val;
    else      ld.cs.costs[k].x    = val;
  }
  
  inline void cs_costs_erase(bool isCB, polylabel& ld) {
    if (isCB) ld.cb.costs.erase();
    else      ld.cs.costs.erase();
  }

  inline void cs_costs_resize(bool isCB, polylabel& ld, size_t new_size) {
    if (isCB) ld.cb.costs.resize(new_size);
    else      ld.cs.costs.resize(new_size);
  }

  inline void cs_cost_push_back(bool isCB, polylabel& ld, uint32_t index, float value) {
    if (isCB) { CB::cb_class cost = { value, index, 0., 0. }; ld.cb.costs.push_back(cost); }
    else      { CS::wclass   cost = { value, index, 0., 0. }; ld.cs.costs.push_back(cost); }
  }
  
  polylabel& allowed_actions_to_ld(search_private& priv, size_t ec_cnt, const action* allowed_actions, size_t allowed_actions_cnt, const float* allowed_actions_cost) {
    bool isCB = priv.cb_learner;
    polylabel& ld = *priv.allowed_actions_cache;
    uint32_t num_costs = (uint32_t)cs_get_costs_size(isCB, ld);

    if (priv.is_ldf) {  // LDF version easier
      if (num_costs > ec_cnt)
        cs_costs_resize(isCB, ld, ec_cnt);
      else if (num_costs < ec_cnt)
        for (action k = num_costs; k < ec_cnt; k++)
          cs_cost_push_back(isCB, ld, k, FLT_MAX);

    } else if (priv.use_action_costs) { 
      // TODO: Weight
      if (allowed_actions == nullptr) {
        if (cs_get_costs_size(isCB, ld) != priv.A) {
          cs_costs_erase(isCB, ld);
          for (action k=0; k<priv.A; k++)
            cs_cost_push_back(isCB, ld, k+1, 0.);
        }
        for (action k=0; k<priv.A; k++)
          cs_set_cost_loss(isCB, ld, k, allowed_actions_cost[k]);
      } else { // manually specified actions
        cs_costs_erase(isCB, ld);
        for (action k=0; k<allowed_actions_cnt; k++)
          cs_cost_push_back(isCB, ld, allowed_actions[k], allowed_actions_cost[k]);
      }
    } else { // non-LDF version, no action costs
      if ((allowed_actions == nullptr) || (allowed_actions_cnt == 0)) { // any action is allowed
        if (num_costs != priv.A) {  // if there are already A-many actions, they must be the right ones, unless the user did something stupid like putting duplicate allowed_actions...
          cs_costs_erase(isCB, ld);
          for (action k = 0; k < priv.A; k++)
            cs_cost_push_back(isCB, ld, k+1, FLT_MAX);  //+1 because MC is 1-based
        }
      } else { // we need to peek at allowed_actions
        cs_costs_erase(isCB, ld);
        for (size_t i = 0; i < allowed_actions_cnt; i++)
          cs_cost_push_back(isCB, ld, allowed_actions[i], FLT_MAX);
      }
    }

    return ld;
  }

  void allowed_actions_to_label(search_private& priv, size_t ec_cnt, const action* allowed_actions, size_t allowed_actions_cnt, const float* allowed_actions_cost, const action* oracle_actions, size_t oracle_actions_cnt, polylabel& lab) {
    bool isCB = priv.cb_learner;
    if (priv.is_ldf) { // LDF version easier
      cs_costs_erase(isCB, lab);
      for (action k=0; k<ec_cnt; k++)
        cs_cost_push_back(isCB, lab, k, array_contains<action>(k, oracle_actions, oracle_actions_cnt) ? 0.f : 1.f );
      //cerr << "lab = ["; for (size_t i=0; i<lab.cs.costs.size(); i++) cdbg << ' ' << lab.cs.costs[i].class_index << ':' << lab.cs.costs[i].x; cdbg << " ]" << endl;
    } else if (priv.use_action_costs) {
      // TODO: Weight
      if (allowed_actions == nullptr) {
        if (cs_get_costs_size(isCB, lab) != priv.A) {
          cs_costs_erase(isCB, lab);
          for (action k=0; k<priv.A; k++)
            cs_cost_push_back(isCB, lab, k+1, 0.);
        }
        for (action k=0; k<priv.A; k++)
          cs_set_cost_loss(isCB, lab, k, allowed_actions_cost[k]);
      } else { // manually specified actions
        cs_costs_erase(isCB, lab);
        for (action k=0; k<allowed_actions_cnt; k++)
          cs_cost_push_back(isCB, lab, allowed_actions[k], allowed_actions_cost[k]);
      }
    } else { // non-LDF, no action costs
      if ((allowed_actions == NULL) || (allowed_actions_cnt == 0)) { // any action is allowed
        bool set_to_one = false;
        if (cs_get_costs_size(isCB, lab) != priv.A) {
          cs_costs_erase(isCB, lab);
          for (action k=0; k<priv.A; k++)
            cs_cost_push_back(isCB, lab, k+1, 1.);
          set_to_one = true;
        }
        //cerr << "lab = ["; for (size_t i=0; i<lab.cs.costs.size(); i++) cdbg << ' ' << lab.cs.costs[i].class_index << ':' << lab.cs.costs[i].x; cdbg << " ]" << endl;
        if (oracle_actions_cnt <= 1) { // common case to speed up
          if (! set_to_one)
            for (action k=0; k<priv.A; k++)
              cs_set_cost_loss(isCB, lab, k, 1.);
          if (oracle_actions_cnt == 1)
            cs_set_cost_loss(isCB, lab, oracle_actions[0]-1, 0.);
        } else {
          for (action k=0; k<priv.A; k++)
            cs_set_cost_loss(isCB, lab, k, array_contains<action>(k+1, oracle_actions, oracle_actions_cnt) ? 0.f : 1.f);
        }
      } else { // only some actions are allowed
        cs_costs_erase(isCB, lab);
        float w = 1.; // array_contains<action>(3, oracle_actions, oracle_actions_cnt) ? 5.f : 1.f;
        for (size_t i=0; i<allowed_actions_cnt; i++) {
          action k = allowed_actions[i];
          cs_cost_push_back(isCB, lab, k, (array_contains<action>(k, oracle_actions, oracle_actions_cnt)) ? 0.f : w); // 1.f );
        }
      }
    }
  }
  
  template<class T>
  void ensure_size(v_array<T>& A, size_t sz) {
    if ((size_t)(A.end_array - A.begin) < sz) 
      A.resize(sz*2+1, true);
    A.end = A.begin + sz;
  }

  template<class T> void push_at(v_array<T>& v, T item, size_t pos) {
    if (v.size() > pos)
      v.begin[pos] = item;
    else {
      if (v.end_array > v.begin + pos) {
        // there's enough memory, just not enough filler
        v.begin[pos] = item;
        v.end = v.begin + pos + 1;
      } else {
        // there's not enough memory
        v.resize(2 * pos + 3, true);
        v.begin[pos] = item;
        v.end = v.begin + pos + 1;
      }
    }
  }

  action choose_oracle_action(search_private& priv, size_t ec_cnt, const action* oracle_actions, size_t oracle_actions_cnt, const action* allowed_actions, size_t allowed_actions_cnt, const float* allowed_actions_cost) {
    action a = (action)-1;
    if (priv.use_action_costs) {
      size_t K = (allowed_actions == nullptr) ? priv.A : allowed_actions_cnt;
      cdbg << "costs = ["; for (size_t k=0; k<K; k++) cdbg << ' ' << allowed_actions_cost[k]; cdbg << " ]" << endl;
      float min_cost = FLT_MAX;
      for (size_t k=0; k<K; k++)
        min_cost = min(min_cost, allowed_actions_cost[k]);
      cdbg << "min_cost = " << min_cost;
      if (min_cost < FLT_MAX) {
        size_t count = 0;
        for (size_t k=0; k<K; k++)
          if (allowed_actions_cost[k] <= min_cost) {
            cdbg << ", hit @ " << k;
            count++;
            if ((count == 1) || (frand48() < 1./(float)count)) {
              a = (allowed_actions == nullptr) ? (k+1) : allowed_actions[k];
              cdbg << "***";
            }
          }
      }
      cdbg << endl;
    }

    if (a == (action)-1) {
      if ((priv.perturb_oracle > 0.) && (priv.state == INIT_TRAIN) && (frand48() < priv.perturb_oracle))
        oracle_actions_cnt = 0;
      a = ( oracle_actions_cnt > 0) ?  oracle_actions[random(oracle_actions_cnt )] :
          (allowed_actions_cnt > 0) ? allowed_actions[random(allowed_actions_cnt)] :
          priv.is_ldf ? (action)random(ec_cnt) :
          (action)(1 + random(priv.A));
    }
    cdbg << "choose_oracle_action from oracle_actions = ["; for (size_t i=0; i<oracle_actions_cnt; i++) cdbg << " " << oracle_actions[i]; cdbg << " ], ret=" << a << endl;
    if (need_memo_foreach_action(priv) && (priv.state == INIT_TRAIN)) {
      v_array<action_cache>* this_cache = new v_array<action_cache>();
      *this_cache = v_init<action_cache>();
      // TODO we don't really need to construct this polylabel
      polylabel l = allowed_actions_to_ld(priv, 1, allowed_actions, allowed_actions_cnt, allowed_actions_cost);
      size_t K = cs_get_costs_size(priv.cb_learner, l);
      for (size_t k = 0; k < K; k++) {
        action cl = cs_get_cost_index(priv.cb_learner, l, k);
        float cost = array_contains(cl, oracle_actions, oracle_actions_cnt) ? 0.f : 1.f;
        this_cache->push_back( action_cache(0., cl, cl==a, cost) );
      }
      size_t pos = priv.meta_t + priv.t;
      assert( priv.memo_foreach_action.size() == pos - 1 );
      priv.memo_foreach_action.push_back(this_cache);
      cdbg << "memo_foreach_action[" << pos-1 << "] = " << this_cache << " from oracle" << endl;
    }
    return a;
  }
  
  action single_prediction_notLDF(search_private& priv, example& ec, int policy, const action* allowed_actions, size_t allowed_actions_cnt, const float* allowed_actions_cost, float& a_cost, action override_action) {  // if override_action != -1, then we return it as the action and a_cost is set to the appropriate cost for that action
    vw& all = *priv.all;
    polylabel old_label = ec.l;
    bool need_partial_predictions = need_memo_foreach_action(priv) || (priv.metaoverride && priv.metaoverride->_foreach_action) || (override_action != (action)-1);
    if ((allowed_actions_cnt > 0) || need_partial_predictions)
      ec.l = allowed_actions_to_ld(priv, 1, allowed_actions, allowed_actions_cnt, allowed_actions_cost);
    else
      ec.l.cs = priv.empty_cs_label;

    cdbg << "allowed_actions_cnt=" << allowed_actions_cnt << ", ec.l = ["; for (size_t i=0; i<ec.l.cs.costs.size(); i++) cdbg << ' ' << ec.l.cs.costs[i].class_index << ':' << ec.l.cs.costs[i].x; cdbg << " ]" << endl;

    
    priv.base_learner->predict(ec, policy);
    uint32_t act = ec.pred.multiclass;
    cdbg << "a=" << act << " from"; if (allowed_actions) { for (size_t ii=0; ii<allowed_actions_cnt; ii++) cdbg << ' ' << allowed_actions[ii]; } cdbg << endl;
    a_cost = ec.partial_prediction;
    cdbg << "a_cost = " << a_cost << endl;
    
    if (override_action != (action)-1)
      act = override_action;

    if (need_partial_predictions) {
      size_t K = cs_get_costs_size(priv.cb_learner, ec.l);
      float min_cost = FLT_MAX;
      for (size_t k = 0; k < K; k++) {
        float cost = cs_get_cost_partial_prediction(priv.cb_learner, ec.l, k);
        if (cost < min_cost) min_cost = cost;
      }
      v_array<action_cache>* this_cache = nullptr;
      if (need_memo_foreach_action(priv) && (override_action == (action)-1)) {
        this_cache = new v_array<action_cache>();
        *this_cache = v_init<action_cache>();
      }
      for (size_t k = 0; k < K; k++) {
        action cl = cs_get_cost_index(priv.cb_learner, ec.l, k);
        float cost = cs_get_cost_partial_prediction(priv.cb_learner, ec.l, k);
        if (priv.metaoverride && priv.metaoverride->_foreach_action)
          priv.metaoverride->_foreach_action(*priv.metaoverride->sch, priv.t-1, min_cost, cl, cl==act, cost);
        if (override_action == cl)
          a_cost = cost;
        if (this_cache)
          this_cache->push_back( action_cache(min_cost, cl, cl==act, cost) );
      }
      if (this_cache) {
        size_t pos = priv.meta_t + priv.t;
        assert( priv.memo_foreach_action.size() == pos - 1 );
        priv.memo_foreach_action.push_back(this_cache);
        cdbg << "memo_foreach_action[" << pos-1 << "] = " << this_cache << endl;
      }
    }
    
    if ((priv.state == INIT_TRAIN) && (priv.subsample_timesteps <= -1)) { // active learning
      size_t K = cs_get_costs_size(priv.cb_learner, ec.l);
      float min_cost = FLT_MAX, min_cost2 = FLT_MAX;
      for (size_t k = 0; k < K; k++) {
        float cost = cs_get_cost_partial_prediction(priv.cb_learner, ec.l, k);
        if (cost < min_cost) { min_cost2 = min_cost; min_cost = cost; }
        else if (cost < min_cost2) { min_cost2 = cost; }
      }
      if (min_cost2 < FLT_MAX)
        priv.active_uncertainty.push_back( make_pair(min_cost2 - min_cost, priv.t+priv.meta_t) );
    }
    
    // generate raw predictions if necessary
    if ((priv.state == INIT_TEST) && (all.raw_prediction > 0)) {
      priv.rawOutputStringStream->str("");
      for (size_t k = 0; k < cs_get_costs_size(priv.cb_learner, ec.l); k++) {
        if (k > 0) (*priv.rawOutputStringStream) << ' ';
        (*priv.rawOutputStringStream) << cs_get_cost_index(priv.cb_learner, ec.l, k) << ':' << cs_get_cost_partial_prediction(priv.cb_learner, ec.l, k);
      }
      all.print_text(all.raw_prediction, priv.rawOutputStringStream->str(), ec.tag);
    }
    
    ec.l = old_label;

    priv.total_predictions_made++;
    priv.num_features += ec.num_features;

    return act;
  }

  action single_prediction_LDF(search_private& priv, example* ecs, size_t ec_cnt, int policy, float& a_cost, action override_action) {  // if override_action != -1, then we return it as the action and a_cost is set to the appropriate cost for that action
    bool need_partial_predictions = need_memo_foreach_action(priv) || (priv.metaoverride && priv.metaoverride->_foreach_action) || (override_action != (action)-1);

    CS::cs_label.default_label(&priv.ldf_test_label);
    CS::wclass wc = { 0., 1, 0., 0. };
    priv.ldf_test_label.costs.push_back(wc);
    
    // keep track of best (aka chosen) action
    float  best_prediction = 0.;
    action best_action = 0;
    
    size_t start_K = (priv.is_ldf && COST_SENSITIVE::ec_is_example_header(ecs[0])) ? 1 : 0;

    v_array<action_cache>* this_cache = nullptr;
    if (need_partial_predictions) {
      this_cache = new v_array<action_cache>();
      *this_cache = v_init<action_cache>();
    }
    
    for (action a= (uint32_t)start_K; a<ec_cnt; a++) {
      cdbg << "== single_prediction_LDF a=" << a << "==" << endl;
      if (start_K > 0)
        LabelDict::add_example_namespaces_from_example(ecs[a], ecs[0], priv.all->audit);
        
      polylabel old_label = ecs[a].l;
      ecs[a].l.cs = priv.ldf_test_label;
      priv.base_learner->predict(ecs[a], policy);

      priv.empty_example->in_use = true;
      priv.base_learner->predict(*priv.empty_example);

      cdbg << "partial_prediction[" << a << "] = " << ecs[a].partial_prediction << endl;

      if (override_action != (action)-1) {
        if (a == override_action)
          a_cost = ecs[a].partial_prediction;
      } else if ((a == start_K) || (ecs[a].partial_prediction < best_prediction)) {
        best_prediction = ecs[a].partial_prediction;
        best_action     = a;
        a_cost          = best_prediction;
      }
      if (this_cache)
        this_cache->push_back( action_cache(0., a, false, ecs[a].partial_prediction) );
      
      priv.num_features += ecs[a].num_features;
      ecs[a].l = old_label;
      if (start_K > 0)
        LabelDict::del_example_namespaces_from_example(ecs[a], ecs[0], priv.all->audit);
    }
    if (override_action != (action)-1)
      best_action = override_action;
    else
      a_cost = best_prediction;
    
    if (this_cache) {
      for (size_t i=0; i<this_cache->size(); i++) {
        action_cache& ac = this_cache->get(i);
        ac.min_cost = a_cost;
        ac.is_opt = (ac.k == best_action);
        if (priv.metaoverride && priv.metaoverride->_foreach_action)
          priv.metaoverride->_foreach_action(*priv.metaoverride->sch, priv.t-1, ac.min_cost, ac.k, ac.is_opt, ac.cost);
      }
      if (need_memo_foreach_action(priv) && (override_action == (action)-1))
        priv.memo_foreach_action.push_back(this_cache);
      else {
        this_cache->delete_v();
        delete this_cache;
      }
    }

    // TODO: generate raw predictions if necessary
    
    priv.total_predictions_made++;
    return best_action;
  }

  int choose_policy(search_private& priv, bool advance_prng=true) {
    RollMethod method = (priv.state == INIT_TEST ) ? POLICY :
                        (priv.state == LEARN     ) ? priv.rollout_method :
                        (priv.state == INIT_TRAIN) ? priv.rollin_method :
                        NO_ROLLOUT;   // this should never happen
    switch (method) {
      case POLICY:
        return random_policy(priv, priv.allow_current_policy || (priv.state == INIT_TEST), false, advance_prng);

      case ORACLE:
        return -1;

      case MIX_PER_STATE:
        return random_policy(priv, priv.allow_current_policy, true, advance_prng);

      case MIX_PER_ROLL:
        if (priv.mix_per_roll_policy == -2) // then we have to choose one!
          priv.mix_per_roll_policy = random_policy(priv, priv.allow_current_policy, true, advance_prng);
        return priv.mix_per_roll_policy;

    case NO_ROLLOUT:
    default:
      THROW("internal error (bug): trying to rollin or rollout with NO_ROLLOUT");
    }
  }
  
  bool cached_item_equivalent(unsigned char*& A, unsigned char*& B) {
    size_t sz_A = *A;
    size_t sz_B = *B;
    if (sz_A != sz_B) return false;
    return memcmp(A, B, sz_A) == 0;
  }

  void free_key(unsigned char* mem, scored_action) { free(mem); } // sa.repr.delete_v(); }
  void clear_cache_hash_map(search_private& priv) {
    priv.cache_hash_map.iter(free_key);
    priv.cache_hash_map.clear();
  }
  
  // returns true if found and do_store is false. if do_store is true, always returns true.
  bool cached_action_store_or_find(search_private& priv, ptag mytag, const ptag* condition_on, const char* condition_on_names, action_repr* condition_on_actions, size_t condition_on_cnt, int policy, size_t learner_id, action &a, bool do_store, float& a_cost) {
    if (priv.no_caching) return do_store;
    if (mytag == 0) return do_store; // don't attempt to cache when tag is zero

    size_t sz  = sizeof(size_t) + sizeof(ptag) + sizeof(int) + sizeof(size_t) + sizeof(size_t) + condition_on_cnt * (sizeof(ptag) + sizeof(action) + sizeof(char));
<<<<<<< HEAD
    //for (size_t i=0; i<condition_on_cnt; i++)
    //  sz += sizeof(float) * condition_on_actions[i].pp.size();
    //size_t sz  = sizeof(size_t) + sizeof(ptag) + sizeof(int) + sizeof(size_t) + sizeof(size_t) + condition_on_cnt * (sizeof(ptag) + sizeof(action) + sizeof(uint32_t) + sizeof(char));
    if (sz % 4 != 0) sz = 4 * (sz / 4 + 1); // make sure sz aligns to 4 so that uniform_hash does the right thing
=======
    if (sz % 4 != 0)
      sz += 4 - (sz % 4); // make sure sz aligns to 4 so that uniform_hash does the right thing
>>>>>>> df415a4e

    unsigned char* item = calloc_or_die<unsigned char>(sz);
    unsigned char* here = item;
    *here = (unsigned char)sz; here += sizeof(size_t);
    *here = mytag;             here += sizeof(ptag);
    *here = policy;            here += sizeof(int);
    *here = (unsigned char)learner_id;        here += sizeof(size_t);
    *here = (unsigned char)condition_on_cnt;  here += sizeof(size_t);
    for (size_t i=0; i<condition_on_cnt; i++) {
<<<<<<< HEAD
      //uint32_t nf = condition_on_actions[i].pp.size();
      *here = condition_on[i];           here += sizeof(ptag);
      *here = condition_on_actions[i].a; here += sizeof(action);
      //*here = nf;                        here += sizeof(uint32_t);
      // for (uint32_t j=0; j<nf; j++) {
      //   *here = condition_on_actions[i].pp[j]; here += sizeof(float);
      // }
      *here = condition_on_names[i];     here += sizeof(char);  // SPEEDUP: should we align this at 4?
=======
      *here = condition_on[i];             here += sizeof(ptag);
      *here = condition_on_actions[i].a;   here += sizeof(action);
      *here = condition_on_names[i];       here += sizeof(char);  // SPEEDUP: should we align this at 4?
>>>>>>> df415a4e
    }
    uint32_t hash = uniform_hash(item, sz, 3419);

    if (do_store) {
      priv.cache_hash_map.put(item, hash, scored_action(a, a_cost));
      return true;
    } else { // its a find
      scored_action sa = priv.cache_hash_map.get(item, hash);
      a = sa.a;
      a_cost = sa.s;
      free(item);
      return a != (action)-1;
    }
  }

  void generate_training_example(search_private& priv, polylabel& losses, float weight, bool add_conditioning=true, float min_loss=FLT_MAX) {  // min_loss = FLT_MAX means "please compute it for me as the actual min"; any other value means to use this
    // should we really subtract out min-loss?
    //float min_loss = FLT_MAX;
    if (priv.cb_learner) {
      if (min_loss == FLT_MAX)
        for (size_t i=0; i<losses.cb.costs.size(); i++) min_loss = MIN(min_loss, losses.cb.costs[i].cost);
      for (size_t i=0; i<losses.cb.costs.size(); i++) losses.cb.costs[i].cost = losses.cb.costs[i].cost - min_loss;
    } else {
      if (min_loss == FLT_MAX)
        for (size_t i=0; i<losses.cs.costs.size(); i++) min_loss = MIN(min_loss, losses.cs.costs[i].x);
      for (size_t i=0; i<losses.cs.costs.size(); i++) losses.cs.costs[i].x = (losses.cs.costs[i].x - min_loss) * weight;
      //for (size_t i=0; i<losses.cs.costs.size(); i++) cerr << '\t' << losses.cs.costs[i].x; cerr << endl;
    }
    //cdbg << "losses = ["; for (size_t i=0; i<losses.cs.costs.size(); i++) cdbg << ' ' << losses.cs.costs[i].class_index << ':' << losses.cs.costs[i].x; cdbg << " ], min_loss=" << min_loss << endl;

    priv.total_example_t += 1.;   // TODO: should be max-min
    
    if (!priv.is_ldf) {   // not LDF
      // since we're not LDF, it should be the case that ec_ref_cnt == 1
      // and learn_ec_ref[0] is a pointer to a single example
      assert(priv.learn_ec_ref_cnt == 1);
      assert(priv.learn_ec_ref != nullptr);

      //polylabel labels = allowed_actions_to_ld(priv, priv.learn_ec_ref_cnt, priv.learn_allowed_actions.begin, priv.learn_allowed_actions.size());
      //cdbg_print_array("learn_allowed_actions", priv.learn_allowed_actions);

      example& ec = priv.learn_ec_ref[0];
      float old_example_t = ec.example_t;
      ec.example_t = priv.total_example_t;
      polylabel old_label = ec.l;
      ec.l = losses; // labels;
      if (add_conditioning) add_example_conditioning(priv, ec, priv.learn_condition_on.size(), priv.learn_condition_on_names.begin, priv.learn_condition_on_act.begin);
      //cerr << "losses = ["; for (size_t i=0; i<losses.cs.costs.size(); i++) cerr << ' ' << losses.cs.costs[i].class_index << ':' << losses.cs.costs[i].x; cerr << " ]" << endl;
      for (size_t is_local=0; is_local<=priv.xv; is_local++) {
        int learner = select_learner(priv, priv.current_policy, priv.learn_learner_id, true, is_local);
        ec.in_use = true;
        priv.base_learner->learn(ec, learner);
      }
      if (add_conditioning) del_example_conditioning(priv, ec);
      ec.l = old_label;
      ec.example_t = old_example_t;
      priv.total_examples_generated++;
    } else {              // is  LDF
      assert(cs_get_costs_size(priv.cb_learner, losses) == priv.learn_ec_ref_cnt);
      size_t start_K = (priv.is_ldf && COST_SENSITIVE::ec_is_example_header(priv.learn_ec_ref[0])) ? 1 : 0;

      // TODO: weight
      if (add_conditioning)
        for (action a= (uint32_t)start_K; a<priv.learn_ec_ref_cnt; a++) {
          example& ec = priv.learn_ec_ref[a];
          add_example_conditioning(priv, ec, priv.learn_condition_on.size(), priv.learn_condition_on_names.begin, priv.learn_condition_on_act.begin);
        }

      for (size_t is_local=0; is_local<=priv.xv; is_local++) {
        int learner = select_learner(priv, priv.current_policy, priv.learn_learner_id, true, is_local);

        for (action a= (uint32_t)start_K; a<priv.learn_ec_ref_cnt; a++) {
          example& ec = priv.learn_ec_ref[a];
          float old_example_t = ec.example_t;
          ec.example_t = priv.total_example_t;
          
          CS::label& lab = ec.l.cs;
          if (lab.costs.size() == 0) {
            CS::wclass wc = { 0., a - (uint32_t)start_K, 0., 0. };
            lab.costs.push_back(wc);
          }
          lab.costs[0].x = losses.cs.costs[a-start_K].x;
          //cerr << "cost[" << a << "] = " << losses[a] << " - " << min_loss << " = " << lab.costs[0].x << endl;
          ec.in_use = true;
          priv.base_learner->learn(ec, learner);

          cdbg << "generate_training_example called learn on action a=" << a << ", costs.size=" << lab.costs.size() << " ec=" << &ec << endl;
          ec.example_t = old_example_t;
          priv.total_examples_generated++;
        }

        priv.base_learner->learn(*priv.empty_example, learner);
        cdbg << "generate_training_example called learn on empty_example" << endl;
      }

      if (add_conditioning) 
        for (action a= (uint32_t)start_K; a<priv.learn_ec_ref_cnt; a++) {
          example& ec = priv.learn_ec_ref[a];
          del_example_conditioning(priv, ec);
        }
    }
  }

  bool search_predictNeedsExample(search_private& priv) {
    // this is basically copied from the logic of search_predict()
    switch (priv.state) {
      case INITIALIZE: return false;
      case GET_TRUTH_STRING: return false;
      case INIT_TEST:
        return true;
      case INIT_TRAIN:
        // TODO: do we need to do something here for metatasks?
        //if (priv.beam && (priv.t < priv.beam_actions.size()))
        //  return false;
        if (priv.rollout_method == NO_ROLLOUT) return true;
        break;
      case LEARN:
        if (priv.t+priv.meta_t < priv.learn_t) return false;  // TODO: in meta search mode with foreach feature we'll need it even here
        if (priv.t+priv.meta_t == priv.learn_t) return true;  // SPEEDUP: we really only need it on the last learn_a, but this is hard to know...
        // t > priv.learn_t
        if ((priv.rollout_num_steps > 0) && (priv.loss_declared_cnt >= priv.rollout_num_steps)) return false; // skipping
        break;
    }

    int pol = choose_policy(priv, false); // choose a policy but don't advance prng
    return (pol != -1);
  }

  void foreach_action_from_cache(search_private& priv, size_t t, action override_a=(action)-1) {
    cdbg << "foreach_action_from_cache: t=" << t << ", memo_foreach_action.size()=" << priv.memo_foreach_action.size() << ", override_a=" << override_a << endl;
    assert(t < priv.memo_foreach_action.size());
    v_array<action_cache>* cached = priv.memo_foreach_action[t];
    if (!cached) return; // the only way this can happen is if the metatask overrode this action
    cdbg << "memo_foreach_action size = " << cached->size() << endl;
    for (size_t id=0; id<cached->size(); id++) {
      action_cache& ac = cached->get(id);
      priv.metaoverride->_foreach_action(*priv.metaoverride->sch,
                                         t-priv.meta_t,
                                         ac.min_cost,
                                         ac.k,
                                         (override_a == (action)-1) ? ac.is_opt : (ac.k == override_a),
                                         ac.cost);
    }
  }
  
  // note: ec_cnt should be 1 if we are not LDF
  action search_predict(search_private& priv, example* ecs, size_t ec_cnt, ptag mytag, const action* oracle_actions, size_t oracle_actions_cnt, const ptag* condition_on, const char* condition_on_names, const action* allowed_actions, size_t allowed_actions_cnt, const float* allowed_actions_cost, size_t learner_id, float& a_cost, float weight) {
    size_t condition_on_cnt = condition_on_names ? strlen(condition_on_names) : 0;
    size_t t = priv.t + priv.meta_t;
    priv.t++;

    // make sure parameters come in pairs correctly
    assert((oracle_actions  == nullptr) == (oracle_actions_cnt  == 0));
    assert((condition_on    == nullptr) == (condition_on_names  == nullptr));
    assert(((allowed_actions == nullptr) && (allowed_actions_cost == nullptr)) == (allowed_actions_cnt == 0));
    assert(priv.use_action_costs == (allowed_actions_cost != nullptr));
    if (allowed_actions_cost != nullptr) assert(oracle_actions == nullptr);
    
    // if we're just after the string, choose an oracle action
    if ((priv.state == GET_TRUTH_STRING) || priv.force_oracle) {
      action a = choose_oracle_action(priv, ec_cnt, oracle_actions, oracle_actions_cnt, allowed_actions, allowed_actions_cnt, allowed_actions_cost);
      //if (priv.metaoverride && priv.metaoverride->_post_prediction)
      //  priv.metaoverride->_post_prediction(*priv.metaoverride->sch, t-priv.meta_t, a, 0.);
      a_cost = 0.;
      return a;
    }

    // if we're in LEARN mode and before learn_t, return the train action
    if ((priv.state == LEARN) && (t < priv.learn_t)) {
      assert(t < priv.train_trajectory.size());
      action a = priv.train_trajectory[t].a;
      a_cost   = priv.train_trajectory[t].s;
      cdbg << "LEARN " << t << " < priv.learn_t ==> a=" << a << ", a_cost=" << a_cost << endl;
      if (priv.metaoverride && priv.metaoverride->_foreach_action)
        foreach_action_from_cache(priv, t);
      if (priv.metaoverride && priv.metaoverride->_post_prediction)
        priv.metaoverride->_post_prediction(*priv.metaoverride->sch, t-priv.meta_t, a, a_cost);
      return a;
    }
    
    // for LDF, # of valid actions is ec_cnt; otherwise it's either allowed_actions_cnt or A
    size_t valid_action_cnt = priv.is_ldf ? ec_cnt :
                              (allowed_actions_cnt > 0) ? allowed_actions_cnt : priv.A;

    // if we're in LEARN mode and _at_ learn_t, then:
    //   - choose the next action
    //   - decide if we're done
    //   - if we are, then copy/mark the example ref
    if ((priv.state == LEARN) && (t == priv.learn_t)) {
      action a = (action)priv.learn_a_idx;
      priv.loss_declared_cnt = 0;
      
      cdbg << "LEARN " << t << " = priv.learn_t ==> a=" << a << endl;
      
      priv.learn_a_idx++;

      // check to see if we're done with available actions
      if (priv.learn_a_idx >= valid_action_cnt) {
        priv.done_with_all_actions = true;
        priv.learn_learner_id = learner_id;

        // set reference or copy example(s)
        if (oracle_actions_cnt > 0) priv.learn_oracle_action = oracle_actions[0];
        priv.learn_ec_ref_cnt = ec_cnt;
        if (priv.examples_dont_change)
          priv.learn_ec_ref = ecs;
        else {
          size_t label_size = priv.is_ldf ? sizeof(CS::label) : sizeof(MC::label_t);
          void (*label_copy_fn)(void*,void*) = priv.is_ldf ? CS::cs_label.copy_label : nullptr;
          
          ensure_size(priv.learn_ec_copy, ec_cnt);
          for (size_t i=0; i<ec_cnt; i++) 
            VW::copy_example_data(priv.all->audit, priv.learn_ec_copy.begin+i, ecs+i, label_size, label_copy_fn);

          priv.learn_ec_ref = priv.learn_ec_copy.begin;
        }

        // copy conditioning stuff and allowed actions
        if (priv.auto_condition_features) {
          ensure_size(priv.learn_condition_on,     condition_on_cnt);
          ensure_size(priv.learn_condition_on_act, condition_on_cnt);

          priv.learn_condition_on.end = priv.learn_condition_on.begin + condition_on_cnt;   // allow .size() to be used in lieu of _cnt

          memcpy(priv.learn_condition_on.begin, condition_on, condition_on_cnt * sizeof(ptag));
          
          for (size_t i=0; i<condition_on_cnt; i++)
            push_at(priv.learn_condition_on_act
                    , action_repr(((1 <= condition_on[i]) && (condition_on[i] < priv.ptag_to_action.size())) ? priv.ptag_to_action[condition_on[i]] : 0)
                    , i);

          if (condition_on_names == nullptr) {
            ensure_size(priv.learn_condition_on_names, 1);
            priv.learn_condition_on_names[0] = 0;
          } else {
            ensure_size(priv.learn_condition_on_names, strlen(condition_on_names)+1);
            strcpy(priv.learn_condition_on_names.begin, condition_on_names);
          }
        }

        if (allowed_actions && (allowed_actions_cnt > 0)) {
          ensure_size(priv.learn_allowed_actions, allowed_actions_cnt);
          memcpy(priv.learn_allowed_actions.begin, allowed_actions, allowed_actions_cnt*sizeof(action));
          cdbg_print_array("in LEARN, learn_allowed_actions", priv.learn_allowed_actions);
        }
      }

      assert((allowed_actions_cnt == 0) || (a < allowed_actions_cnt));

      a_cost = 0.;
      action a_name = (allowed_actions && (allowed_actions_cnt > 0)) ? allowed_actions[a] : priv.is_ldf ? a : (a+1);
      if (priv.metaoverride && priv.metaoverride->_foreach_action) {
        foreach_action_from_cache(priv,t,a_name);
        if (priv.memo_foreach_action[t]) {
          cdbg << "@ memo_foreach_action: t=" << t << ", a=" << a << ", cost=" << priv.memo_foreach_action[t]->get(a).cost << endl;
          a_cost = priv.memo_foreach_action[t]->get(a).cost;
        }
      }

      a = a_name;
      
      if (priv.metaoverride && priv.metaoverride->_post_prediction)
        priv.metaoverride->_post_prediction(*priv.metaoverride->sch, t-priv.meta_t, a, a_cost);
      return a;
    }

    if ((priv.state == LEARN) && (t > priv.learn_t) && (priv.rollout_num_steps > 0) && (priv.loss_declared_cnt >= priv.rollout_num_steps)) {
      cdbg << "... skipping" << endl;
      action a = priv.is_ldf ? 0 : ((allowed_actions && (allowed_actions_cnt > 0)) ? allowed_actions[0] : 1);
      if (priv.metaoverride && priv.metaoverride->_post_prediction)
        priv.metaoverride->_post_prediction(*priv.metaoverride->sch, t-priv.meta_t, a, 0.);
      if (priv.metaoverride && priv.metaoverride->_foreach_action)
        foreach_action_from_cache(priv, t);
      a_cost = 0.;
      return a;
    }

    
    if ((priv.state == INIT_TRAIN) ||
        (priv.state == INIT_TEST) ||
        ((priv.state == LEARN) && (t > priv.learn_t))) {
      // we actually need to run the policy
      
      int policy = choose_policy(priv);
      action a = 0;

      cdbg << "executing policy " << policy << endl;
      
      bool gte_here = (priv.state == INIT_TRAIN) && (priv.rollout_method == NO_ROLLOUT) && ((oracle_actions_cnt > 0) || (priv.use_action_costs));
      a_cost = 0.;
      bool skip = false;
      
      if (priv.metaoverride && priv.metaoverride->_maybe_override_prediction && (priv.state != LEARN)) { // if LEARN and t>learn_t,then we cannot allow overrides!
        skip = priv.metaoverride->_maybe_override_prediction(*priv.metaoverride->sch, t-priv.meta_t, a, a_cost);
        cdbg << "maybe_override_prediction --> " << skip << ", a=" << a << ", a_cost=" << a_cost << endl;
        if (skip && need_memo_foreach_action(priv))
          priv.memo_foreach_action.push_back(nullptr);
      }
      
      if ((!skip) && (policy == -1)) 
        a = choose_oracle_action(priv, ec_cnt, oracle_actions, oracle_actions_cnt, allowed_actions, allowed_actions_cnt, allowed_actions_cost);   // TODO: we probably want to actually get costs for oracle actions???

      bool need_fea = (policy == -1) && priv.metaoverride && priv.metaoverride->_foreach_action;
      
      if ((policy >= 0) || gte_here || need_fea) { // the last case is we need to do foreach action
        int learner = select_learner(priv, policy, learner_id, false, priv.state != INIT_TEST);

        ensure_size(priv.condition_on_actions, condition_on_cnt);
        for (size_t i=0; i<condition_on_cnt; i++)
          priv.condition_on_actions[i] = ((1 <= condition_on[i]) && (condition_on[i] < priv.ptag_to_action.size())) ? priv.ptag_to_action[condition_on[i]] : 0;

        bool not_test = priv.all->training && !ecs[0].test_only;

        if ((!skip) && (!need_fea) && not_test && cached_action_store_or_find(priv, mytag, condition_on, condition_on_names, priv.condition_on_actions.begin, condition_on_cnt, policy, learner_id, a, false, a_cost))
          // if this succeeded, 'a' has the right action
          priv.total_cache_hits++; 
        else { // we need to predict, and then cache, and maybe run foreach_action          
          size_t start_K = (priv.is_ldf && COST_SENSITIVE::ec_is_example_header(ecs[0])) ? 1 : 0;
          priv.last_action_repr.erase();
          if (priv.auto_condition_features)
            for (size_t n=start_K; n<ec_cnt; n++)
              add_example_conditioning(priv, ecs[n], condition_on_cnt, condition_on_names, priv.condition_on_actions.begin);

          if (((!skip) && (policy >= 0)) || need_fea) {  // only make a prediction if we're going to use the output
            if (priv.auto_condition_features && priv.acset.use_passthrough_repr) {
              if (priv.is_ldf)  { cerr << "search cannot use state representations in ldf mode" << endl; throw exception(); }
              if (ecs[0].passthrough) { cerr << "search cannot passthrough" << endl; throw exception(); }
              ecs[0].passthrough = &priv.last_action_repr;
            }
            
            a = priv.is_ldf ? single_prediction_LDF(priv, ecs, ec_cnt, learner, a_cost, need_fea ? a : (action)-1)
                            : single_prediction_notLDF(priv, *ecs, learner, allowed_actions, allowed_actions_cnt, allowed_actions_cost, a_cost, need_fea ? a : (action)-1);

            cdbg << "passthrough = ["; for (size_t kk=0; kk<priv.last_action_repr.size(); kk++) cdbg << ' ' << priv.last_action_repr[kk].weight_index << ':' << priv.last_action_repr[kk].x; cdbg << " ]" << endl;
            
            ecs[0].passthrough = nullptr;
          }
          
          if (need_fea) {
            // TODO this

          }
          
          if (gte_here) {
            cdbg << "INIT_TRAIN, NO_ROLLOUT, at least one oracle_actions, a=" << a << endl;
            // we can generate a training example _NOW_ because we're not doing rollouts
            //allowed_actions_to_losses(priv, ec_cnt, allowed_actions, allowed_actions_cnt, oracle_actions, oracle_actions_cnt, losses);
            allowed_actions_to_label(priv, ec_cnt, allowed_actions, allowed_actions_cnt, allowed_actions_cost, oracle_actions, oracle_actions_cnt, priv.gte_label);
            cdbg << "priv.gte_label = ["; for (size_t i=0; i<priv.gte_label.cs.costs.size(); i++) cdbg << ' ' << priv.gte_label.cs.costs[i].class_index << ':' << priv.gte_label.cs.costs[i].x; cdbg << " ]" << endl;
            
            priv.learn_ec_ref = ecs;
            priv.learn_ec_ref_cnt = ec_cnt;
            if (allowed_actions) {
              ensure_size(priv.learn_allowed_actions, allowed_actions_cnt); // TODO: do we really need this?
              memcpy(priv.learn_allowed_actions.begin, allowed_actions, allowed_actions_cnt * sizeof(action));
            }
            size_t old_learner_id = priv.learn_learner_id;
            priv.learn_learner_id = learner_id;
            generate_training_example(priv, priv.gte_label, 1., false);  // this is false because the conditioning has already been added!
            priv.learn_learner_id = old_learner_id;
          }
          
          if (priv.auto_condition_features)
            for (size_t n=start_K; n<ec_cnt; n++)
              del_example_conditioning(priv, ecs[n]);

          if (not_test && (!skip))
            cached_action_store_or_find(priv, mytag, condition_on, condition_on_names, priv.condition_on_actions.begin, condition_on_cnt, policy, learner_id, a, true, a_cost);
        }
      }

      if (priv.state == INIT_TRAIN)
        priv.train_trajectory.push_back( scored_action(a, a_cost) ); // note the action for future reference
      
      if (priv.metaoverride && priv.metaoverride->_post_prediction)
        priv.metaoverride->_post_prediction(*priv.metaoverride->sch, t-priv.meta_t, a, a_cost);
      
      return a;
    }

    THROW("error: predict called in unknown state");
  }

  inline bool cmp_size_t(const size_t a, const size_t b) { return a < b; }
  inline bool cmp_size_t_pair(const pair<size_t,size_t>& a, const pair<size_t,size_t>& b) { return ((a.first == b.first) && (a.second < b.second)) || (a.first < b.first); }

  inline size_t absdiff(size_t a, size_t b) { return (a < b) ? (b-a) : (a-b); }
  
  void hoopla_permute(size_t* B, size_t* end) {
    // from Curtis IPL 2004, "Darts and hoopla board design"
    // first sort
    size_t N = end - B;
    std::sort(B, end, cmp_size_t);
    // make some temporary space
    size_t* A = (size_t*)calloc((N+1)*2, sizeof(size_t));
    A[N  ] = B[0];    // arbitrarily choose the maximum in the middle
    A[N+1] = B[N-1];  // so the maximum goes next to it
    size_t lo  = N, hi = N+1;  // which parts of A have we filled in? [lo,hi]
    size_t i   = 0, j  = N-1;  // which parts of B have we already covered? [0,i] and [j,N-1]
    while (i+1 < j) {
      // there are four options depending on where things get placed
      size_t d1 = absdiff(A[lo], B[i+1]);  // put B[i+1] at the bottom
      size_t d2 = absdiff(A[lo], B[j-1]);  // put B[j-1] at the bottom
      size_t d3 = absdiff(A[hi], B[i+1]);  // put B[i+1] at the top
      size_t d4 = absdiff(A[hi], B[j-1]);  // put B[j-1] at the top
      size_t mx = max(max(d1,d2),max(d3,d4));
      if      (d1 >= mx) A[--lo] = B[++i];
      else if (d2 >= mx) A[--lo] = B[--j];
      else if (d3 >= mx) A[++hi] = B[++i];
      else               A[++hi] = B[--j];
    }
    // copy it back to B
    memcpy(B, A+lo, N*sizeof(size_t));
    // clean up
    free(A);
  }

  
  void get_training_timesteps(search_private& priv, v_array<size_t>& timesteps) {
    timesteps.erase();

    // if there's active learning, we need to 
    if (priv.subsample_timesteps <= -1) {
      for (size_t i=0; i<priv.active_uncertainty.size(); i++)
        if (frand48() > priv.active_uncertainty[i].first)
          timesteps.push_back(priv.active_uncertainty[i].second - 1);
          /*
        float k = (float)priv.total_examples_generated;
        priv.ec_seq[t]->revert_weight = priv.all->loss->getRevertingWeight(priv.all->sd, priv.ec_seq[t].pred.scalar, priv.all->eta / powf(k, priv.all->power_t));
        float importance = query_decision(active_str, *priv.ec_seq[t], k);
        if (importance > 0.)
          timesteps.push_back(pair<size_t,size_t>(0,t));
          */
    }
    // if there's no subsampling to do, just return [0,T)
    else
    if (priv.subsample_timesteps <= 0)
      for (size_t t=0; t<priv.T; t++)
        timesteps.push_back(t);

    // if subsample in (0,1) then pick steps with that probability, but ensuring there's at least one!
    else if (priv.subsample_timesteps < 1) {
      for (size_t t=0; t<priv.T; t++)
        if (frand48() <= priv.subsample_timesteps)
          timesteps.push_back(t);

      if (timesteps.size() == 0) // ensure at least one
        timesteps.push_back((size_t)(frand48() * priv.T));
    }

    // finally, if subsample >= 1, then pick (int) that many uniformly at random without replacement; could use an LFSR but why? :P
    else {
      while ((timesteps.size() < (size_t)priv.subsample_timesteps) &&
             (timesteps.size() < priv.T)) {
        size_t t = (size_t)(frand48() * (float)priv.T);
        if (! v_array_contains(timesteps, t))
          timesteps.push_back(t);
      }
      std::sort(timesteps.begin, timesteps.end, cmp_size_t);
    }

    if (! priv.linear_ordering)
      hoopla_permute(timesteps.begin, timesteps.end);
  }
  
  struct final_item {
    v_array<scored_action> * prefix;
    string str;
    float total_cost;
    final_item(v_array<scored_action>*p,string s,float ic) : prefix(p), str(s), total_cost(ic) {}
  };

  
  void free_final_item(final_item* p) {
    p->prefix->delete_v();
    delete p->prefix;
    delete p;
  }
  
  void BaseTask::Run() {
    search_private& priv = *sch->priv;
    // make sure output is correct
    bool old_should_produce_string = priv.should_produce_string;
    if (! _final_run && ! _with_output_string) priv.should_produce_string = false;
    // if this isn't a final run, it shouldn't count for loss
    float old_test_loss = priv.test_loss;
    //float old_learn_loss = priv.learn_loss;
    priv.learn_loss *= 0.5;
    float old_train_loss = priv.train_loss;

    if (priv.should_produce_string)
      priv.pred_string->str("");
    
    priv.t = 0;
    priv.metaoverride = this;
    priv.task->run(*sch, ec);
    priv.metaoverride = nullptr;
    priv.meta_t += priv.t;

    // restore
    if (_with_output_string && old_should_produce_string)
      _with_output_string(*sch, *priv.pred_string);
          
    priv.should_produce_string = old_should_produce_string;
    if (! _final_run) {
      priv.test_loss = old_test_loss;
      //priv.learn_loss = old_learn_loss;
      priv.train_loss = old_train_loss;
    }
  }
  
  void run_task(search& sch, vector<example*>& ec) {
    search_private& priv = *sch.priv;
    if (priv.metatask && (priv.state != GET_TRUTH_STRING))
      priv.metatask->run(sch, ec);
    else
      priv.task->run(sch, ec);
  }
  
  template <bool is_learn>
  void train_single_example(search& sch, bool is_test_ex, bool is_holdout_ex) {
    search_private& priv = *sch.priv;
    vw&all = *priv.all;
    bool ran_test = false;  // we must keep track so that even if we skip test, we still update # of examples seen

    //if (! priv.no_caching)
      clear_cache_hash_map(priv);

    cdbg << "is_test_ex=" << is_test_ex << " vw_is_main=" << all.vw_is_main << endl;
    cdbg << "must_run_test = " << must_run_test(all, priv.ec_seq, is_test_ex) << endl;
    // do an initial test pass to compute output (and loss)
    if (must_run_test(all, priv.ec_seq, is_test_ex)) {
      cdbg << "======================================== INIT TEST (" << priv.current_policy << "," << priv.read_example_last_pass << ") ========================================" << endl;

      ran_test = true;
      
      // do the prediction
      reset_search_structure(priv);
      priv.state = INIT_TEST;
      priv.should_produce_string = might_print_update(all) || (all.final_prediction_sink.size() > 0) || (all.raw_prediction > 0);
      priv.pred_string->str("");
      priv.test_action_sequence.clear();
      run_task(sch, priv.ec_seq);

      // accumulate loss
      if (! is_test_ex) 
        all.sd->update(priv.ec_seq[0]->test_only, priv.test_loss, 1.f, priv.num_features);
      
      // generate output
      for (int* sink = all.final_prediction_sink.begin; sink != all.final_prediction_sink.end; ++sink)
        all.print_text((int)*sink, priv.pred_string->str(), priv.ec_seq[0]->tag);

      if (all.raw_prediction > 0)
        all.print_text(all.raw_prediction, "", priv.ec_seq[0]->tag);
    }

    // if we're not training, then we're done!
    if ((!is_learn) || is_test_ex || is_holdout_ex || priv.ec_seq[0]->test_only || (!priv.all->training))
      return;

    // SPEEDUP: if the oracle was never called, we can skip this!
    
    // do a pass over the data allowing oracle
    cdbg << "======================================== INIT TRAIN (" << priv.current_policy << "," << priv.read_example_last_pass << ") ========================================" << endl;
    //cerr << "training" << endl;

    clear_cache_hash_map(priv);
    reset_search_structure(priv);
    clear_memo_foreach_action(priv);
    priv.state = INIT_TRAIN;
    priv.active_uncertainty.erase();
    priv.train_trajectory.erase();  // this is where we'll store the training sequence
    run_task(sch, priv.ec_seq);

    if (!ran_test) {  // was  && !priv.ec_seq[0]->test_only) { but we know it's not test_only
      all.sd->weighted_examples += 1.f;
      all.sd->total_features += priv.num_features;
      all.sd->sum_loss += priv.test_loss;
      all.sd->sum_loss_since_last_dump += priv.test_loss;
      all.sd->example_number++;
    }
    
    // if there's nothing to train on, we're done!
    if ((priv.loss_declared_cnt == 0) || (priv.t+priv.meta_t == 0) || (priv.rollout_method == NO_ROLLOUT)) {// TODO: make sure NO_ROLLOUT works with beam!
      return;
    }
    
    // otherwise, we have some learn'in to do!      
    cdbg << "======================================== LEARN (" << priv.current_policy << "," << priv.read_example_last_pass << ") ========================================" << endl;
    priv.T = priv.metatask ? priv.meta_t : priv.t;
    get_training_timesteps(priv, priv.timesteps);
    cdbg << "train_trajectory.size() = " << priv.train_trajectory.size() << ":\t";
    cdbg_print_array<scored_action>("", priv.train_trajectory);
    //cdbg << "memo_foreach_action = " << priv.memo_foreach_action << endl;
    for (size_t i=0; i<priv.memo_foreach_action.size(); i++) {
      cdbg << "memo_foreach_action[" << i << "] = ";
      if (priv.memo_foreach_action[i]) cdbg << *priv.memo_foreach_action[i];
      else cdbg << "null";
      cdbg << endl;
    }

    if (priv.cb_learner) priv.learn_losses.cb.costs.erase();
    else                 priv.learn_losses.cs.costs.erase();

    for (size_t tid=0; tid<priv.timesteps.size(); tid++) {
      cdbg << "timestep = " << priv.timesteps[tid] << " [" << tid << "/" << priv.timesteps.size() << "]" << endl;

      if (priv.metatask && !priv.memo_foreach_action[tid]) {
        cdbg << "skipping because it looks like this was overridden by metatask" << endl;
        continue;
      }

      priv.learn_a_idx = 0;
      priv.done_with_all_actions = false;
      // for each action, roll out to get a loss
      while (! priv.done_with_all_actions) {
        reset_search_structure(priv);
          
        priv.state = LEARN;
        priv.learn_t = priv.timesteps[tid];
        cdbg << "-------------------------------------------------------------------------------------" << endl;
        cdbg << "learn_t = " << priv.learn_t << ", learn_a_idx = " << priv.learn_a_idx << endl;
        run_task(sch, priv.ec_seq);
        //cerr_print_array("in GENER, learn_allowed_actions", priv.learn_allowed_actions);
        float this_loss = priv.learn_loss;
        cs_cost_push_back(priv.cb_learner, priv.learn_losses, priv.is_ldf ? (priv.learn_a_idx - 1) : priv.learn_a_idx, this_loss);
        //                          (priv.learn_allowed_actions.size() > 0) ? priv.learn_allowed_actions[priv.learn_a_idx-1] : priv.is_ldf ? (priv.learn_a_idx-1) : (priv.learn_a_idx),
        //                           priv.learn_loss);
      }
      // now we can make a training example
      if (priv.learn_allowed_actions.size() > 0) {
        for (size_t i=0; i<priv.learn_allowed_actions.size(); i++) {
          priv.learn_losses.cs.costs[i].class_index = priv.learn_allowed_actions[i];
        }
      }
      //float min_loss = 0.;
      //if (priv.metatask)
      //  for (size_t aid=0; aid<priv.memo_foreach_action[tid]->size(); aid++)
      //    min_loss = MIN(min_loss, priv.memo_foreach_action[tid]->get(aid).cost);
      generate_training_example(priv, priv.learn_losses, 1., true); // , min_loss);  // TODO: weight
      if (! priv.examples_dont_change)
        for (size_t n=0; n<priv.learn_ec_copy.size(); n++) {
          if (sch.priv->is_ldf) CS::cs_label.delete_label(&priv.learn_ec_copy[n].l.cs);
          else                  MC::mc_label.delete_label(&priv.learn_ec_copy[n].l.multi);
        }
      if (priv.cb_learner) priv.learn_losses.cb.costs.erase();
      else                 priv.learn_losses.cs.costs.erase();
    }
  }


  template <bool is_learn>
  void do_actual_learning(vw&all, search& sch) {
    search_private& priv = *sch.priv;

    if (priv.ec_seq.size() == 0)
      return;  // nothing to do :)

    bool is_test_ex = false;
    bool is_holdout_ex = false;
    for (size_t i=0; i<priv.ec_seq.size(); i++) {
      is_test_ex |= priv.label_is_test(priv.ec_seq[i]->l);
      is_holdout_ex |= priv.ec_seq[i]->test_only;
      if (is_test_ex && is_holdout_ex) break;
    }

    if (priv.task->run_setup) priv.task->run_setup(sch, priv.ec_seq);

    // if we're going to have to print to the screen, generate the "truth" string
    cdbg << "======================================== GET TRUTH STRING (" << priv.current_policy << "," << priv.read_example_last_pass << ") ========================================" << endl;
    if (might_print_update(all)) {
      if (is_test_ex)
        priv.truth_string->str("**test**");
      else {
        reset_search_structure(*sch.priv);
        priv.state = GET_TRUTH_STRING;
        priv.should_produce_string = true;
        priv.truth_string->str("");
        run_task(sch, priv.ec_seq);
      }
    }

    add_neighbor_features(priv);
    train_single_example<is_learn>(sch, is_test_ex, is_holdout_ex);
    del_neighbor_features(priv);

    if (priv.task->run_takedown) priv.task->run_takedown(sch, priv.ec_seq);
  }

  template <bool is_learn>
  void search_predict_or_learn(search& sch, base_learner& base, example& ec) {
    search_private& priv = *sch.priv;
    vw* all = priv.all;
    priv.base_learner = &base;
    bool is_real_example = true;

    if (example_is_newline(ec) || priv.ec_seq.size() >= all->p->ring_size - 2) {
      if (priv.ec_seq.size() >= all->p->ring_size - 2) // -2 to give some wiggle room
        std::cerr << "warning: length of sequence at " << ec.example_counter << " exceeds ring size; breaking apart" << std::endl;

      do_actual_learning<is_learn>(*all, sch);

      priv.hit_new_pass = false;
      priv.last_example_was_newline = true;
      is_real_example = false;
    } else {
      if (priv.last_example_was_newline)
        priv.ec_seq.clear();
      priv.ec_seq.push_back(&ec);
      priv.last_example_was_newline = false;
    }

    if (is_real_example)
      priv.read_example_last_id = ec.example_counter;
  }

  void end_pass(search& sch) {
    search_private& priv = *sch.priv;
    vw* all = priv.all;
    priv.hit_new_pass = true;
    priv.read_example_last_pass++;
    priv.passes_since_new_policy++;

    if (priv.passes_since_new_policy >= priv.passes_per_policy) {
      priv.passes_since_new_policy = 0;
      if(all->training)
        priv.current_policy++;
      if (priv.current_policy > priv.total_number_of_policies) {
        std::cerr << "internal error (bug): too many policies; not advancing" << std::endl;
        priv.current_policy = priv.total_number_of_policies;
      }
      //reset search_trained_nb_policies in options_from_file so it is saved to regressor file later
      std::stringstream ss;
      ss << priv.current_policy;
      VW::cmd_string_replace_value(all->file_options,"--search_trained_nb_policies", ss.str());
    }
  }

  void finish_example(vw& all, search& sch, example& ec) {
    if (ec.end_pass || example_is_newline(ec) || sch.priv->ec_seq.size() >= all.p->ring_size - 2) {
      print_update(*sch.priv);
      VW::finish_example(all, &ec);
      clear_seq(all, *sch.priv);
    }
  }

  void end_examples(search& sch) {
    search_private& priv = *sch.priv;
    vw* all    = priv.all;

    do_actual_learning<true>(*all, sch);

    if( all->training ) {
      std::stringstream ss1;
      std::stringstream ss2;
      ss1 << ((priv.passes_since_new_policy == 0) ? priv.current_policy : (priv.current_policy+1));
      //use cmd_string_replace_value in case we already loaded a predictor which had a value stored for --search_trained_nb_policies
      VW::cmd_string_replace_value(all->file_options,"--search_trained_nb_policies", ss1.str());
      ss2 << priv.total_number_of_policies;
      //use cmd_string_replace_value in case we already loaded a predictor which had a value stored for --search_total_nb_policies
      VW::cmd_string_replace_value(all->file_options,"--search_total_nb_policies", ss2.str());
    }
  }

  bool mc_label_is_test(polylabel& lab) {
    return MC::label_is_test(&lab.multi);
  }

  void search_initialize(vw* all, search& sch) {
    search_private& priv = *sch.priv;
    priv.all = all;

    priv.auto_condition_features = false;
    priv.auto_hamming_loss = false;
    priv.examples_dont_change = false;
    priv.is_ldf = false;
    priv.no_caching = false;
    priv.use_action_costs = false;

    priv.label_is_test = mc_label_is_test;

    priv.active_uncertainty = v_init< pair<float,size_t> >();
    priv.xv = false;
    priv.A = 1;
    priv.num_learners = 1;
    priv.cb_learner = false;
    priv.state = INITIALIZE;
    priv.learn_learner_id = 0;
    priv.mix_per_roll_policy = -2;
    priv.linear_ordering = false;
    
    priv.t = 0;
    priv.T = 0;
    priv.learn_ec_ref = nullptr;
    priv.learn_ec_ref_cnt = 0;
    //priv.allowed_actions_cache = nullptr;

    priv.loss_declared_cnt = 0;
    priv.learn_t = 0;
    priv.learn_a_idx = 0;
    priv.done_with_all_actions = false;

    priv.test_loss = 0.;
    priv.learn_loss = 0.;
    priv.train_loss = 0.;
    
    priv.force_oracle = false;
    priv.perturb_oracle = 0.;
    
    priv.last_example_was_newline = false;
    priv.hit_new_pass = false;

    priv.printed_output_header = false;

    priv.should_produce_string = false;
    priv.pred_string  = new stringstream();
    priv.truth_string = new stringstream();
    priv.bad_string_stream = new stringstream();
    priv.bad_string_stream->clear(priv.bad_string_stream->badbit);

    priv.last_action_repr = v_init<feature>();

    priv.beta = 0.5;
    priv.alpha = 1e-10f;

    priv.rollout_method = MIX_PER_ROLL;
    priv.rollin_method  = MIX_PER_ROLL;
    priv.subsample_timesteps = 0.;

    priv.allow_current_policy = true;
    priv.adaptive_beta = true;
    priv.passes_per_policy = 1;     //this should be set to the same value as --passes for dagger

    priv.current_policy = 0;

    priv.num_features = 0;
    priv.total_number_of_policies = 1;
    priv.read_example_last_id = 0;
    priv.passes_per_policy = 0;
    priv.read_example_last_pass = 0;
    priv.total_examples_generated = 0;
    priv.total_predictions_made = 0;
    priv.total_cache_hits = 0;

    priv.history_length = 1;
    priv.acset.max_bias_ngram_length = 1;
    priv.acset.max_quad_ngram_length = 0;
    priv.acset.feature_value = 1.;
    priv.acset.use_passthrough_repr = false;

    scored_action sa((action)-1,0.);
    priv.cache_hash_map.set_default_value(sa);
    priv.cache_hash_map.set_equivalent(cached_item_equivalent);

    priv.task = nullptr;
    sch.task_data = nullptr;

    priv.empty_example = VW::alloc_examples(sizeof(CS::label), 1);
    CS::cs_label.default_label(&priv.empty_example->l.cs);
    priv.empty_example->in_use = true;
    CS::cs_label.default_label(&priv.empty_cs_label);

    priv.rawOutputStringStream = new stringstream(priv.rawOutputString);
  }

  void search_finish(search& sch) {
    search_private& priv = *sch.priv;
    cdbg << "search_finish" << endl;

    clear_cache_hash_map(priv);

    delete priv.truth_string;
    delete priv.pred_string;
    delete priv.bad_string_stream;
    priv.neighbor_features.delete_v();
    priv.timesteps.delete_v();
    if (priv.cb_learner) priv.learn_losses.cb.costs.delete_v();
    else                 priv.learn_losses.cs.costs.delete_v();
    if (priv.cb_learner) priv.gte_label.cb.costs.delete_v();
    else                 priv.gte_label.cs.costs.delete_v();

    priv.condition_on_actions.delete_v();
    priv.learn_allowed_actions.delete_v();
    priv.ldf_test_label.costs.delete_v();
    priv.last_action_repr.delete_v();

    if (priv.cb_learner)
      priv.allowed_actions_cache->cb.costs.delete_v();
    else
      priv.allowed_actions_cache->cs.costs.delete_v();

    priv.train_trajectory.delete_v();
    for (action_repr* ar = priv.ptag_to_action.begin; ar != priv.ptag_to_action.end; ++ar)
      ar->repr.delete_v();
    priv.ptag_to_action.delete_v();
    clear_memo_foreach_action(priv);
    priv.memo_foreach_action.delete_v();

    VW::dealloc_example(CS::cs_label.delete_label, *(priv.empty_example));
    free(priv.empty_example);

    priv.ec_seq.clear();

    // destroy copied examples if we needed them
    if (! priv.examples_dont_change) {
      void (*delete_label)(void*) = priv.is_ldf ? CS::cs_label.delete_label : MC::mc_label.delete_label;
      for(example*ec = priv.learn_ec_copy.begin; ec!=priv.learn_ec_copy.end; ++ec)
		  VW::dealloc_example(delete_label, *ec);
      priv.learn_ec_copy.delete_v();
    }
    priv.learn_condition_on_names.delete_v();
    priv.learn_condition_on.delete_v();
    priv.learn_condition_on_act.delete_v();

    if (priv.task->finish) priv.task->finish(sch);
    if (priv.metatask && priv.metatask->finish) priv.metatask->finish(sch);

    free(priv.allowed_actions_cache);
    delete priv.rawOutputStringStream;
    delete sch.priv;
  }

  void ensure_param(float &v, float lo, float hi, float def, const char* string) {
    if ((v < lo) || (v > hi)) {
      std::cerr << string << endl;
      v = def;
    }
  }

  bool string_equal(string a, string b) { return a.compare(b) == 0; }
  bool float_equal(float a, float b) { return fabs(a-b) < 1e-6; }
  bool uint32_equal(uint32_t a, uint32_t b) { return a==b; }
  bool size_equal(size_t a, size_t b) { return a==b; }

  void check_option(bool& ret, vw&all, po::variables_map& vm, const char* opt_name, bool /*default_to_cmdline*/, const char* /*mismatch_error_string*/) {
    if (vm.count(opt_name)) {
      ret = true;
      *all.file_options << " --" << opt_name;
    } else
      ret = false;
  }

  void handle_condition_options(vw& vw, auto_condition_settings& acset) {
    new_options(vw, "Search Auto-conditioning Options")
        ("search_max_bias_ngram_length",   po::value<size_t>(), "add a \"bias\" feature for each ngram up to and including this length. eg., if it's 1 (default), then you get a single feature for each conditional")
        ("search_max_quad_ngram_length",   po::value<size_t>(), "add bias *times* input features for each ngram up to and including this length (def: 0)")
        ("search_condition_feature_value", po::value<float> (), "how much weight should the conditional features get? (def: 1.)")
        ("search_use_passthrough_repr",                         "should we use lower-level reduction _internal state_ as additional features? (def: no)");
    add_options(vw);

    po::variables_map& vm = vw.vm;

    check_option<size_t>(acset.max_bias_ngram_length, vw, vm, "search_max_bias_ngram_length", false, size_equal,
                         "warning: you specified a different value for --search_max_bias_ngram_length than the one loaded from regressor. proceeding with loaded value: ", "");

    check_option<size_t>(acset.max_quad_ngram_length, vw, vm, "search_max_quad_ngram_length", false, size_equal,
                         "warning: you specified a different value for --search_max_quad_ngram_length than the one loaded from regressor. proceeding with loaded value: ", "");

    check_option<float> (acset.feature_value, vw, vm, "search_condition_feature_value", false, float_equal,
                         "warning: you specified a different value for --search_condition_feature_value than the one loaded from regressor. proceeding with loaded value: ", "");

    check_option(acset.use_passthrough_repr, vw, vm, "search_use_passthrough_repr", false, "warning: you specified a different value for --search_use_passthrough_repr than the one loaded from regressor. proceeding with loaded value: ");
  }

  v_array<CS::label> read_allowed_transitions(action A, const char* filename) {
    FILE *f = fopen(filename, "r");
	if (f == nullptr)
	  THROW("error: could not read file " << filename << " (" << strerror(errno) << "); assuming all transitions are valid");

    bool* bg = (bool*)malloc((A+1)*(A+1) * sizeof(bool));
    int rd,from,to,count=0;
    while ((rd = fscanf(f, "%d:%d", &from, &to)) > 0) {
      if ((from < 0) || (from > (int)A)) { std::cerr << "warning: ignoring transition from " << from << " because it's out of the range [0," << A << "]" << endl; }
      if ((to   < 0) || (to   > (int)A)) { std::cerr << "warning: ignoring transition to "   << to   << " because it's out of the range [0," << A << "]" << endl; }
      bg[from * (A+1) + to] = true;
      count++;
    }
    fclose(f);

    v_array<CS::label> allowed = v_init<CS::label>();

    for (size_t from=0; from<A; from++) {
      v_array<CS::wclass> costs = v_init<CS::wclass>();

      for (size_t to=0; to<A; to++)
        if (bg[from * (A+1) + to]) {
          CS::wclass c = { FLT_MAX, (action)to, 0., 0. };
          costs.push_back(c);
        }

      CS::label ld = { costs };
      allowed.push_back(ld);
    }
    free(bg);

    std::cerr << "read " << count << " allowed transitions from " << filename << endl;

    return allowed;
  }


  void parse_neighbor_features(string& nf_string, search&sch) {
    search_private& priv = *sch.priv;
    priv.neighbor_features.erase();
    size_t len = nf_string.length();
    if (len == 0) return;

    char * cstr = new char [len+1];
    strcpy(cstr, nf_string.c_str());

    char * p = strtok(cstr, ",");
    v_array<substring> cmd = v_init<substring>();
    while (p != 0) {
      cmd.erase();
      substring me = { p, p+strlen(p) };
      tokenize(':', me, cmd, true);

      int32_t posn = 0;
      char ns = ' ';
      if (cmd.size() == 1) {
        posn = int_of_substring(cmd[0]);
        ns   = ' ';
      } else if (cmd.size() == 2) {
        posn = int_of_substring(cmd[0]);
        ns   = (cmd[1].end > cmd[1].begin) ? cmd[1].begin[0] : ' ';
      } else {
        std::cerr << "warning: ignoring malformed neighbor specification: '" << p << "'" << endl;
      }
      int32_t enc = (posn << 24) | (ns & 0xFF);
      priv.neighbor_features.push_back(enc);

      p = strtok(nullptr, ",");
    }
    cmd.delete_v();

    delete[] cstr;
  }

  base_learner* setup(vw&all) {
    if (missing_option<size_t, false>(all, "search", "Use learning to search, argument=maximum action id or 0 for LDF"))
      return nullptr;
    new_options(all, "Search Options")
        ("search_task",              po::value<string>(), "the search task (use \"--search_task list\" to get a list of available tasks)")
        ("search_metatask",          po::value<string>(), "the search metatask (use \"--search_metatask list\" to get a list of available metatasks)")
        ("search_interpolation",     po::value<string>(), "at what level should interpolation happen? [*data|policy]")
        ("search_rollout",           po::value<string>(), "how should rollouts be executed?           [policy|oracle|*mix_per_state|mix_per_roll|none]")
        ("search_rollin",            po::value<string>(), "how should past trajectories be generated? [policy|oracle|*mix_per_state|mix_per_roll]")

        ("search_passes_per_policy", po::value<size_t>(), "number of passes per policy (only valid for search_interpolation=policy)     [def=1]")
        ("search_beta",              po::value<float>(),  "interpolation rate for policies (only valid for search_interpolation=policy) [def=0.5]")

        ("search_alpha",             po::value<float>(),  "annealed beta = 1-(1-alpha)^t (only valid for search_interpolation=data)     [def=1e-10]")

        ("search_total_nb_policies", po::value<size_t>(), "if we are going to train the policies through multiple separate calls to vw, we need to specify this parameter and tell vw how many policies are eventually going to be trained")

        ("search_trained_nb_policies", po::value<size_t>(), "the number of trained policies in a file")

        ("search_allowed_transitions",po::value<string>(),"read file of allowed transitions [def: all transitions are allowed]")
        ("search_subsample_time",    po::value<float>(),  "instead of training at all timesteps, use a subset. if value in (0,1), train on a random v%. if v>=1, train on precisely v steps per example, if v<=-1, use active learning")
        ("search_neighbor_features", po::value<string>(), "copy features from neighboring lines. argument looks like: '-1:a,+2' meaning copy previous line namespace a and next next line from namespace _unnamed_, where ',' separates them")
        ("search_rollout_num_steps", po::value<size_t>(), "how many calls of \"loss\" before we stop really predicting on rollouts and switch to oracle (def: 0 means \"infinite\")")
        ("search_history_length",    po::value<size_t>(), "some tasks allow you to specify how much history their depend on; specify that here [def: 1]")

        ("search_no_caching",                             "turn off the built-in caching ability (makes things slower, but technically more safe)")
        ("search_xv",                                     "train two separate policies, alternating prediction/learning")
        ("search_perturb_oracle",    po::value<float>(),  "perturb the oracle on rollin with this probability (def: 0)")
        ("search_linear_ordering",                        "insist on generating examples in linear order (def: hoopla permutation)")
        ;
    add_options(all);
    po::variables_map& vm = all.vm;

    bool has_hook_task = false;
    for (size_t i=0; i<all.args.size()-1; i++)
      if (all.args[i] == "--search_task" && all.args[i+1] == "hook")
        has_hook_task = true;
    if (has_hook_task)
      for (int i = (int)all.args.size()-2; i >= 0; i--)
        if (all.args[i] == "--search_task" && all.args[i+1] != "hook")
          all.args.erase(all.args.begin() + i, all.args.begin() + i + 2);

    search& sch = calloc_or_die<search>();
    sch.priv = new search_private();
    search_initialize(&all, sch);
    search_private& priv = *sch.priv;

    std::string task_string;
    std::string metatask_string;
    std::string interpolation_string = "data";
    std::string rollout_string = "mix_per_state";
    std::string rollin_string = "mix_per_state";

    check_option<string>(task_string, all, vm, "search_task", false, string_equal,
                         "warning: specified --search_task different than the one loaded from regressor. using loaded value of: ",
                         "error: you must specify a task using --search_task");

    check_option<string>(metatask_string, all, vm, "search_metatask", false, string_equal,
                         "warning: specified --search_metatask different than the one loaded from regressor. using loaded value of: ", "");

    check_option<string>(interpolation_string, all, vm, "search_interpolation", false, string_equal,
                         "warning: specified --search_interpolation different than the one loaded from regressor. using loaded value of: ", "");

    if (vm.count("search_passes_per_policy"))       priv.passes_per_policy    = vm["search_passes_per_policy"].as<size_t>();
    if (vm.count("search_xv"))                      priv.xv       = true;
    if (vm.count("search_perturb_oracle"))          priv.perturb_oracle       = vm["search_perturb_oracle"].as<float>();
    if (vm.count("search_linear_ordering"))         priv.linear_ordering      = true;

    if (vm.count("search_alpha"))                   priv.alpha                = vm["search_alpha"            ].as<float>();
    if (vm.count("search_beta"))                    priv.beta                 = vm["search_beta"             ].as<float>();

    if (vm.count("search_subsample_time"))          priv.subsample_timesteps  = vm["search_subsample_time"].as<float>();
    if (vm.count("search_no_caching"))              priv.no_caching           = true;
    if (vm.count("search_rollout_num_steps"))       priv.rollout_num_steps    = vm["search_rollout_num_steps"].as<size_t>();

    priv.A = vm["search"].as<size_t>();

    string neighbor_features_string;
    check_option<string>(neighbor_features_string, all, vm, "search_neighbor_features", false, string_equal,
                         "warning: you specified a different feature structure with --search_neighbor_features than the one loaded from predictor. using loaded value of: ", "");
    parse_neighbor_features(neighbor_features_string, sch);

    if (interpolation_string.compare("data") == 0) { // run as dagger
      priv.adaptive_beta = true;
      priv.allow_current_policy = true;
      priv.passes_per_policy = all.numpasses;
      if (priv.current_policy > 1) priv.current_policy = 1;
    } else if (interpolation_string.compare("policy") == 0) {
    } else 
      THROW("error: --search_interpolation must be 'data' or 'policy'");

    if (vm.count("search_rollout")) rollout_string = vm["search_rollout"].as<string>();
    if (vm.count("search_rollin" )) rollin_string  = vm["search_rollin" ].as<string>();

    if      ((rollout_string.compare("policy") == 0)       || (rollout_string.compare("learn") == 0))          priv.rollout_method = POLICY;
    else if ((rollout_string.compare("oracle") == 0)       || (rollout_string.compare("ref") == 0))            priv.rollout_method = ORACLE;
    else if ((rollout_string.compare("mix_per_state") == 0))                                                   priv.rollout_method = MIX_PER_STATE;
    else if ((rollout_string.compare("mix_per_roll") == 0) || (rollout_string.compare("mix") == 0))            priv.rollout_method = MIX_PER_ROLL;
    else if ((rollout_string.compare("none") == 0))          { priv.rollout_method = NO_ROLLOUT; priv.no_caching = true; }
    else 
      THROW("error: --search_rollout must be 'learn', 'ref', 'mix', 'mix_per_state' or 'none'");

    if      ((rollin_string.compare("policy") == 0)       || (rollin_string.compare("learn") == 0))          priv.rollin_method = POLICY;
    else if ((rollin_string.compare("oracle") == 0)       || (rollin_string.compare("ref") == 0))            priv.rollin_method = ORACLE;
    else if ((rollin_string.compare("mix_per_state") == 0))                                                  priv.rollin_method = MIX_PER_STATE;
    else if ((rollin_string.compare("mix_per_roll") == 0) || (rollin_string.compare("mix") == 0))            priv.rollin_method = MIX_PER_ROLL;
    else
      THROW("error: --search_rollin must be 'learn', 'ref', 'mix' or 'mix_per_state'");

    check_option<size_t>(priv.A, all, vm, "search", false, size_equal,
                         "warning: you specified a different number of actions through --search than the one loaded from predictor. using loaded value of: ", "");

    check_option<size_t>(priv.history_length, all, vm, "search_history_length", false, size_equal,
                         "warning: you specified a different history length through --search_history_length than the one loaded from predictor. using loaded value of: ", "");

    //check if the base learner is contextual bandit, in which case, we dont rollout all actions.
    priv.allowed_actions_cache = &calloc_or_die<polylabel>();
    if (vm.count("cb")) {
      priv.cb_learner = true;
      CB::cb_label.default_label(priv.allowed_actions_cache);
      priv.learn_losses.cb.costs = v_init<CB::cb_class>();
      priv.gte_label.cb.costs = v_init<CB::cb_class>();
    } else {
      priv.cb_learner = false;
      CS::cs_label.default_label(priv.allowed_actions_cache);
      priv.learn_losses.cs.costs = v_init<CS::wclass>();
      priv.gte_label.cs.costs = v_init<CS::wclass>();
    }

    //if we loaded a regressor with -i option, --search_trained_nb_policies contains the number of trained policies in the file
    // and --search_total_nb_policies contains the total number of policies in the file
    if (vm.count("search_total_nb_policies"))
      priv.total_number_of_policies = (uint32_t)vm["search_total_nb_policies"].as<size_t>();

    ensure_param(priv.beta , 0.0, 1.0, 0.5, "warning: search_beta must be in (0,1); resetting to 0.5");
    ensure_param(priv.alpha, 0.0, 1.0, 1e-10f, "warning: search_alpha must be in (0,1); resetting to 1e-10");

    //compute total number of policies we will have at end of training
    // we add current_policy for cases where we start from an initial set of policies loaded through -i option
    uint32_t tmp_number_of_policies = priv.current_policy;
    if( all.training )
      tmp_number_of_policies += (int)ceil(((float)all.numpasses) / ((float)priv.passes_per_policy));

    //the user might have specified the number of policies that will eventually be trained through multiple vw calls,
    //so only set total_number_of_policies to computed value if it is larger
    cdbg << "current_policy=" << priv.current_policy << " tmp_number_of_policies=" << tmp_number_of_policies << " total_number_of_policies=" << priv.total_number_of_policies << endl;
    if( tmp_number_of_policies > priv.total_number_of_policies ) {
      priv.total_number_of_policies = tmp_number_of_policies;
      if( priv.current_policy > 0 ) //we loaded a file but total number of policies didn't match what is needed for training
        std::cerr << "warning: you're attempting to train more classifiers than was allocated initially. Likely to cause bad performance." << endl;
    }

    //current policy currently points to a new policy we would train
    //if we are not training and loaded a bunch of policies for testing, we need to subtract 1 from current policy
    //so that we only use those loaded when testing (as run_prediction is called with allow_current to true)
    if( !all.training && priv.current_policy > 0 )
      priv.current_policy--;

    std::stringstream ss1, ss2;
    ss1 << priv.current_policy;           VW::cmd_string_replace_value(all.file_options,"--search_trained_nb_policies", ss1.str());
    ss2 << priv.total_number_of_policies; VW::cmd_string_replace_value(all.file_options,"--search_total_nb_policies",   ss2.str());

    cdbg << "search current_policy = " << priv.current_policy << " total_number_of_policies = " << priv.total_number_of_policies << endl;

    if (task_string.compare("list") == 0) {
      std::cerr << endl << "available search tasks:" << endl;
      for (search_task** mytask = all_tasks; *mytask != nullptr; mytask++)
        std::cerr << "  " << (*mytask)->task_name << endl;
      std::cerr << endl;
      exit(0);
    }
    if (metatask_string.compare("list") == 0) {
      std::cerr << endl << "available search metatasks:" << endl;
      for (search_metatask** mytask = all_metatasks; *mytask != nullptr; mytask++)
        std::cerr << "  " << (*mytask)->metatask_name << endl;
      std::cerr << endl;
      exit(0);
    }
    for (search_task** mytask = all_tasks; *mytask != nullptr; mytask++)
      if (task_string.compare((*mytask)->task_name) == 0) {
        priv.task = *mytask;
        sch.task_name = (*mytask)->task_name;
        break;
      }
    if (priv.task == nullptr) {
      if (! vm.count("help")) 
	THROW("fail: unknown task for --search_task '" << task_string << "'; use --search_task list to get a list");
    }
    priv.metatask = nullptr;
    for (search_metatask** mytask = all_metatasks; *mytask != nullptr; mytask++)
      if (metatask_string.compare((*mytask)->metatask_name) == 0) {
        priv.metatask = *mytask;
        sch.metatask_name = (*mytask)->metatask_name;
        break;
      }
    all.p->emptylines_separate_examples = true;

    if (count(all.args.begin(), all.args.end(),"--csoaa") == 0 
        && count(all.args.begin(), all.args.end(),"--csoaa_ldf") == 0 
        && count(all.args.begin(), all.args.end(),"--wap_ldf") == 0 
        &&  count(all.args.begin(), all.args.end(),"--cb") == 0)
    {
      all.args.push_back("--csoaa");
      stringstream ss;
      ss << vm["search"].as<size_t>();
      all.args.push_back(ss.str());
    }
    base_learner* base = setup_base(all);

    // default to OAA labels unless the task wants to override this (which they can do in initialize)
    all.p->lp = MC::mc_label;
    if (priv.task && priv.task->initialize)
      priv.task->initialize(sch, priv.A, vm);
    if (priv.metatask && priv.metatask->initialize)
      priv.metatask->initialize(sch, priv.A, vm);
    priv.meta_t = 0;

    if (vm.count("search_allowed_transitions"))     read_allowed_transitions((action)priv.A, vm["search_allowed_transitions"].as<string>().c_str());

    // set up auto-history if they want it
    if (priv.auto_condition_features) {
      handle_condition_options(all, priv.acset);

      // turn off auto-condition if it's irrelevant
      if ((priv.history_length == 0) || (priv.acset.feature_value == 0.f)) {
        std::cerr << "warning: turning off AUTO_CONDITION_FEATURES because settings make it useless" << endl;
        priv.auto_condition_features = false;
      }
    }

    if (!priv.allow_current_policy) // if we're not dagger
      all.check_holdout_every_n_passes = priv.passes_per_policy;

    all.searchstr = &sch;

    priv.start_clock_time = clock();

    if (priv.xv) priv.num_learners *= 3;

    cdbg << "num_learners = " << priv.num_learners << endl;

    learner<search>& l = init_learner(&sch, base,
                                      search_predict_or_learn<true>,
                                      search_predict_or_learn<false>,
                                      priv.total_number_of_policies * priv.num_learners);
    l.set_finish_example(finish_example);
    l.set_end_examples(end_examples);
    l.set_finish(search_finish);
    l.set_end_pass(end_pass);

    return make_base(l);
  }

  float action_hamming_loss(action a, const action* A, size_t sz) {
    if (sz == 0) return 0.;   // latent variables have zero loss
    for (size_t i=0; i<sz; i++)
      if (a == A[i]) return 0.;
    return 1.;
  }

  float action_cost_loss(action a, const action* act, const float* costs, size_t sz) {
    if (act == nullptr) return costs[a-1];
    for (size_t i=0; i<sz; i++)
      if (act[i] == a) return costs[i];
    THROW("action_cost_loss got action that wasn't allowed: " << a);
  }

  // the interface:
  bool search::is_ldf() { return priv->is_ldf; }

  action search::predict(example& ec, ptag mytag, const action* oracle_actions, size_t oracle_actions_cnt, const ptag* condition_on, const char* condition_on_names, const action* allowed_actions, size_t allowed_actions_cnt, const float* allowed_actions_cost, size_t learner_id, float weight) {
    float a_cost = 0.;
    action a = search_predict(*priv, &ec, 1, mytag, oracle_actions, oracle_actions_cnt, condition_on, condition_on_names, allowed_actions, allowed_actions_cnt, allowed_actions_cost, learner_id, a_cost, weight);
    if (priv->state == INIT_TEST) priv->test_action_sequence.push_back(a);
    if (mytag != 0) {
      if (mytag < priv->ptag_to_action.size()) {
        cdbg << "delete_v at " << mytag << endl;
        priv->ptag_to_action[mytag].repr.delete_v();
      }
      push_at(priv->ptag_to_action, action_repr(a, priv->last_action_repr), mytag);
      cdbg << "push_at " << mytag << endl;
    }
    if (priv->auto_hamming_loss)
      loss( priv->use_action_costs
            ? action_cost_loss(a, allowed_actions, allowed_actions_cost, allowed_actions_cnt)
            : action_hamming_loss(a, oracle_actions, oracle_actions_cnt));
    cdbg << "predict returning " << a << endl;
    return a;
  }

  action search::predictLDF(example* ecs, size_t ec_cnt, ptag mytag, const action* oracle_actions, size_t oracle_actions_cnt, const ptag* condition_on, const char* condition_on_names, size_t learner_id, float weight) {
    float a_cost = 0.;
    // TODO: action costs for ldf
    action a = search_predict(*priv, ecs, ec_cnt, mytag, oracle_actions, oracle_actions_cnt, condition_on, condition_on_names, nullptr, 0, nullptr, learner_id, a_cost, weight);
    if (priv->state == INIT_TEST) priv->test_action_sequence.push_back(a);
    if ((mytag != 0) && ecs[a].l.cs.costs.size() > 0)
      push_at(priv->ptag_to_action, action_repr(ecs[a].l.cs.costs[0].class_index, priv->last_action_repr), mytag);
    if (priv->auto_hamming_loss)
      loss(action_hamming_loss(a, oracle_actions, oracle_actions_cnt)); // TODO: action costs
    cdbg << "predict returning " << a << endl;
    return a;
  }

  void search::loss(float loss) { search_declare_loss(*this->priv, loss); }

  bool search::predictNeedsExample() { return search_predictNeedsExample(*this->priv); }

  stringstream& search::output() {
    if      (!this->priv->should_produce_string    ) return *(this->priv->bad_string_stream);
    else if ( this->priv->state == GET_TRUTH_STRING) return *(this->priv->truth_string);
    else                                             return *(this->priv->pred_string);
  }

  void  search::set_options(uint32_t opts) {
    if (this->priv->all->vw_is_main && (this->priv->state != INITIALIZE))
      std::cerr << "warning: task should not set options except in initialize function!" << endl;
    if ((opts & AUTO_CONDITION_FEATURES) != 0) this->priv->auto_condition_features = true;
    if ((opts & AUTO_HAMMING_LOSS)       != 0) this->priv->auto_hamming_loss = true;
    if ((opts & EXAMPLES_DONT_CHANGE)    != 0) this->priv->examples_dont_change = true;
    if ((opts & IS_LDF)                  != 0) this->priv->is_ldf = true;
    if ((opts & NO_CACHING)              != 0) this->priv->no_caching = true;
    if ((opts & ACTION_COSTS)            != 0) this->priv->use_action_costs = true;

    if (this->priv->is_ldf && this->priv->use_action_costs)
      THROW("using LDF and actions costs is not yet implemented; turn off action costs"); // TODO fix

    if (this->priv->use_action_costs && (this->priv->rollout_method != NO_ROLLOUT))
      cerr << "warning: task is designed to use rollout costs, but this only works when --search_rollout none is specified" << endl;
  }

  void search::set_label_parser(label_parser&lp, bool (*is_test)(polylabel&)) {
    if (this->priv->all->vw_is_main && (this->priv->state != INITIALIZE))
      std::cerr << "warning: task should not set label parser except in initialize function!" << endl;
    this->priv->all->p->lp = lp;
    this->priv->label_is_test = is_test;
  }

  void search::get_test_action_sequence(vector<action>& V) {
    V.clear();
    for (size_t i=0; i<this->priv->test_action_sequence.size(); i++)
      V.push_back(this->priv->test_action_sequence[i]);
  }


  void search::set_num_learners(size_t num_learners) { this->priv->num_learners = num_learners; }
  void search::add_program_options(po::variables_map& /*vw*/, po::options_description& opts) { add_options( *this->priv->all, opts ); }

  size_t search::get_mask() { return this->priv->all->reg.weight_mask;}
  size_t search::get_stride_shift() { return this->priv->all->reg.stride_shift;}
  uint32_t search::get_history_length() { return (uint32_t)this->priv->history_length; }

  string search::pretty_label(action a) {
    if (this->priv->all->sd->ldict) {
      substring ss = this->priv->all->sd->ldict->get(a);
      return string(ss.begin, ss.end-ss.begin);
    } else {
      ostringstream os;
      os << a;
      return os.str();
    }
  }
  
  vw& search::get_vw_pointer_unsafe() { return *this->priv->all; }
  void search::set_force_oracle(bool force) { this->priv->force_oracle = force; }

  // predictor implementation
  predictor::predictor(search& sch, ptag my_tag) : is_ldf(false), my_tag(my_tag), ec(nullptr), ec_cnt(0), ec_alloced(false), weight(1.), oracle_is_pointer(false), allowed_is_pointer(false), allowed_cost_is_pointer(false), learner_id(0), sch(sch) { 
    oracle_actions = v_init<action>(); 
    condition_on_tags = v_init<ptag>();
    condition_on_names = v_init<char>();
    allowed_actions = v_init<action>();
    allowed_actions_cost = v_init<float>();
  }

  void predictor::free_ec() {
    if (ec_alloced) {
      if (is_ldf)
        for (size_t i=0; i<ec_cnt; i++)
          VW::dealloc_example(CS::cs_label.delete_label, ec[i]);
      else
        VW::dealloc_example(nullptr, *ec);
      free(ec);
    }
  }

  predictor::~predictor() {
    if (! oracle_is_pointer) oracle_actions.delete_v();
    if (! allowed_is_pointer) allowed_actions.delete_v();
    if (! allowed_cost_is_pointer) allowed_actions_cost.delete_v();
    free_ec();
    condition_on_tags.delete_v();
    condition_on_names.delete_v();
  }

  predictor& predictor::set_input(example&input_example) {
    free_ec();
    is_ldf = false;
    ec = &input_example;
    ec_cnt = 1;
    ec_alloced = false;
    return *this;
  }

  predictor& predictor::set_input(example*input_example, size_t input_length) {
    free_ec();
    is_ldf = true;
    ec = input_example;
    ec_cnt = input_length;
    ec_alloced = false;
    return *this;
  }

  void predictor::set_input_length(size_t input_length) {
    is_ldf = true;
    if (ec_alloced) 
      {
	example* temp = (example*)realloc(ec, input_length * sizeof(example));
	if (temp != nullptr)
	  ec = temp;
	else
	  THROW("realloc failed in search.cc");
      }
    else            ec = calloc_or_die<example>(input_length);
    ec_cnt = input_length;
    ec_alloced = true;
  }
  void predictor::set_input_at(size_t posn, example&ex) {
    if (!ec_alloced)
      THROW("call to set_input_at without previous call to set_input_length");
    
    if (posn >= ec_cnt)
      THROW("call to set_input_at with too large a position: posn (" << posn << ") >= ec_cnt(" << ec_cnt << ")");

    VW::copy_example_data(false, ec+posn, &ex, CS::cs_label.label_size, CS::cs_label.copy_label); // TODO: the false is "audit"
  }

  template<class T>
  void predictor::make_new_pointer(v_array<T>& A, size_t new_size) {
    size_t old_size      = A.size();
    T* old_pointer  = A.begin;
    A.begin     = calloc_or_die<T>(new_size);
    A.end       = A.begin + new_size;
    A.end_array = A.end;
    memcpy(A.begin, old_pointer, old_size * sizeof(T));
  }

  template<class T>
  predictor& predictor::add_to(v_array<T>& A, bool& A_is_ptr, T a, bool clear_first) {
    if (A_is_ptr) { // we need to make our own memory
      if (clear_first)
        A.end = A.begin;
      size_t new_size = clear_first ? 1 : (A.size() + 1);
      make_new_pointer<T>(A, new_size);
      A_is_ptr = false;
      A[new_size-1] = a;
    } else { // we've already allocated our own memory
      if (clear_first) A.erase();
      A.push_back(a);
    }
    return *this;
  }    

  template<class T>
  predictor& predictor::add_to(v_array<T>&A, bool& A_is_ptr, T*a, size_t count, bool clear_first) {
    size_t old_size = A.size();
    if (old_size > 0) {
      if (A_is_ptr) { // we need to make our own memory
        if (clear_first) {
          A.end = A.begin;
          old_size = 0;
        }
        size_t new_size = old_size + count;
        make_new_pointer<T>(A, new_size);
        A_is_ptr = false;
        memcpy(A.begin + old_size, a, count * sizeof(T));
      } else { // we already have our own memory
        if (clear_first) A.erase();
        push_many<T>(A, a, count);
      }
    } else { // old_size == 0, clear_first is irrelevant
      if (! A_is_ptr)
        A.delete_v(); // avoid memory leak

      A.begin = a;
      A.end   = a + count;
      A.end_array = A.end;
      A_is_ptr = true;
    }
    return *this;
  }

  predictor& predictor::erase_oracles() { if (oracle_is_pointer) oracle_actions.end = oracle_actions.begin; else oracle_actions.erase(); return *this; }
  predictor& predictor::add_oracle(action a) { return add_to(oracle_actions, oracle_is_pointer, a, false); }
  predictor& predictor::add_oracle(action*a, size_t action_count) { return add_to(oracle_actions, oracle_is_pointer, a, action_count, false); }
  predictor& predictor::add_oracle(v_array<action>& a) { return add_to(oracle_actions, oracle_is_pointer, a.begin, a.size(), false); }

  predictor& predictor::set_oracle(action a) { return add_to(oracle_actions, oracle_is_pointer, a, true); }
  predictor& predictor::set_oracle(action*a, size_t action_count) { return add_to(oracle_actions, oracle_is_pointer, a, action_count, true); }
  predictor& predictor::set_oracle(v_array<action>& a) { return add_to(oracle_actions, oracle_is_pointer, a.begin, a.size(), true); }

  predictor& predictor::set_weight(float w) { weight = w; return *this; }
  
  predictor& predictor::erase_alloweds() {
    if (allowed_is_pointer) allowed_actions.end = allowed_actions.begin; else allowed_actions.erase();
    if (allowed_cost_is_pointer) allowed_actions_cost.end = allowed_actions_cost.begin; else allowed_actions_cost.erase();
    return *this;
  }
  predictor& predictor::add_allowed(action a) { return add_to(allowed_actions, allowed_is_pointer, a, false); }
  predictor& predictor::add_allowed(action*a, size_t action_count) { return add_to(allowed_actions, allowed_is_pointer, a, action_count, false); }
  predictor& predictor::add_allowed(v_array<action>& a) { return add_to(allowed_actions, allowed_is_pointer, a.begin, a.size(), false); }

  predictor& predictor::set_allowed(action a) { return add_to(allowed_actions, allowed_is_pointer, a, true); }
  predictor& predictor::set_allowed(action*a, size_t action_count) { return add_to(allowed_actions, allowed_is_pointer, a, action_count, true); }
  predictor& predictor::set_allowed(v_array<action>& a) { return add_to(allowed_actions, allowed_is_pointer, a.begin, a.size(), true); }

  predictor& predictor::add_allowed(action a, float cost) {
    add_to(allowed_actions_cost, allowed_cost_is_pointer, cost, false);
    return add_to(allowed_actions, allowed_is_pointer, a, false);
  }

  predictor& predictor::add_allowed(action*a, float*costs, size_t action_count) {
    add_to(allowed_actions_cost, allowed_cost_is_pointer, costs, action_count, false);
    return add_to(allowed_actions, allowed_is_pointer, a, action_count, false);
  }
  predictor& predictor::add_allowed(v_array< pair<action,float> >& a) {
    for (size_t i=0; i<a.size(); i++) {
      add_to(allowed_actions,      allowed_is_pointer,      a[i].first,  false);
      add_to(allowed_actions_cost, allowed_cost_is_pointer, a[i].second, false);
    }
    return *this;
  }

  predictor& predictor::set_allowed(action a, float cost) {
    add_to(allowed_actions_cost, allowed_cost_is_pointer, cost, true);
    return add_to(allowed_actions, allowed_is_pointer, a, true);
  }
  
  predictor& predictor::set_allowed(action*a, float*costs, size_t action_count) {
    add_to(allowed_actions_cost, allowed_cost_is_pointer, costs, action_count, true);
    return add_to(allowed_actions, allowed_is_pointer, a, action_count, true);
  }
  predictor& predictor::set_allowed(v_array< pair<action,float> >& a) { erase_alloweds(); return add_allowed(a); }

  
  predictor& predictor::add_condition(ptag tag, char name) { condition_on_tags.push_back(tag); condition_on_names.push_back(name); return *this; }
  predictor& predictor::set_condition(ptag tag, char name) { condition_on_tags.erase(); condition_on_names.erase(); return add_condition(tag, name); }

  predictor& predictor::add_condition_range(ptag hi, ptag count, char name0) {
    if (count == 0) return *this;
    for (ptag i=0; i<count; i++) {
      if (i > hi) break;
      char name = name0 + i;
      condition_on_tags.push_back(hi-i);
      condition_on_names.push_back(name);
    }
    return *this;
  }
  predictor& predictor::set_condition_range(ptag hi, ptag count, char name0) { condition_on_tags.erase(); condition_on_names.erase(); return add_condition_range(hi, count, name0); }

  predictor& predictor::set_learner_id(size_t id) { learner_id = id; return *this; }

  predictor& predictor::set_tag(ptag tag) { my_tag = tag; return *this; }

  action predictor::predict() {
    const action* orA = oracle_actions.size() == 0 ? nullptr : oracle_actions.begin;
    const ptag*   cOn = condition_on_names.size() == 0 ? nullptr : condition_on_tags.begin;
    const char*   cNa = nullptr;
    if (condition_on_names.size() > 0) {
      condition_on_names.push_back((char)0);  // null terminate
      cNa = condition_on_names.begin;
    }
    const action* alA      = (allowed_actions.size() == 0) ? nullptr : allowed_actions.begin;
    const float*  alAcosts = (allowed_actions_cost.size() == 0) ? nullptr : allowed_actions_cost.begin;
    size_t numAlA = max(allowed_actions.size(), allowed_actions_cost.size());
    action p = is_ldf
        ? sch.predictLDF(ec, ec_cnt, my_tag, orA, oracle_actions.size(), cOn, cNa, learner_id, weight)
        : sch.predict(*ec, my_tag, orA, oracle_actions.size(), cOn, cNa, alA, numAlA, alAcosts, learner_id, weight);

    if (condition_on_names.size() > 0)
      condition_on_names.pop();  // un-null-terminate
    return p;
  }
}

// valgrind --leak-check=full ./vw --search 2 -k -c --passes 1 --search_task sequence -d test_beam --holdout_off --search_rollin policy --search_metatask selective_branching 2>&1 | less<|MERGE_RESOLUTION|>--- conflicted
+++ resolved
@@ -103,16 +103,6 @@
   };
   std::ostream& operator << (std::ostream& os, const action_cache& x) { os << x.k << ':' << x.cost; if (x.is_opt) os << '*'; return os; }
 
-<<<<<<< HEAD
-  struct actionpp { // action++ stores an action and any number of "intermediate" floats
-    action a;
-    //    v_array<float> pp;
-    //    actionpp(action _a, v_array<float> _pp) : a(_a), pp(_pp) {}
-    actionpp(action _a) : a(_a) { } // pp = v_init<float>(); }
-  };
-  
-=======
->>>>>>> df415a4e
   struct search_private {
     vw* all;
 
@@ -647,23 +637,6 @@
       }
     }
 
-<<<<<<< HEAD
-    /*
-    for (size_t i=0; i<I; i++)
-      if (condition_on_actions[i].pp.size() > 0) {
-        char name = condition_on_names[i];
-        uint32_t fid = 84913 + 48371803 * (extra_offset + 8392817 * name);
-        for (size_t k=0; k<condition_on_actions[i].pp.size(); k++) {
-          priv.dat_new_feature_ec  = &ec;
-          priv.dat_new_feature_idx = (fid + k) * quadratic_constant;
-          priv.dat_new_feature_namespace = conditioning_namespace;
-          priv.dat_new_feature_value = condition_on_actions[i].pp[k];
-          add_new_feature(priv, condition_on_actions[i].pp[k], 4308927 << priv.all->reg.stride_shift);
-          // TODO: audit
-        }
-      }
-    */
-=======
     if (priv.acset.use_passthrough_repr)
       for (size_t i=0; i<I; i++)
         if (condition_on_actions[i].repr.size() > 0) {
@@ -684,7 +657,6 @@
               add_new_feature(priv, 1., 4398201 << priv.all->reg.stride_shift);
             }
         }
->>>>>>> df415a4e
     
     size_t sz = ec.atomics[conditioning_namespace].size();
     if ((sz > 0) && (ec.sum_feat_sq[conditioning_namespace] > 0.)) {
@@ -1112,15 +1084,8 @@
     if (mytag == 0) return do_store; // don't attempt to cache when tag is zero
 
     size_t sz  = sizeof(size_t) + sizeof(ptag) + sizeof(int) + sizeof(size_t) + sizeof(size_t) + condition_on_cnt * (sizeof(ptag) + sizeof(action) + sizeof(char));
-<<<<<<< HEAD
-    //for (size_t i=0; i<condition_on_cnt; i++)
-    //  sz += sizeof(float) * condition_on_actions[i].pp.size();
-    //size_t sz  = sizeof(size_t) + sizeof(ptag) + sizeof(int) + sizeof(size_t) + sizeof(size_t) + condition_on_cnt * (sizeof(ptag) + sizeof(action) + sizeof(uint32_t) + sizeof(char));
-    if (sz % 4 != 0) sz = 4 * (sz / 4 + 1); // make sure sz aligns to 4 so that uniform_hash does the right thing
-=======
     if (sz % 4 != 0)
       sz += 4 - (sz % 4); // make sure sz aligns to 4 so that uniform_hash does the right thing
->>>>>>> df415a4e
 
     unsigned char* item = calloc_or_die<unsigned char>(sz);
     unsigned char* here = item;
@@ -1130,20 +1095,9 @@
     *here = (unsigned char)learner_id;        here += sizeof(size_t);
     *here = (unsigned char)condition_on_cnt;  here += sizeof(size_t);
     for (size_t i=0; i<condition_on_cnt; i++) {
-<<<<<<< HEAD
-      //uint32_t nf = condition_on_actions[i].pp.size();
-      *here = condition_on[i];           here += sizeof(ptag);
-      *here = condition_on_actions[i].a; here += sizeof(action);
-      //*here = nf;                        here += sizeof(uint32_t);
-      // for (uint32_t j=0; j<nf; j++) {
-      //   *here = condition_on_actions[i].pp[j]; here += sizeof(float);
-      // }
-      *here = condition_on_names[i];     here += sizeof(char);  // SPEEDUP: should we align this at 4?
-=======
       *here = condition_on[i];             here += sizeof(ptag);
       *here = condition_on_actions[i].a;   here += sizeof(action);
       *here = condition_on_names[i];       here += sizeof(char);  // SPEEDUP: should we align this at 4?
->>>>>>> df415a4e
     }
     uint32_t hash = uniform_hash(item, sz, 3419);
 
