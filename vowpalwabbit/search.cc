--- conflicted
+++ resolved
@@ -25,6 +25,9 @@
 namespace CS = COST_SENSITIVE;
 namespace MC = MULTICLASS;
 
+#define MIN(a,b) ((a) < (b) ? (a) : (b))
+#define MAX(a,b) ((a) > (b) ? (a) : (b))
+
 namespace Search {
   search_task* all_tasks[] = { &SequenceTask::task,
                                &SequenceSpanTask::task,
@@ -113,6 +116,7 @@
     float test_loss;               // loss incurred when run INIT_TEST
     float learn_loss;              // loss incurred when run LEARN
     float train_loss;              // loss incurred when run INIT_TRAIN
+    float total_example_t;         // accumulated weight of examples
     
     bool last_example_was_newline; // used so we know when a block of examples has passed
     bool hit_new_pass;             // have we hit a new pass?
@@ -535,7 +539,7 @@
       size_t A = priv.is_ldf ? ec_cnt : (priv.A+1);
       float*alternative_costs = calloc_or_die<float>( A );
       for (size_t i = 0; i < A; i++) alternative_costs[i] = priv.beam_initial_cost + 1. + 1e-10;
-      if (oracle_actions_cnt > 1)
+      if (oracle_actions_cnt >= 1)
         for (size_t i=0; i<oracle_actions_cnt; i++)
           alternative_costs[ oracle_actions[i] ] -= 1.;
 
@@ -700,7 +704,6 @@
     if (priv.is_ldf) { // LDF version easier
       cs_costs_erase(priv.cb_learner, lab);
       for (action k=0; k<ec_cnt; k++)
-<<<<<<< HEAD
         cs_cost_push_back(priv.cb_learner, lab, k, array_contains<action>(k, oracle_actions, oracle_actions_cnt) ? 0.f : 1.f );
       //cerr << "lab = ["; for (size_t i=0; i<lab.cs.costs.size(); i++) cerr << ' ' << lab.cs.costs[i].class_index << ':' << lab.cs.costs[i].x; cerr << " ]" << endl;
     } else { // non-LDF
@@ -725,14 +728,6 @@
         }
       } else { // only some actions are allowed
         cs_costs_erase(priv.cb_learner, lab);
-=======
-        losses.push_back( array_contains<action>(k, oracle_actions, oracle_actions_cnt) ? 0.f : 1.f );
-    else { // non-LDF
-      if ((allowed_actions == nullptr) || (allowed_actions_cnt == 0))  // any action is allowed
-        for (action k=1; k<=priv.A; k++)
-          losses.push_back( array_contains<action>(k, oracle_actions, oracle_actions_cnt) ? 0.f : 1.f );
-      else
->>>>>>> 51cadc8b
         for (size_t i=0; i<allowed_actions_cnt; i++) {
           action k = allowed_actions[i];
           cs_cost_push_back(priv.cb_learner, lab, k, array_contains<action>(k, oracle_actions, oracle_actions_cnt) ? 0.f : 1.f );
@@ -766,25 +761,26 @@
     
     // in beam search mode, go through alternatives and add them as back-ups
     if (priv.beam) {
-      float act_cost = 0;
+      float act_cost = 0.;
       size_t K = cs_get_costs_size(priv.cb_learner, ec.l);
       //cerr << "gcs=" << K << endl;
       for (size_t k = 0; k < K; k++) {
         //cerr << "act=" << act << " k=" << k << " gci=" << cs_get_cost_index(priv.cb_learner, ec.l, k) << " pp=" << cs_get_cost_partial_prediction(priv.cb_learner, ec.l, k) << endl;
         if (cs_get_cost_index(priv.cb_learner, ec.l, k) == act) {
-          act_cost = cs_get_cost_partial_prediction(priv.cb_learner, ec.l, k);
+          act_cost = MAX(0., cs_get_cost_partial_prediction(priv.cb_learner, ec.l, k));
           break;
         }
       }
-
-      priv.beam_total_cost += act_cost;
+      cdbg << "act=" << act << " act_cost=" << act_cost << endl;
+
       size_t new_len = priv.current_trajectory.size() + 1;
       for (size_t k = 0; k < K; k++) {
         action k_act = cs_get_cost_index(priv.cb_learner, ec.l, k);
         if (k_act == act) continue;  // skip the taken action
-        float delta_cost = cs_get_cost_partial_prediction(priv.cb_learner, ec.l, k) - act_cost + priv.beam_initial_cost;
+        //float delta_cost = cs_get_cost_partial_prediction(priv.cb_learner, ec.l, k) - act_cost + priv.beam_initial_cost;
+        float total_cost = priv.beam_total_cost + MAX(0., cs_get_cost_partial_prediction(priv.cb_learner, ec.l, k));
         
-        if (! priv.beam->might_insert( delta_cost )) continue;
+        if (! priv.beam->might_insert( total_cost )) continue;
         
         // construct the action prefix
         action_prefix* px = new v_array<action>;
@@ -793,14 +789,16 @@
         px->end = px->begin + new_len + 1;
         memcpy(px->begin, priv.current_trajectory.begin, sizeof(action) * (new_len-1));
         px->begin[new_len-1] = k_act;
-        *((float*)(px->begin+new_len)) = delta_cost + act_cost;
+        *((float*)(px->begin+new_len)) = total_cost; // delta_cost + act_cost;
         uint32_t px_hash = uniform_hash(px->begin, sizeof(action) * new_len, 3419);
-        //cerr << "inserting delta_cost=" << delta_cost << " total_cost=" << *((float*)(px->begin+new_len)) << " seq="; for (size_t ii=0; ii<new_len; ii++) cerr << px->begin[ii] << ' '; cerr << endl;
-        if (! priv.beam->insert(px, delta_cost, px_hash)) {
+        cerr << "inserting total_cost=" << total_cost << " total_cost=" << *((float*)(px->begin+new_len)) << " seq="; for (size_t ii=0; ii<new_len; ii++) cerr << px->begin[ii] << ' '; cerr << endl;
+        if (! priv.beam->insert(px, total_cost, px_hash)) {
           px->delete_v();  // SPEEDUP: could be more efficient by reusing for next action
           delete px;
         }
       }
+
+      priv.beam_total_cost += act_cost;
     }
     
     // generate raw predictions if necessary
@@ -983,18 +981,20 @@
     }
   }
 
-#define MIN(a,b) ((a) < (b) ? (a) : (b))
-  
-  void generate_training_example(search_private& priv, polylabel& losses, bool add_conditioning=true) {
+  void generate_training_example(search_private& priv, polylabel& losses, bool add_conditioning=true, float min_loss=FLT_MAX) {  // min_loss = FLT_MAX means "please compute it for me as the actual min"; any other value means to use this
     // should we really subtract out min-loss?
-    float min_loss = FLT_MAX;
-    if (priv.cb_learner) {
-      for (size_t i=0; i<losses.cb.costs.size(); i++) min_loss = MIN(min_loss, losses.cb.costs[i].cost);
-      for (size_t i=0; i<losses.cb.costs.size(); i++) losses.cb.costs[i].cost -= min_loss;
+    //float min_loss = FLT_MAX;
+    cdbg << "losses = ["; for (size_t i=0; i<losses.cs.costs.size(); i++) cdbg << ' ' << losses.cs.costs[i].class_index << ':' << losses.cs.costs[i].x; cdbg << " ]" << endl;    if (priv.cb_learner) {
+      if (min_loss == FLT_MAX)
+        for (size_t i=0; i<losses.cb.costs.size(); i++) min_loss = MIN(min_loss, losses.cb.costs[i].cost);
+      for (size_t i=0; i<losses.cb.costs.size(); i++) losses.cb.costs[i].cost = MAX(0., losses.cb.costs[i].cost - min_loss);
     } else {
-      for (size_t i=0; i<losses.cs.costs.size(); i++) min_loss = MIN(min_loss, losses.cs.costs[i].x);
-      for (size_t i=0; i<losses.cs.costs.size(); i++) losses.cs.costs[i].x -= min_loss;
-    }
+      if (min_loss == FLT_MAX)
+        for (size_t i=0; i<losses.cs.costs.size(); i++) min_loss = MIN(min_loss, losses.cs.costs[i].x);
+      for (size_t i=0; i<losses.cs.costs.size(); i++) losses.cs.costs[i].x = MAX(0., losses.cs.costs[i].x - min_loss);
+    }
+
+    priv.total_example_t += 1.;   // TODO: should be max-min
     
     if (!priv.is_ldf) {   // not LDF
       // since we're not LDF, it should be the case that ec_ref_cnt == 1
@@ -1006,10 +1006,12 @@
       //cdbg_print_array("learn_allowed_actions", priv.learn_allowed_actions);
 
       example& ec = priv.learn_ec_ref[0];
+      float old_example_t = ec.example_t;
+      ec.example_t = priv.total_example_t;
       polylabel old_label = ec.l;
       ec.l = losses; // labels;
       if (add_conditioning) add_example_conditioning(priv, ec, priv.learn_condition_on.begin, priv.learn_condition_on.size(), priv.learn_condition_on_names.begin, priv.learn_condition_on_act.begin);
-      //cerr << "losses = ["; for (size_t i=0; i<losses.cs.costs.size(); i++) cerr << ' ' << losses.cs.costs[i].class_index << ':' << losses.cs.costs[i].x; cerr << " ]" << endl;
+      cdbg << "losses = ["; for (size_t i=0; i<losses.cs.costs.size(); i++) cdbg << ' ' << losses.cs.costs[i].class_index << ':' << losses.cs.costs[i].x; cdbg << " ]" << endl;
       for (size_t is_global_train=0; is_global_train<=priv.xv; is_global_train++) {
         int learner = select_learner(priv, priv.current_policy, priv.learn_learner_id, true, is_global_train);
         ec.in_use = true;
@@ -1017,6 +1019,7 @@
       }
       if (add_conditioning) del_example_conditioning(priv, ec);
       ec.l = old_label;
+      ec.example_t = old_example_t;
       priv.total_examples_generated++;
     } else {              // is  LDF
       assert(cs_get_costs_size(priv.cb_learner, losses) == priv.learn_ec_ref_cnt);
@@ -1027,12 +1030,14 @@
           example& ec = priv.learn_ec_ref[a];
           add_example_conditioning(priv, ec, priv.learn_condition_on.begin, priv.learn_condition_on.size(), priv.learn_condition_on_names.begin, priv.learn_condition_on_act.begin);
         }
-      
+
       for (size_t is_global_train=0; is_global_train<=priv.xv; is_global_train++) {
         int learner = select_learner(priv, priv.current_policy, priv.learn_learner_id, true, is_global_train);
 
         for (action a= (uint32_t)start_K; a<priv.learn_ec_ref_cnt; a++) {
           example& ec = priv.learn_ec_ref[a];
+          float old_example_t = ec.example_t;
+          ec.example_t = priv.total_example_t;
           
           CS::label& lab = ec.l.cs;
           if (lab.costs.size() == 0) {
@@ -1045,6 +1050,7 @@
           priv.base_learner->learn(ec, learner);
 
           cdbg << "generate_training_example called learn on action a=" << a << ", costs.size=" << lab.costs.size() << " ec=" << &ec << endl;
+          ec.example_t = old_example_t;
           priv.total_examples_generated++;
         }
 
@@ -1235,7 +1241,7 @@
             memcpy(priv.learn_allowed_actions.begin, allowed_actions, allowed_actions_cnt * sizeof(action));
             size_t old_learner_id = priv.learn_learner_id;
             priv.learn_learner_id = learner_id;
-            generate_training_example(priv, priv.gte_label, false);
+            generate_training_example(priv, priv.gte_label, false);  // this is false because the conditioning has already been added!
             priv.learn_learner_id = old_learner_id;
           }
           
@@ -1304,14 +1310,22 @@
     }
   }
 
-  void get_training_timesteps_beam(search_private& priv, Beam::beam< pair<action_prefix*, string> >& final_beam, v_array< pair<size_t,size_t> >& timesteps) {
+  struct final_item {
+    action_prefix* prefix;
+    string str;
+    float init_cost;
+    final_item(action_prefix*p,string s,float ic) : prefix(p), str(s), init_cost(ic) {}
+  };
+
+
+  void get_training_timesteps_beam(search_private& priv, Beam::beam<final_item>& final_beam, v_array< pair<size_t,size_t> >& timesteps) {
     timesteps.erase();
     if (priv.subsample_timesteps <= 0) {
       size_t id = 0;
-      for (Beam::beam_element< pair<action_prefix*, string> >* item = final_beam.begin(); item != final_beam.end(); ++item) {
+      for (Beam::beam_element<final_item>* item = final_beam.begin(); item != final_beam.end(); ++item) {
         //cerr << id << " " << item->active << " " << item->data->first->size() << endl;
         if (item->active)
-          for (size_t t=0; t<item->data->first->size(); t++)
+          for (size_t t=0; t<item->data->prefix->size(); t++)
             timesteps.push_back( pair<size_t,size_t>( id, t ) );
         id ++;
       }
@@ -1328,13 +1342,13 @@
     delete px;
   }
 
-  void free_action_prefix_string_pair(pair<action_prefix*,string>* p) {
-    p->first->delete_v();
-    delete p->first;
+  void free_final_item(final_item* p) {
+    p->prefix->delete_v();
+    delete p->prefix;
     delete p;
   }
   
-  void final_beam_insert(search_private&priv, Beam::beam< pair<action_prefix*,string> >& beam, float cost, SearchState state) {
+  void final_beam_insert(search_private&priv, Beam::beam<final_item>& beam, float cost, float init_cost, SearchState state) {
     action_prefix* final = new action_prefix;  // TODO: can we memcpy/push_many?
     *final = v_init<action>();
     cdbg << "final_beam_insert: cost=" << cost << ", len=" << ((state == INIT_TEST) ? priv.test_action_sequence.size() : priv.train_trajectory.size()) << endl;
@@ -1343,16 +1357,19 @@
     else if (state == INIT_TRAIN)
       for (size_t i=0; i<priv.train_trajectory.size(); i++) final->push_back(priv.train_trajectory[i]);
     cdbg << "  --> ["; for (size_t i=0; i<final->size(); i++) cdbg << " " << final->get(i); cdbg << " ]" << endl;
-    pair<action_prefix*,string>* p = priv.should_produce_string ? new pair<action_prefix*,string>(final, priv.pred_string->str()) : new pair<action_prefix*,string>(final, "");
+    final_item* item = new final_item(final,
+                                      priv.should_produce_string ? priv.pred_string->str() : "",
+                                      init_cost);
+    //pair<action_prefix*,string>* p = priv.should_produce_string ? new pair<action_prefix*,string>(final, priv.pred_string->str()) : new pair<action_prefix*,string>(final, "");
     uint32_t final_hash = uniform_hash(final->begin, sizeof(action)*final->size(), 3419);
-    if (!beam.insert(p, cost, final_hash)) {
+    if (!beam.insert(item, cost, final_hash)) {
       final->delete_v();
       delete final;
-      delete p;
-    }
-  }
-  
-  Beam::beam< pair<action_prefix*, string> >* beam_predict(search& sch, SearchState state) {
+      delete item;
+    }
+  }
+  
+  Beam::beam<final_item>* beam_predict(search& sch, SearchState state) {
     search_private& priv = *sch.priv;
     vw&all = *priv.all;
     bool old_no_caching = priv.no_caching;   // caching is incompatible with generating beam rollouts
@@ -1377,8 +1394,8 @@
 
     size_t final_size = (state == INIT_TEST) ? max(1, priv.kbest) : max(1, priv.beam->get_beam_size()); // at training time, use beam size
     
-    Beam::beam< pair<action_prefix*, string> >* final_beam = new Beam::beam< pair<action_prefix*, string> >(final_size);
-    final_beam_insert(priv, *final_beam, priv.beam_total_cost, state);
+    Beam::beam<final_item>* final_beam = new Beam::beam<final_item>(final_size);
+    final_beam_insert(priv, *final_beam, priv.beam_total_cost, 0., state);
     
     for (size_t beam_run=1; beam_run<priv.beam->get_beam_size(); beam_run++) {
       priv.beam->compact(free_action_prefix);
@@ -1389,25 +1406,27 @@
         priv.state = state;
         priv.should_produce_string = (state == INIT_TEST) && (might_print_update(all) || (all.final_prediction_sink.size() > 0) || (all.raw_prediction > 0));
         if (priv.should_produce_string) priv.pred_string->str("");
-        priv.beam_initial_cost = *((float*)(item->data->begin+item->data->size()-1));
+        float init_cost = *((float*)(item->data->begin+item->data->size()-1));
+        priv.beam_initial_cost = init_cost;
         priv.beam_total_cost   = priv.beam_initial_cost;
         push_many(priv.beam_actions, item->data->begin, item->data->size() - 1);
         cdbg_print_array("beam_actions", priv.beam_actions);
+        cdbg << "\tbeam_initial_cost = " << init_cost << endl;
         if      (state == INIT_TEST)  priv.test_action_sequence.clear();
         else if (state == INIT_TRAIN) priv.train_trajectory.erase();
         priv.task->run(sch, priv.ec_seq);
         if (all.raw_prediction > 0) all.print_text(all.raw_prediction, "end of next beam prediction", priv.ec_seq[0]->tag);
-        final_beam_insert(priv, *final_beam, priv.beam_total_cost, state);
-      }
-    }
-
-    final_beam->compact(free_action_prefix_string_pair);
-    Beam::beam_element< pair<action_prefix*,string> >* best = final_beam->begin();
+        final_beam_insert(priv, *final_beam, priv.beam_total_cost, init_cost, state);
+      }
+    }
+
+    final_beam->compact(free_final_item);
+    Beam::beam_element<final_item>* best = final_beam->begin();
     while ((best != final_beam->end()) && !best->active) ++best;
     if (best != final_beam->end()) {
       // store in beam_actions the actions for this so that subsequent calls to ->_run() produce it!
       priv.beam_actions.erase();
-      push_many(priv.beam_actions, best->data->first->begin, best->data->first->size());
+      push_many(priv.beam_actions, best->data->prefix->begin, best->data->prefix->size());
     }
 
     // TODO: only if test?
@@ -1423,7 +1442,7 @@
           }
           push_many(new_tag, priv.ec_seq[0]->tag.begin, priv.ec_seq[0]->tag.size());
           for (int* sink = all.final_prediction_sink.begin; sink != all.final_prediction_sink.end; ++sink)
-            all.print_text((int)*sink, best->data->second, new_tag);
+            all.print_text((int)*sink, best->data->str, new_tag);
         }
       if (priv.kbest > 1)
         for (int* sink = all.final_prediction_sink.begin; sink != all.final_prediction_sink.end; ++sink)      
@@ -1441,14 +1460,9 @@
     vw&all = *priv.all;
     bool ran_test = false;  // we must keep track so that even if we skip test, we still update # of examples seen
 
-<<<<<<< HEAD
     //if (! priv.no_caching)
       clear_cache_hash_map(priv);
-    Beam::beam< pair<action_prefix*, string> >* final_beam = NULL;
-=======
-    clear_cache_hash_map(priv);
-    Beam::beam< pair<action_prefix*, string> >* final_beam = nullptr;
->>>>>>> 51cadc8b
+    Beam::beam<final_item>* final_beam = nullptr;
     
     // do an initial test pass to compute output (and loss)
     if (must_run_test(all, priv.ec_seq, is_test_ex)) {
@@ -1458,7 +1472,7 @@
       
       if (priv.beam) {
         final_beam = beam_predict(sch, INIT_TEST);
-        final_beam->erase(free_action_prefix_string_pair);
+        final_beam->erase(free_final_item);
         delete final_beam;
       }
 
@@ -1514,7 +1528,7 @@
     // if there's nothing to train on, we're done!
     if ((priv.loss_declared_cnt == 0) || (priv.t == 0) || (priv.rollout_method == NO_ROLLOUT)) {// TODO: make sure NO_ROLLOUT works with beam!
       if (priv.beam) {
-        final_beam->erase(free_action_prefix_string_pair);
+        final_beam->erase(free_final_item);
         delete final_beam;
       }
       return;
@@ -1534,7 +1548,7 @@
       cdbg << "timestep = " << priv.timesteps[tid].first << "." << priv.timesteps[tid].second << " [" << tid << "/" << priv.timesteps.size() << "]" << endl;
       if (bid != last_beam_id) {
         priv.train_trajectory.erase();
-        push_many(priv.train_trajectory, final_beam->begin()[bid].data->first->begin, final_beam->begin()[bid].data->first->size());
+        push_many(priv.train_trajectory, final_beam->begin()[bid].data->prefix->begin, final_beam->begin()[bid].data->prefix->size());
       }
       cdbg_print_array<action>("train_trajectory", priv.train_trajectory);
       
@@ -1544,6 +1558,7 @@
       while (! priv.done_with_all_actions) {
         reset_search_structure(priv);
         priv.beam_actions.erase();
+        priv.beam_initial_cost = 0.;
         priv.state = LEARN;
         priv.learn_t = priv.timesteps[tid].second;
         cdbg << "learn_t = " << priv.learn_t << ", learn_a_idx = " << priv.learn_a_idx << endl;
@@ -1559,7 +1574,9 @@
           priv.learn_losses.cs.costs[i].class_index = priv.learn_allowed_actions[i];
         }
       }
-      generate_training_example(priv, priv.learn_losses);
+      cdbg << "gte, beam_initial_cost = " << priv.beam_initial_cost << endl;
+      float min_loss = priv.beam ? priv.beam_initial_cost : FLT_MAX;  // for non-beam search, just compute min_loss, but for beam search we want to use estimated path cost
+      generate_training_example(priv, priv.learn_losses, true, min_loss);
       if (! priv.examples_dont_change)
         for (size_t n=0; n<priv.learn_ec_copy.size(); n++) {
           if (sch.priv->is_ldf) CS::cs_label.delete_label(&priv.learn_ec_copy[n].l.cs);
@@ -1569,7 +1586,7 @@
       else                 priv.learn_losses.cs.costs.erase();
     }
     if (priv.beam) {
-      final_beam->erase(free_action_prefix_string_pair);
+      final_beam->erase(free_final_item);
       delete final_beam;
     }
   }
@@ -2506,5 +2523,7 @@
 
 switching to empty_cs_label: down to 10.778 / 11.695 -- so very little change
 
+want: -47.500000  7.000000          2  [2:2 3:5 0:8 3:7 3:4 ] [2:2 0:8 2:4 2:3 2:4 ]     0     0      156        1      156  0.015381
+ get:  48.500000  9.000000          2  [2:2 3:5 0:8 3:7 3:4 ] [0:8 1:3 1:3 1:3 1:3 ]     0     0      157        0      156  0.015381
 
 */