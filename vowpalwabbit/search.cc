/*
Copyright (c) by respective owners including Yahoo!, Microsoft, and
individual contributors. All rights reserved.  Released under a BSD (revised)
license as described in the file LICENSE.
 */
#include <float.h>
#include <string.h>
#include <math.h>
#include "vw.h"
#include "rand48.h"
#include "reductions.h"
#include "gd.h" // for GD::foreach_feature
#include "search_sequencetask.h"
#include "search_multiclasstask.h"
#include "search_dep_parser.h"
#include "search_entityrelationtask.h"
#include "search_hooktask.h"
#include "search_graph.h"
#include "search_meta.h" 
#include "csoaa.h"
#include "active.h"
#include "label_dictionary.h"
#include "vw_exception.h"

using namespace LEARNER;
using namespace std;
namespace CS = COST_SENSITIVE;
namespace MC = MULTICLASS;

#define MIN(a,b) ((a) < (b) ? (a) : (b))
#define MAX(a,b) ((a) > (b) ? (a) : (b))

namespace Search
{
search_task* all_tasks[] =
{ &SequenceTask::task,
  &SequenceSpanTask::task,
  &SequenceTaskCostToGo::task,
  &ArgmaxTask::task,
  &SequenceTask_DemoLDF::task,
  &MulticlassTask::task,
  &DepParserTask::task,
  &EntityRelationTask::task,
  &HookTask::task,
  &GraphTask::task,
  nullptr
};   // must nullptr terminate!

search_metatask* all_metatasks[] =
{ &DebugMT::metatask,
  &SelectiveBranchingMT::metatask,
  nullptr
};   // must nullptr terminate!

const bool PRINT_UPDATE_EVERY_EXAMPLE =0;
const bool PRINT_UPDATE_EVERY_PASS =0;
const bool PRINT_CLOCK_TIME =0;

string   neighbor_feature_space("neighbor");
string   condition_feature_space("search_condition");

uint32_t AUTO_CONDITION_FEATURES = 1, AUTO_HAMMING_LOSS = 2, EXAMPLES_DONT_CHANGE = 4, IS_LDF = 8, NO_CACHING = 16, ACTION_COSTS = 32;
enum SearchState { INITIALIZE, INIT_TEST, INIT_TRAIN, LEARN, GET_TRUTH_STRING };
enum RollMethod { POLICY, ORACLE, MIX_PER_STATE, MIX_PER_ROLL, NO_ROLLOUT };

// a data structure to hold conditioning information
struct prediction
{ ptag    me;     // the id of the current prediction (the one being memoized)
  size_t  cnt;    // how many variables are we conditioning on?
  ptag*   tags;   // which variables are they?
  action* acts;   // and which actions were taken at each?
  uint32_t hash;  // a hash of the above
};

// parameters for auto-conditioning
struct auto_condition_settings
{ size_t max_bias_ngram_length;   // add a "bias" feature for each ngram up to and including this length. eg., if it's 1, then you get a single feature for each conditional
  size_t max_quad_ngram_length;   // add bias *times* input features for each ngram up to and including this length
  float  feature_value;           // how much weight should the conditional features get?
  bool   use_passthrough_repr;    // should we ask lower-level reductions for their internal state?
};

struct scored_action
{ action a;  // the action
  float  s;  // the predicted cost of this action
  //v_array<feature> repr;
  scored_action(action _a = (action)-1, float _s = 0) : a(_a), s(_s) {} // , repr(v_init<feature>()) {}
  //scored_action(action _a, float _s, v_array<feature>& _repr) : a(_a), s(_s), repr(_repr) {}
  //scored_action() { a = (action)-1; s = 0.; }
};
std::ostream& operator << (std::ostream& os, const scored_action& x) { os << x.a << ':' << x.s; return os; }

struct action_repr
{ action a;
  features repr;
  action_repr(action _a, features& _repr) : a(_a), repr()
{ copy_array(repr.values, _repr.values);
  copy_array(repr.indicies, _repr.indicies);
  copy_array(repr.space_names, _repr.space_names);
 }
  action_repr(action _a) : a(_a), repr() {}
};

struct action_cache
{ float min_cost;
  action k;
  bool is_opt;
  float cost;
  action_cache(float _min_cost, action _k, bool _is_opt, float _cost) : min_cost(_min_cost), k(_k), is_opt(_is_opt), cost(_cost) {}
};
std::ostream& operator << (std::ostream& os, const action_cache& x) { os << x.k << ':' << x.cost; if (x.is_opt) os << '*'; return os; }

struct search_private
{ vw* all;

  bool auto_condition_features;  // do you want us to automatically add conditioning features?
  bool auto_hamming_loss;        // if you're just optimizing hamming loss, we can do it for you!
  bool examples_dont_change;     // set to true if you don't do any internal example munging
  bool is_ldf;                   // user declared ldf
  bool use_action_costs;         // task promises to define per-action rollout-by-ref costs

  v_array<int32_t> neighbor_features; // ugly encoding of neighbor feature requirements
  auto_condition_settings acset; // settings for auto-conditioning
  size_t history_length;         // value of --search_history_length, used by some tasks, default 1

  size_t A;                      // total number of actions, [1..A]; 0 means ldf
  size_t num_learners;           // total number of learners;
  bool cb_learner;               // do contextual bandit learning on action (was "! rollout_all_actions" which was confusing)
  SearchState state;             // current state of learning
  size_t learn_learner_id;       // we allow user to use different learners for different states
  int mix_per_roll_policy;       // for MIX_PER_ROLL, we need to choose a policy to use; this is where it's stored (-2 means "not selected yet")
  bool no_caching;               // turn off caching
  size_t rollout_num_steps;      // how many calls of "loss" before we stop really predicting on rollouts and switch to oracle (0 means "infinite")
  bool linear_ordering;          // insist that examples are generated in linear order (rather that the default hoopla permutation)
  bool (*label_is_test)(polylabel&); // tell me if the label data from an example is test

  size_t t;                      // current search step
  size_t T;                      // length of root trajectory
  v_array<example> learn_ec_copy;// copy of example(s) at learn_t
  example* learn_ec_ref;         // reference to example at learn_t, when there's no example munging
  size_t learn_ec_ref_cnt;       // how many are there (for LDF mode only; otherwise 1)
  v_array<ptag> learn_condition_on;      // a copy of the tags used for conditioning at the training position
  v_array<action_repr>learn_condition_on_act;// the actions taken
  v_array<char>   learn_condition_on_names;// the names of the actions
  v_array<action> learn_allowed_actions; // which actions were allowed at training time?
  v_array<action_repr> ptag_to_action;// tag to action mapping for conditioning
  vector<action> test_action_sequence; // if test-mode was run, what was the corresponding action sequence; it's a vector cuz we might expose it to the library
  action learn_oracle_action;    // store an oracle action for debugging purposes
  features last_action_repr;

  polylabel* allowed_actions_cache;

  size_t loss_declared_cnt;      // how many times did run declare any loss (implicitly or explicitly)?
  v_array<scored_action> train_trajectory; // the training trajectory
  size_t learn_t;                // what time step are we learning on?
  size_t learn_a_idx;            // what action index are we trying?
  bool done_with_all_actions;    // set to true when there are no more learn_a_idx to go

  float test_loss;               // loss incurred when run INIT_TEST
  float learn_loss;              // loss incurred when run LEARN
  float train_loss;              // loss incurred when run INIT_TRAIN
  float total_example_t;         // accumulated weight of examples

  bool last_example_was_newline; // used so we know when a block of examples has passed
  bool hit_new_pass;             // have we hit a new pass?
  bool force_oracle;             // insist on using the oracle to make predictions
  float perturb_oracle;          // with this probability, choose a random action instead of oracle action

  // if we're printing to stderr we need to remember if we've printed the header yet
  // (i.e., we do this if we're driving)
  bool printed_output_header;

  // various strings for different search states
  bool should_produce_string;
  stringstream *pred_string;
  stringstream *truth_string;
  stringstream *bad_string_stream;

  // parameters controlling interpolation
  float  beta;                   // interpolation rate
  float  alpha;                  // parameter used to adapt beta for dagger (see above comment), should be in (0,1)

  RollMethod rollout_method;
  RollMethod rollin_method;
  float subsample_timesteps;     // train at every time step or just a (random) subset?
  bool xv;           // train three separate policies -- two for providing examples to the other and a third training on the union (which will be used at test time -- TODO)

  bool   allow_current_policy;   // should the current policy be used for training? true for dagger
  bool   adaptive_beta;          // used to implement dagger-like algorithms. if true, beta = 1-(1-alpha)^n after n updates, and policy is mixed with oracle as \pi' = (1-beta)\pi^* + beta \pi
  size_t passes_per_policy;      // if we're not in dagger-mode, then we need to know how many passes to train a policy

  uint32_t current_policy;       // what policy are we training right now?

  // various statistics for reporting
  size_t num_features;
  uint32_t total_number_of_policies;
  size_t read_example_last_id;
  size_t passes_since_new_policy;
  size_t read_example_last_pass;
  size_t total_examples_generated;
  size_t total_predictions_made;
  size_t total_cache_hits;

  vector<example*> ec_seq;  // the collected examples
  v_hashmap<unsigned char*, scored_action> cache_hash_map;

  // for foreach_feature temporary storage for conditioning
  uint64_t dat_new_feature_idx;
  example* dat_new_feature_ec;
  stringstream dat_new_feature_audit_ss;
  size_t dat_new_feature_namespace;
  string* dat_new_feature_feature_space;
  float dat_new_feature_value;

  // to reduce memory allocation
  string rawOutputString;
  stringstream* rawOutputStringStream;
  CS::label ldf_test_label;
  v_array<action_repr> condition_on_actions;
  v_array<size_t> timesteps;
  polylabel learn_losses;
  polylabel gte_label;
  v_array< pair<float,size_t> > active_uncertainty;

  LEARNER::base_learner* base_learner;
  clock_t start_clock_time;

  example* empty_example;
  CS::label empty_cs_label;

  search_task* task;    // your task!
  search_metatask* metatask;  // your (optional) metatask
  BaseTask* metaoverride;
  size_t meta_t;  // the metatask has it's own notion of time. meta_t+t, during a single run, is the way to think about the "real" decision step but this really only matters for caching purposes
  v_array< v_array<action_cache>* > memo_foreach_action; // when foreach_action is on, we need to cache TRAIN trajectory actions for LEARN
};

string   audit_feature_space("conditional");
uint64_t conditional_constant = 8290743;

void clear_memo_foreach_action(search_private& priv)
{ for (size_t i=0; i<priv.memo_foreach_action.size(); i++)
    if (priv.memo_foreach_action[i])
    { priv.memo_foreach_action[i]->delete_v();
      delete priv.memo_foreach_action[i];
    }
  priv.memo_foreach_action.erase();
}

inline bool need_memo_foreach_action(search_private& priv)
{ return
    (priv.state == INIT_TRAIN) &&
    (priv.metatask) &&
    (priv.metaoverride); // &&
  //        (priv.metaoverride->_foreach_action || priv.metaoverride->_post_prediction);
}

int random_policy(search_private& priv, bool allow_current, bool allow_optimal, bool advance_prng=true)
{ if (priv.beta >= 1)
  { if (allow_current) return (int)priv.current_policy;
    if (priv.current_policy > 0) return (((int)priv.current_policy)-1);
    if (allow_optimal) return -1;
    std::cerr << "internal error (bug): no valid policies to choose from!  defaulting to current" << std::endl;
    return (int)priv.current_policy;
  }

  int num_valid_policies = (int)priv.current_policy + allow_optimal + allow_current;
  int pid = -1;

  if (num_valid_policies == 0)
  { std::cerr << "internal error (bug): no valid policies to choose from!  defaulting to current" << std::endl;
    return (int)priv.current_policy;
  }
  else if (num_valid_policies == 1)
    pid = 0;
  else if (num_valid_policies == 2)
    pid = (advance_prng ? frand48() : frand48_noadvance()) >= priv.beta;
  else
  { // SPEEDUP this up in the case that beta is small!
    float r = (advance_prng ? frand48() : frand48_noadvance());
    pid = 0;

    if (r > priv.beta)
    { r -= priv.beta;
      while ((r > 0) && (pid < num_valid_policies-1))
      { pid ++;
        r -= priv.beta * powf(1.f - priv.beta, (float)pid);
      }
    }
  }
  // figure out which policy pid refers to
  if (allow_optimal && (pid == num_valid_policies-1))
    return -1; // this is the optimal policy

  pid = (int)priv.current_policy - pid;
  if (!allow_current)
    pid--;

  return pid;
}

// for two-fold cross validation, we double the number of learners
// and send examples to one or the other depending on the xor of
// (is_training) and (example_id % 2)
int select_learner(search_private& priv, int policy, size_t learner_id, bool is_training, bool is_local)
{ if (policy<0) return policy;  // optimal policy
  else
  { if (priv.xv)
    { learner_id *= 3;
      if (! is_local)
        learner_id += 1 + (size_t)( is_training ^ (priv.all->sd->example_number % 2 == 1) );
    }
    int p = (int) (policy*priv.num_learners+learner_id);
    return p;
  }
}


bool should_print_update(vw& all, bool hit_new_pass=false)
{ //uncomment to print out final loss after all examples processed
  //commented for now so that outputs matches make test
  //if( parser_done(all.p)) return true;

  if (PRINT_UPDATE_EVERY_EXAMPLE) return true;
  if (PRINT_UPDATE_EVERY_PASS && hit_new_pass) return true;
  return (all.sd->weighted_examples >= all.sd->dump_interval) && !all.quiet && !all.bfgs;
}


bool might_print_update(vw& all)
{ // basically do should_print_update but check me and the next
  // example because of off-by-ones

  if (PRINT_UPDATE_EVERY_EXAMPLE) return true;
  if (PRINT_UPDATE_EVERY_PASS) return true;  // SPEEDUP: make this better
  return (all.sd->weighted_examples + 1. >= all.sd->dump_interval) && !all.quiet && !all.bfgs;
}

bool must_run_test(vw&all, vector<example*>ec, bool is_test_ex)
{ return
    (all.final_prediction_sink.size() > 0) ||   // if we have to produce output, we need to run this
    might_print_update(all) ||                  // if we have to print and update to stderr
    (all.raw_prediction > 0) ||                 // we need raw predictions
    ((!all.vw_is_main) && (is_test_ex)) ||      // library needs predictions
    // or:
    //   it's not quiet AND
    //     current_pass == 0
    //     OR holdout is off
    //     OR it's a test example
    ( (! all.quiet || ! all.vw_is_main) &&  // had to disable this because of library mode!
      (! is_test_ex) &&
      ( all.holdout_set_off ||                    // no holdout
        ec[0]->test_only ||
        (all.current_pass == 0)                   // we need error rates for progressive cost
      ) )
    ;
}

void clear_seq(vw&all, search_private& priv)
{ if (priv.ec_seq.size() > 0)
    for (size_t i=0; i < priv.ec_seq.size(); i++)
      VW::finish_example(all, priv.ec_seq[i]);
  priv.ec_seq.clear();
}

float safediv(float a,float b) { if (b == 0.f) return 0.f; else return (a/b); }

void to_short_string(string in, size_t max_len, char*out)
{ for (size_t i=0; i<max_len; i++)
    out[i] = ((i >= in.length()) || (in[i] == '\n') || (in[i] == '\t')) ? ' ' : in[i];

  if (in.length() > max_len)
  { out[max_len-2] = '.';
    out[max_len-1] = '.';
  }
  out[max_len] = 0;
}

void number_to_natural(size_t big, char* c)
{ if      (big > 9999999999) sprintf(c, "%dg", (int)(big / 1000000000));
  else if (big >    9999999) sprintf(c, "%dm", (int)(big /    1000000));
  else if (big >       9999) sprintf(c, "%dk", (int)(big /       1000));
  else                       sprintf(c, "%d",  (int)(big));
}

void print_update(search_private& priv)
{ vw& all = *priv.all;
  if (!priv.printed_output_header && !all.quiet)
  { const char * header_fmt = "%-10s %-10s %8s%24s %22s %5s %5s  %7s  %7s  %7s  %-8s\n";
    fprintf(stderr, header_fmt, "average", "since", "instance", "current true",  "current predicted", "cur",  "cur", "predic", "cache", "examples", "");
    fprintf(stderr, header_fmt, "loss",    "last",  "counter",  "output prefix",  "output prefix",    "pass", "pol", "made",    "hits",  "gener", "beta");
    std::cerr.precision(5);
    priv.printed_output_header = true;
  }

  if (!should_print_update(all, priv.hit_new_pass))
    return;

  char true_label[21];
  char pred_label[21];
  to_short_string(priv.truth_string->str(), 20, true_label);
  to_short_string(priv.pred_string->str() , 20, pred_label);

  float avg_loss = 0.;
  float avg_loss_since = 0.;
  bool use_heldout_loss = (!all.holdout_set_off && all.current_pass >= 1) && (all.sd->weighted_holdout_examples > 0);
  if (use_heldout_loss)
  { avg_loss       = safediv((float)all.sd->holdout_sum_loss, (float)all.sd->weighted_holdout_examples);
    avg_loss_since = safediv((float)all.sd->holdout_sum_loss_since_last_dump, (float)all.sd->weighted_holdout_examples_since_last_dump);

    all.sd->weighted_holdout_examples_since_last_dump = 0;
    all.sd->holdout_sum_loss_since_last_dump = 0.0;
  }
  else
  { avg_loss       = safediv((float)all.sd->sum_loss, (float)all.sd->weighted_examples);
    avg_loss_since = safediv((float)all.sd->sum_loss_since_last_dump, (float) (all.sd->weighted_examples - all.sd->old_weighted_examples));
  }

  char inst_cntr[9];  number_to_natural((size_t)all.sd->example_number, inst_cntr);
  char total_pred[8]; number_to_natural(priv.total_predictions_made, total_pred);
  char total_cach[8]; number_to_natural(priv.total_cache_hits, total_cach);
  char total_exge[8]; number_to_natural(priv.total_examples_generated, total_exge);

  fprintf(stderr, "%-10.6f %-10.6f %8s  [%s] [%s] %5d %5d  %7s  %7s  %7s  %-8f",
          avg_loss,
          avg_loss_since,
          inst_cntr,
          true_label,
          pred_label,
          (int)priv.read_example_last_pass,
          (int)priv.current_policy,
          total_pred,
          total_cach,
          total_exge,
          priv.beta);

  if (PRINT_CLOCK_TIME)
<<<<<<< HEAD
  { size_t num_sec = (size_t)(((float)(clock() - priv.start_clock_time)) / CLOCKS_PER_SEC);
    fprintf(stderr, " %15lusec", num_sec);
  }
=======
    { size_t num_sec = (size_t)(((float)(clock() - priv.start_clock_time)) / CLOCKS_PER_SEC);
      cerr <<" "<< num_sec << "sec";
    }
>>>>>>> dc47bc43

  if (use_heldout_loss)
    fprintf(stderr, " h");

  fprintf(stderr, "\n");
  fflush(stderr);
  all.sd->update_dump_interval(all.progress_add, all.progress_arg);
}

void add_new_feature(search_private& priv, float val, uint64_t idx)
{ uint64_t mask = priv.all->reg.weight_mask;
  size_t ss   = priv.all->reg.stride_shift;
  uint64_t idx2 = ((idx & mask) >> ss) & mask;
  features& fs = priv.dat_new_feature_ec->feature_space[priv.dat_new_feature_namespace];
  fs.push_back(val * priv.dat_new_feature_value, ((priv.dat_new_feature_idx + idx2) << ss) );
  cdbg << "adding: " << fs.indicies.last() << ':' << fs.values.last() << endl;
  if (priv.all->audit)
<<<<<<< HEAD
  { audit_data a = { nullptr, nullptr, f.weight_index, f.x, true };
    a.space   = calloc_or_throw<char>(priv.dat_new_feature_feature_space->length()+1);
    a.feature = calloc_or_throw<char>(priv.dat_new_feature_audit_ss.str().length() + 32);
    strcpy(a.space, priv.dat_new_feature_feature_space->c_str());
    int num = sprintf(a.feature, "fid=%lu_", (idx & mask) >> ss);
    strcpy(a.feature+num, priv.dat_new_feature_audit_ss.str().c_str());
    priv.dat_new_feature_ec->audit_features[priv.dat_new_feature_namespace].push_back(a);
=======
  {
    stringstream temp;
	temp << "fid=" << ((idx & mask) >> ss) << "_" << priv.dat_new_feature_audit_ss.str();
    fs.space_names.push_back(audit_strings_ptr(new audit_strings(*priv.dat_new_feature_feature_space, temp.str())));
>>>>>>> dc47bc43
  }
}

void del_features_in_top_namespace(search_private& priv, example& ec, size_t ns)
{ if ((ec.indices.size() == 0) || (ec.indices.last() != ns))
  { if (ec.indices.size() == 0)
      { THROW("internal error (bug): expecting top namespace to be '" << ns << "' but it was empty"); }
    else
      { THROW("internal error (bug): expecting top namespace to be '" << ns << "' but it was " << (size_t)ec.indices.last()); }
  }
  features& fs = ec.feature_space[ns];
  ec.indices.decr();
  ec.num_features -= fs.size();
  ec.total_sum_feat_sq -= fs.sum_feat_sq;
  fs.erase();
}

void add_neighbor_features(search_private& priv)
{ vw& all = *priv.all;
  if (priv.neighbor_features.size() == 0) return;

  for (size_t n=0; n<priv.ec_seq.size(); n++)    // iterate over every example in the sequence
  { example& me = *priv.ec_seq[n];
    for (size_t n_id=0; n_id < priv.neighbor_features.size(); n_id++)
    { int32_t offset = priv.neighbor_features[n_id] >> 24;
      size_t  ns     = priv.neighbor_features[n_id] & 0xFF;

      priv.dat_new_feature_ec = &me;
      priv.dat_new_feature_value = 1.;
      priv.dat_new_feature_idx = priv.neighbor_features[n_id] * 13748127;
      priv.dat_new_feature_namespace = neighbor_namespace;
      if (priv.all->audit)
      { priv.dat_new_feature_feature_space = &neighbor_feature_space;
        priv.dat_new_feature_audit_ss.str("");
        priv.dat_new_feature_audit_ss << '@' << ((offset > 0) ? '+' : '-') << (char)(abs(offset) + '0');
        if (ns != ' ') priv.dat_new_feature_audit_ss << (char)ns;
      }

      //cerr << "n=" << n << " offset=" << offset << endl;
      if ((offset < 0) && (n < (uint64_t)(-offset))) // add <s> feature
        add_new_feature(priv, 1., 925871901 << priv.all->reg.stride_shift);
      else if (n + offset >= priv.ec_seq.size()) // add </s> feature
        add_new_feature(priv, 1., 3824917 << priv.all->reg.stride_shift);
      else   // this is actually a neighbor
      { example& other = *priv.ec_seq[n + offset];
        GD::foreach_feature<search_private,add_new_feature>(all.reg.weight_vector, all.reg.weight_mask, other.feature_space[ns], priv, me.ft_offset);
      }
    }

    features& fs = me.feature_space[neighbor_namespace];
    size_t sz = fs.size();
    if ((sz > 0) && (fs.sum_feat_sq > 0.))
      { me.indices.push_back(neighbor_namespace);
        me.total_sum_feat_sq += fs.sum_feat_sq;
        me.num_features += sz;
      }
    else
      fs.erase();
  }
}

void del_neighbor_features(search_private& priv)
{ if (priv.neighbor_features.size() == 0) return;
  for (size_t n=0; n<priv.ec_seq.size(); n++)
    del_features_in_top_namespace(priv, *priv.ec_seq[n], neighbor_namespace);
}

void reset_search_structure(search_private& priv)
{ // NOTE: make sure do NOT reset priv.learn_a_idx
  priv.t = 0;
  priv.meta_t = 0;
  priv.loss_declared_cnt = 0;
  priv.done_with_all_actions = false;
  priv.test_loss = 0.;
  priv.learn_loss = 0.;
  priv.train_loss = 0.;
  priv.num_features = 0;
  priv.should_produce_string = false;
  priv.mix_per_roll_policy = -2;
  if (priv.adaptive_beta)
  { float x = - log1pf(- priv.alpha) * (float)priv.total_examples_generated;
    static const float log_of_2 = (float)0.6931471805599453;
    priv.beta = (x <= log_of_2) ? -expm1f(-x) : (1-expf(-x)); // numerical stability
    //float priv_beta = 1.f - powf(1.f - priv.alpha, (float)priv.total_examples_generated);
    //assert( fabs(priv_beta - priv.beta) < 1e-2 );
    if (priv.beta > 1) priv.beta = 1;
  }
  for (action_repr* ar = priv.ptag_to_action.begin; ar != priv.ptag_to_action.end; ++ar)
  { ar->repr.values.delete_v();
    ar->repr.indicies.delete_v();
    ar->repr.space_names.delete_v();
    cdbg << "delete_v" << endl;
  }
  priv.ptag_to_action.erase();

  if (! priv.cb_learner)   // was: if rollout_all_actions
  { uint32_t seed = (uint32_t)(priv.read_example_last_id * 147483 + 4831921) * 2147483647;
    msrand48(seed);
  }
}

void search_declare_loss(search_private& priv, float loss)
{ priv.loss_declared_cnt++;
  switch (priv.state)
  { case INIT_TEST:  priv.test_loss  += loss; break;
    case INIT_TRAIN: priv.train_loss += loss; break;
    case LEARN:
      if ((priv.rollout_num_steps == 0) || (priv.loss_declared_cnt <= priv.rollout_num_steps))
      { priv.learn_loss += loss;
        cdbg << "priv.learn_loss += " << loss << " (now = " << priv.learn_loss << ")" << endl;
      }
      break;
    default: break; // get rid of the warning about missing cases (danger!)
  }
}


template<class T> void cdbg_print_array(string str, v_array<T>& A) { cdbg << str << " = ["; for (size_t i=0; i<A.size(); i++) cdbg << " " << A[i]; cdbg << " ]" << endl; }
template<class T> void cerr_print_array(string str, v_array<T>& A) { std::cerr << str << " = ["; for (size_t i=0; i<A.size(); i++) std::cerr << " " << A[i]; std::cerr << " ]" << endl; }


size_t random(size_t max) { return (size_t)(frand48() * (float)max); }
template<class T> bool array_contains(T target, const T*A, size_t n)
{ if (A == nullptr) return false;
  for (size_t i=0; i<n; i++)
    if (A[i] == target) return true;
  return false;
}

// priv.learn_condition_on_act or priv.condition_on_actions
void add_example_conditioning(search_private& priv, example& ec, size_t condition_on_cnt, const char* condition_on_names, action_repr* condition_on_actions)
{ if (condition_on_cnt == 0) return;

  uint64_t extra_offset=0;
  if (priv.is_ldf)
    if (ec.l.cs.costs.size() > 0)
      extra_offset = 3849017 * ec.l.cs.costs[0].class_index;

  size_t I = condition_on_cnt;
  size_t N = max(priv.acset.max_bias_ngram_length, priv.acset.max_quad_ngram_length);
  for (size_t i=0; i<I; i++)   // position in conditioning
  { uint64_t fid = 71933 + 8491087 * extra_offset;
    if (priv.all->audit)
    { priv.dat_new_feature_audit_ss.str("");
      priv.dat_new_feature_audit_ss.clear();
      priv.dat_new_feature_feature_space = &condition_feature_space;
    }

    for (size_t n=0; n<N; n++)   // length of ngram
    { if (i + n >= I) break; // no more ngrams
      // we're going to add features for the ngram condition_on_actions[i .. i+N]
      char name = condition_on_names[i+n];
      fid = fid * 328901 + 71933 * ((condition_on_actions[i+n].a + 349101) * (name + 38490137));

      priv.dat_new_feature_ec  = &ec;
      priv.dat_new_feature_idx = fid * quadratic_constant;
      priv.dat_new_feature_namespace = conditioning_namespace;
      priv.dat_new_feature_value = priv.acset.feature_value;

      if (priv.all->audit)
      { if (n > 0) priv.dat_new_feature_audit_ss << ',';
        if ((33 <= name) && (name <= 126)) priv.dat_new_feature_audit_ss << name;
        else priv.dat_new_feature_audit_ss << '#' << (int)name;
        priv.dat_new_feature_audit_ss << '=' << condition_on_actions[i+n].a;
      }

      // add the single bias feature
      if (n < priv.acset.max_bias_ngram_length)
        add_new_feature(priv, 1., 4398201 << priv.all->reg.stride_shift);

      // add the quadratic features
      if (n < priv.acset.max_quad_ngram_length)
        GD::foreach_feature<search_private,uint64_t,add_new_feature>(*priv.all, ec, priv);
    }
  }

  if (priv.acset.use_passthrough_repr)
    for (size_t i=0; i<I; i++)
      {
        features& fs = condition_on_actions[i].repr;
        char name = condition_on_names[i];
        for (size_t k=0; k<fs.size(); k++)
          if ((fs.values[k] > 1e-10) || (fs.values[k] < -1e-10))
            { uint64_t fid = 84913 + 48371803 * (extra_offset + 8392817 * name) + 840137 * (4891 + fs.indicies[k]);
              if (priv.all->audit)
                { priv.dat_new_feature_audit_ss.str("");
                  priv.dat_new_feature_audit_ss.clear();
                  priv.dat_new_feature_audit_ss << "passthrough_repr_" << i << '_' << k;
                }

              priv.dat_new_feature_ec  = &ec;
              priv.dat_new_feature_idx = fid;
              priv.dat_new_feature_namespace = conditioning_namespace;
              priv.dat_new_feature_value = fs.values[k];
              add_new_feature(priv, 1., 4398201 << priv.all->reg.stride_shift);
            }
      }

  features& con_fs = ec.feature_space[conditioning_namespace];
  if ((con_fs.size() > 0) && (con_fs.sum_feat_sq > 0.))
    { ec.indices.push_back(conditioning_namespace);
      ec.total_sum_feat_sq += con_fs.sum_feat_sq;
      ec.num_features += con_fs.size();
    }
  else
    con_fs.erase();
}

void del_example_conditioning(search_private& priv, example& ec)
{ if ((ec.indices.size() > 0) && (ec.indices.last() == conditioning_namespace))
    del_features_in_top_namespace(priv, ec, conditioning_namespace);
}

inline size_t cs_get_costs_size(bool isCB, polylabel& ld)
{ return isCB ? ld.cb.costs.size()
         : ld.cs.costs.size();
}

inline uint32_t cs_get_cost_index(bool isCB, polylabel& ld, size_t k)
{ return isCB ? ld.cb.costs[k].action
         : ld.cs.costs[k].class_index;
}

inline float cs_get_cost_partial_prediction(bool isCB, polylabel& ld, size_t k)
{ return isCB ? ld.cb.costs[k].partial_prediction
         : ld.cs.costs[k].partial_prediction;
}

inline void cs_set_cost_loss(bool isCB, polylabel& ld, size_t k, float val)
{ if (isCB) ld.cb.costs[k].cost = val;
  else      ld.cs.costs[k].x    = val;
}

inline void cs_costs_erase(bool isCB, polylabel& ld)
{ if (isCB) ld.cb.costs.erase();
  else      ld.cs.costs.erase();
}

inline void cs_costs_resize(bool isCB, polylabel& ld, size_t new_size)
{ if (isCB) ld.cb.costs.resize(new_size);
  else      ld.cs.costs.resize(new_size);
}

inline void cs_cost_push_back(bool isCB, polylabel& ld, uint32_t index, float value)
{ if (isCB) { CB::cb_class cost = { value, index, 0., 0. }; ld.cb.costs.push_back(cost); }
  else      { CS::wclass   cost = { value, index, 0., 0. }; ld.cs.costs.push_back(cost); }
}

polylabel& allowed_actions_to_ld(search_private& priv, size_t ec_cnt, const action* allowed_actions, size_t allowed_actions_cnt, const float* allowed_actions_cost)
{ bool isCB = priv.cb_learner;
  polylabel& ld = *priv.allowed_actions_cache;
  uint32_t num_costs = (uint32_t)cs_get_costs_size(isCB, ld);

  if (priv.is_ldf)    // LDF version easier
  { if (num_costs > ec_cnt)
      cs_costs_resize(isCB, ld, ec_cnt);
    else if (num_costs < ec_cnt)
      for (action k = num_costs; k < ec_cnt; k++)
        cs_cost_push_back(isCB, ld, k, FLT_MAX);

  }
  else if (priv.use_action_costs)
  { // TODO: Weight
    if (allowed_actions == nullptr)
    { if (cs_get_costs_size(isCB, ld) != priv.A)
      { cs_costs_erase(isCB, ld);
        for (action k=0; k<priv.A; k++)
          cs_cost_push_back(isCB, ld, k+1, 0.);
      }
      for (action k=0; k<priv.A; k++)
        cs_set_cost_loss(isCB, ld, k, allowed_actions_cost[k]);
    }
    else     // manually specified actions
    { cs_costs_erase(isCB, ld);
      for (action k=0; k<allowed_actions_cnt; k++)
        cs_cost_push_back(isCB, ld, allowed_actions[k], allowed_actions_cost[k]);
    }
  }
  else     // non-LDF version, no action costs
  { if ((allowed_actions == nullptr) || (allowed_actions_cnt == 0))   // any action is allowed
    { if (num_costs != priv.A)    // if there are already A-many actions, they must be the right ones, unless the user did something stupid like putting duplicate allowed_actions...
      { cs_costs_erase(isCB, ld);
        for (action k = 0; k < priv.A; k++)
          cs_cost_push_back(isCB, ld, k+1, FLT_MAX);  //+1 because MC is 1-based
      }
    }
    else     // we need to peek at allowed_actions
    { cs_costs_erase(isCB, ld);
      for (size_t i = 0; i < allowed_actions_cnt; i++)
        cs_cost_push_back(isCB, ld, allowed_actions[i], FLT_MAX);
    }
  }

  return ld;
}

void allowed_actions_to_label(search_private& priv, size_t ec_cnt, const action* allowed_actions, size_t allowed_actions_cnt, const float* allowed_actions_cost, const action* oracle_actions, size_t oracle_actions_cnt, polylabel& lab)
{ bool isCB = priv.cb_learner;
  if (priv.is_ldf)   // LDF version easier
  { cs_costs_erase(isCB, lab);
    for (action k=0; k<ec_cnt; k++)
      cs_cost_push_back(isCB, lab, k, array_contains<action>(k, oracle_actions, oracle_actions_cnt) ? 0.f : 1.f );
    //cerr << "lab = ["; for (size_t i=0; i<lab.cs.costs.size(); i++) cdbg << ' ' << lab.cs.costs[i].class_index << ':' << lab.cs.costs[i].x; cdbg << " ]" << endl;
  }
  else if (priv.use_action_costs)
  { // TODO: Weight
    if (allowed_actions == nullptr)
    { if (cs_get_costs_size(isCB, lab) != priv.A)
      { cs_costs_erase(isCB, lab);
        for (action k=0; k<priv.A; k++)
          cs_cost_push_back(isCB, lab, k+1, 0.);
      }
      for (action k=0; k<priv.A; k++)
        cs_set_cost_loss(isCB, lab, k, allowed_actions_cost[k]);
    }
    else     // manually specified actions
    { cs_costs_erase(isCB, lab);
      for (action k=0; k<allowed_actions_cnt; k++)
        cs_cost_push_back(isCB, lab, allowed_actions[k], allowed_actions_cost[k]);
    }
  }
  else     // non-LDF, no action costs
  { if ((allowed_actions == NULL) || (allowed_actions_cnt == 0))   // any action is allowed
    { bool set_to_one = false;
      if (cs_get_costs_size(isCB, lab) != priv.A)
      { cs_costs_erase(isCB, lab);
        for (action k=0; k<priv.A; k++)
          cs_cost_push_back(isCB, lab, k+1, 1.);
        set_to_one = true;
      }
      //cerr << "lab = ["; for (size_t i=0; i<lab.cs.costs.size(); i++) cdbg << ' ' << lab.cs.costs[i].class_index << ':' << lab.cs.costs[i].x; cdbg << " ]" << endl;
      if (oracle_actions_cnt <= 1)   // common case to speed up
      { if (! set_to_one)
          for (action k=0; k<priv.A; k++)
            cs_set_cost_loss(isCB, lab, k, 1.);
        if (oracle_actions_cnt == 1)
          cs_set_cost_loss(isCB, lab, oracle_actions[0]-1, 0.);
      }
      else
      { for (action k=0; k<priv.A; k++)
          cs_set_cost_loss(isCB, lab, k, array_contains<action>(k+1, oracle_actions, oracle_actions_cnt) ? 0.f : 1.f);
      }
    }
    else     // only some actions are allowed
    { cs_costs_erase(isCB, lab);
      float w = 1.; // array_contains<action>(3, oracle_actions, oracle_actions_cnt) ? 5.f : 1.f;
      for (size_t i=0; i<allowed_actions_cnt; i++)
      { action k = allowed_actions[i];
        cs_cost_push_back(isCB, lab, k, (array_contains<action>(k, oracle_actions, oracle_actions_cnt)) ? 0.f : w); // 1.f );
      }
    }
  }
}

template<class T>
void ensure_size(v_array<T>& A, size_t sz)
{ if ((size_t)(A.end_array - A.begin) < sz)
    A.resize(sz*2+1);
  A.end = A.begin + sz;
}

template<class T> void push_at(v_array<T>& v, T item, size_t pos)
{ if (v.size() > pos)
    v.begin[pos] = item;
  else
  { if (v.end_array > v.begin + pos)
    { // there's enough memory, just not enough filler
      v.begin[pos] = item;
      v.end = v.begin + pos + 1;
    }
    else
    { // there's not enough memory
      v.resize(2 * pos + 3);
      v.begin[pos] = item;
      v.end = v.begin + pos + 1;
    }
  }
}

action choose_oracle_action(search_private& priv, size_t ec_cnt, const action* oracle_actions, size_t oracle_actions_cnt, const action* allowed_actions, size_t allowed_actions_cnt, const float* allowed_actions_cost)
{ action a = (action)-1;
  if (priv.use_action_costs)
  { size_t K = (allowed_actions == nullptr) ? priv.A : allowed_actions_cnt;
    cdbg << "costs = ["; for (size_t k=0; k<K; k++) cdbg << ' ' << allowed_actions_cost[k]; cdbg << " ]" << endl;
    float min_cost = FLT_MAX;
    for (size_t k=0; k<K; k++)
      min_cost = min(min_cost, allowed_actions_cost[k]);
    cdbg << "min_cost = " << min_cost;
    if (min_cost < FLT_MAX)
    { size_t count = 0;
      for (size_t k=0; k<K; k++)
        if (allowed_actions_cost[k] <= min_cost)
        { cdbg << ", hit @ " << k;
          count++;
          if ((count == 1) || (frand48() < 1./(float)count))
          { a = (allowed_actions == nullptr) ? (uint32_t)(k+1) : allowed_actions[k];
            cdbg << "***";
          }
        }
    }
    cdbg << endl;
  }

  if (a == (action)-1)
  { if ((priv.perturb_oracle > 0.) && (priv.state == INIT_TRAIN) && (frand48() < priv.perturb_oracle))
      oracle_actions_cnt = 0;
    a = ( oracle_actions_cnt > 0) ?  oracle_actions[random(oracle_actions_cnt )] :
        (allowed_actions_cnt > 0) ? allowed_actions[random(allowed_actions_cnt)] :
        priv.is_ldf ? (action)random(ec_cnt) :
        (action)(1 + random(priv.A));
  }
  cdbg << "choose_oracle_action from oracle_actions = ["; for (size_t i=0; i<oracle_actions_cnt; i++) cdbg << " " << oracle_actions[i]; cdbg << " ], ret=" << a << endl;
  if (need_memo_foreach_action(priv) && (priv.state == INIT_TRAIN))
  { v_array<action_cache>* this_cache = new v_array<action_cache>();
    *this_cache = v_init<action_cache>();
    // TODO we don't really need to construct this polylabel
    polylabel l = allowed_actions_to_ld(priv, 1, allowed_actions, allowed_actions_cnt, allowed_actions_cost);
    size_t K = cs_get_costs_size(priv.cb_learner, l);
    for (size_t k = 0; k < K; k++)
    { action cl = cs_get_cost_index(priv.cb_learner, l, k);
      float cost = array_contains(cl, oracle_actions, oracle_actions_cnt) ? 0.f : 1.f;
      this_cache->push_back( action_cache(0., cl, cl==a, cost) );
    }
    size_t pos = priv.meta_t + priv.t;
    assert( priv.memo_foreach_action.size() == pos - 1 );
    priv.memo_foreach_action.push_back(this_cache);
    cdbg << "memo_foreach_action[" << pos-1 << "] = " << this_cache << " from oracle" << endl;
  }
  return a;
}

action single_prediction_notLDF(search_private& priv, example& ec, int policy, const action* allowed_actions, size_t allowed_actions_cnt, const float* allowed_actions_cost, float& a_cost, action override_action)    // if override_action != -1, then we return it as the action and a_cost is set to the appropriate cost for that action
{ vw& all = *priv.all;
  polylabel old_label = ec.l;
  bool need_partial_predictions = need_memo_foreach_action(priv) || (priv.metaoverride && priv.metaoverride->_foreach_action) || (override_action != (action)-1);
  if ((allowed_actions_cnt > 0) || need_partial_predictions)
    ec.l = allowed_actions_to_ld(priv, 1, allowed_actions, allowed_actions_cnt, allowed_actions_cost);
  else
    ec.l.cs = priv.empty_cs_label;

  cdbg << "allowed_actions_cnt=" << allowed_actions_cnt << ", ec.l = ["; for (size_t i=0; i<ec.l.cs.costs.size(); i++) cdbg << ' ' << ec.l.cs.costs[i].class_index << ':' << ec.l.cs.costs[i].x; cdbg << " ]" << endl;

  priv.base_learner->predict(ec, policy);
  uint32_t act = ec.pred.multiclass;
  cdbg << "a=" << act << " from"; if (allowed_actions) { for (size_t ii=0; ii<allowed_actions_cnt; ii++) cdbg << ' ' << allowed_actions[ii]; } cdbg << endl;
  a_cost = ec.partial_prediction;
  cdbg << "a_cost = " << a_cost << endl;

  if (override_action != (action)-1)
    act = override_action;

  if (need_partial_predictions)
  { size_t K = cs_get_costs_size(priv.cb_learner, ec.l);
    float min_cost = FLT_MAX;
    for (size_t k = 0; k < K; k++)
    { float cost = cs_get_cost_partial_prediction(priv.cb_learner, ec.l, k);
      if (cost < min_cost) min_cost = cost;
    }
    v_array<action_cache>* this_cache = nullptr;
    if (need_memo_foreach_action(priv) && (override_action == (action)-1))
    { this_cache = new v_array<action_cache>();
      *this_cache = v_init<action_cache>();
    }
    for (size_t k = 0; k < K; k++)
    { action cl = cs_get_cost_index(priv.cb_learner, ec.l, k);
      float cost = cs_get_cost_partial_prediction(priv.cb_learner, ec.l, k);
      if (priv.metaoverride && priv.metaoverride->_foreach_action)
        priv.metaoverride->_foreach_action(*priv.metaoverride->sch, priv.t-1, min_cost, cl, cl==act, cost);
      if (override_action == cl)
        a_cost = cost;
      if (this_cache)
        this_cache->push_back( action_cache(min_cost, cl, cl==act, cost) );
    }
    if (this_cache)
    { size_t pos = priv.meta_t + priv.t;
      assert( priv.memo_foreach_action.size() == pos - 1 );
      priv.memo_foreach_action.push_back(this_cache);
      cdbg << "memo_foreach_action[" << pos-1 << "] = " << this_cache << endl;
    }
  }

  if ((priv.state == INIT_TRAIN) && (priv.subsample_timesteps <= -1))   // active learning
  { size_t K = cs_get_costs_size(priv.cb_learner, ec.l);
    float min_cost = FLT_MAX, min_cost2 = FLT_MAX;
    for (size_t k = 0; k < K; k++)
    { float cost = cs_get_cost_partial_prediction(priv.cb_learner, ec.l, k);
      if (cost < min_cost) { min_cost2 = min_cost; min_cost = cost; }
      else if (cost < min_cost2) { min_cost2 = cost; }
    }
    if (min_cost2 < FLT_MAX)
      priv.active_uncertainty.push_back( make_pair(min_cost2 - min_cost, priv.t+priv.meta_t) );
  }

  // generate raw predictions if necessary
  if ((priv.state == INIT_TEST) && (all.raw_prediction > 0))
  { priv.rawOutputStringStream->str("");
    for (size_t k = 0; k < cs_get_costs_size(priv.cb_learner, ec.l); k++)
    { if (k > 0) (*priv.rawOutputStringStream) << ' ';
      (*priv.rawOutputStringStream) << cs_get_cost_index(priv.cb_learner, ec.l, k) << ':' << cs_get_cost_partial_prediction(priv.cb_learner, ec.l, k);
    }
    all.print_text(all.raw_prediction, priv.rawOutputStringStream->str(), ec.tag);
  }

  ec.l = old_label;

  priv.total_predictions_made++;
  priv.num_features += ec.num_features;

  return act;
}

action single_prediction_LDF(search_private& priv, example* ecs, size_t ec_cnt, int policy, float& a_cost, action override_action)    // if override_action != -1, then we return it as the action and a_cost is set to the appropriate cost for that action
{ bool need_partial_predictions = need_memo_foreach_action(priv) || (priv.metaoverride && priv.metaoverride->_foreach_action) || (override_action != (action)-1);

  CS::cs_label.default_label(&priv.ldf_test_label);
  CS::wclass wc = { 0., 1, 0., 0. };
  priv.ldf_test_label.costs.push_back(wc);

  // keep track of best (aka chosen) action
  float  best_prediction = 0.;
  action best_action = 0;

  size_t start_K = (priv.is_ldf && COST_SENSITIVE::ec_is_example_header(ecs[0])) ? 1 : 0;

  v_array<action_cache>* this_cache = nullptr;
  if (need_partial_predictions)
  { this_cache = new v_array<action_cache>();
    *this_cache = v_init<action_cache>();
  }

  for (action a= (uint32_t)start_K; a<ec_cnt; a++)
  { cdbg << "== single_prediction_LDF a=" << a << "==" << endl;
    if (start_K > 0)
      LabelDict::add_example_namespaces_from_example(ecs[a], ecs[0]);

    polylabel old_label = ecs[a].l;
    ecs[a].l.cs = priv.ldf_test_label;
    priv.base_learner->predict(ecs[a], policy);

    priv.empty_example->in_use = true;
    priv.base_learner->predict(*priv.empty_example);

    cdbg << "partial_prediction[" << a << "] = " << ecs[a].partial_prediction << endl;

    if (override_action != (action)-1)
    { if (a == override_action)
        a_cost = ecs[a].partial_prediction;
    }
    else if ((a == start_K) || (ecs[a].partial_prediction < best_prediction))
    { best_prediction = ecs[a].partial_prediction;
      best_action     = a;
      a_cost          = best_prediction;
    }
    if (this_cache)
      this_cache->push_back( action_cache(0., a, false, ecs[a].partial_prediction) );

    priv.num_features += ecs[a].num_features;
    ecs[a].l = old_label;
    if (start_K > 0)
      LabelDict::del_example_namespaces_from_example(ecs[a], ecs[0]);
  }
  if (override_action != (action)-1)
    best_action = override_action;
  else
    a_cost = best_prediction;

  if (this_cache)
  { for (size_t i=0; i<this_cache->size(); i++)
    { action_cache& ac = this_cache->get(i);
      ac.min_cost = a_cost;
      ac.is_opt = (ac.k == best_action);
      if (priv.metaoverride && priv.metaoverride->_foreach_action)
        priv.metaoverride->_foreach_action(*priv.metaoverride->sch, priv.t-1, ac.min_cost, ac.k, ac.is_opt, ac.cost);
    }
    if (need_memo_foreach_action(priv) && (override_action == (action)-1))
      priv.memo_foreach_action.push_back(this_cache);
    else
    { this_cache->delete_v();
      delete this_cache;
    }
  }

  // TODO: generate raw predictions if necessary

  priv.total_predictions_made++;
  return best_action;
}

int choose_policy(search_private& priv, bool advance_prng=true)
{ RollMethod method = (priv.state == INIT_TEST ) ? POLICY :
                      (priv.state == LEARN     ) ? priv.rollout_method :
                      (priv.state == INIT_TRAIN) ? priv.rollin_method :
                      NO_ROLLOUT;   // this should never happen
  switch (method)
  { case POLICY:
      return random_policy(priv, priv.allow_current_policy || (priv.state == INIT_TEST), false, advance_prng);

    case ORACLE:
      return -1;

    case MIX_PER_STATE:
      return random_policy(priv, priv.allow_current_policy, true, advance_prng);

    case MIX_PER_ROLL:
      if (priv.mix_per_roll_policy == -2) // then we have to choose one!
        priv.mix_per_roll_policy = random_policy(priv, priv.allow_current_policy, true, advance_prng);
      return priv.mix_per_roll_policy;

    case NO_ROLLOUT:
    default:
      THROW("internal error (bug): trying to rollin or rollout with NO_ROLLOUT");
  }
}

bool cached_item_equivalent(unsigned char*& A, unsigned char*& B)
{ size_t sz_A = *A;
  size_t sz_B = *B;
  if (sz_A != sz_B) return false;
  return memcmp(A, B, sz_A) == 0;
}

void free_key(unsigned char* mem, scored_action) { free(mem); } // sa.repr.delete_v(); }
void clear_cache_hash_map(search_private& priv)
{ priv.cache_hash_map.iter(free_key);
  priv.cache_hash_map.clear();
}

// returns true if found and do_store is false. if do_store is true, always returns true.
bool cached_action_store_or_find(search_private& priv, ptag mytag, const ptag* condition_on, const char* condition_on_names, action_repr* condition_on_actions, size_t condition_on_cnt, int policy, size_t learner_id, action &a, bool do_store, float& a_cost)
{ if (priv.no_caching) return do_store;
  if (mytag == 0) return do_store; // don't attempt to cache when tag is zero

  size_t sz  = sizeof(size_t) + sizeof(ptag) + sizeof(int) + sizeof(size_t) + sizeof(size_t) + condition_on_cnt * (sizeof(ptag) + sizeof(action) + sizeof(char));
  if (sz % 4 != 0)
    sz += 4 - (sz % 4); // make sure sz aligns to 4 so that uniform_hash does the right thing

  unsigned char* item = calloc_or_throw<unsigned char>(sz);
  unsigned char* here = item;
  *here = (unsigned char)sz; here += sizeof(size_t);
  *here = mytag;             here += sizeof(ptag);
  *here = policy;            here += sizeof(int);
  *here = (unsigned char)learner_id;        here += sizeof(size_t);
  *here = (unsigned char)condition_on_cnt;  here += sizeof(size_t);
  for (size_t i=0; i<condition_on_cnt; i++)
  { *here = condition_on[i];             here += sizeof(ptag);
    *here = condition_on_actions[i].a;   here += sizeof(action);
    *here = condition_on_names[i];       here += sizeof(char);  // SPEEDUP: should we align this at 4?
  }
  uint64_t hash = uniform_hash(item, sz, 3419);

  if (do_store)
  { priv.cache_hash_map.put(item, hash, scored_action(a, a_cost));
    return true;
  }
  else     // its a find
  { scored_action sa = priv.cache_hash_map.get(item, hash);
    a = sa.a;
    a_cost = sa.s;
    free(item);
    return a != (action)-1;
  }
}

void generate_training_example(search_private& priv, polylabel& losses, float weight, bool add_conditioning=true, float min_loss=FLT_MAX)    // min_loss = FLT_MAX means "please compute it for me as the actual min"; any other value means to use this
{ // should we really subtract out min-loss?
  //float min_loss = FLT_MAX;
  if (priv.cb_learner)
  { if (min_loss == FLT_MAX)
      for (size_t i=0; i<losses.cb.costs.size(); i++) min_loss = MIN(min_loss, losses.cb.costs[i].cost);
    for (size_t i=0; i<losses.cb.costs.size(); i++) losses.cb.costs[i].cost = losses.cb.costs[i].cost - min_loss;
  }
  else
  { if (min_loss == FLT_MAX)
      for (size_t i=0; i<losses.cs.costs.size(); i++) min_loss = MIN(min_loss, losses.cs.costs[i].x);
    for (size_t i=0; i<losses.cs.costs.size(); i++) losses.cs.costs[i].x = (losses.cs.costs[i].x - min_loss) * weight;
  }
  //cdbg << "losses = ["; for (size_t i=0; i<losses.cs.costs.size(); i++) cdbg << ' ' << losses.cs.costs[i].class_index << ':' << losses.cs.costs[i].x; cdbg << " ], min_loss=" << min_loss << endl;

  priv.total_example_t += 1.;   // TODO: should be max-min

  if (!priv.is_ldf)     // not LDF
  { // since we're not LDF, it should be the case that ec_ref_cnt == 1
    // and learn_ec_ref[0] is a pointer to a single example
    assert(priv.learn_ec_ref_cnt == 1);
    assert(priv.learn_ec_ref != nullptr);

    example& ec = priv.learn_ec_ref[0];
    float old_example_t = ec.example_t;
    ec.example_t = priv.total_example_t;
    polylabel old_label = ec.l;
    ec.l = losses; // labels;
    if (add_conditioning) add_example_conditioning(priv, ec, priv.learn_condition_on.size(), priv.learn_condition_on_names.begin, priv.learn_condition_on_act.begin);
    for (size_t is_local=0; is_local<= (size_t)priv.xv; is_local++)
    { int learner = select_learner(priv, priv.current_policy, priv.learn_learner_id, true, is_local > 0);
      ec.in_use = true;
      priv.base_learner->learn(ec, learner);
    }
    if (add_conditioning) del_example_conditioning(priv, ec);
    ec.l = old_label;
    ec.example_t = old_example_t;
    priv.total_examples_generated++;
  }
  else                  // is  LDF
  { assert(cs_get_costs_size(priv.cb_learner, losses) == priv.learn_ec_ref_cnt);
    size_t start_K = (priv.is_ldf && COST_SENSITIVE::ec_is_example_header(priv.learn_ec_ref[0])) ? 1 : 0;

    // TODO: weight
    if (add_conditioning)
      for (action a= (uint32_t)start_K; a<priv.learn_ec_ref_cnt; a++)
      { example& ec = priv.learn_ec_ref[a];
        add_example_conditioning(priv, ec, priv.learn_condition_on.size(), priv.learn_condition_on_names.begin, priv.learn_condition_on_act.begin);
      }

    for (size_t is_local=0; is_local<= (size_t)priv.xv; is_local++)
    { int learner = select_learner(priv, priv.current_policy, priv.learn_learner_id, true, is_local > 0);

      for (action a= (uint32_t)start_K; a<priv.learn_ec_ref_cnt; a++)
      { example& ec = priv.learn_ec_ref[a];
        float old_example_t = ec.example_t;
        ec.example_t = priv.total_example_t;

        CS::label& lab = ec.l.cs;
        if (lab.costs.size() == 0)
        { CS::wclass wc = { 0., a - (uint32_t)start_K, 0., 0. };
          lab.costs.push_back(wc);
        }
        lab.costs[0].x = losses.cs.costs[a-start_K].x;
        //cerr << "cost[" << a << "] = " << losses[a] << " - " << min_loss << " = " << lab.costs[0].x << endl;
        ec.in_use = true;
        priv.base_learner->learn(ec, learner);

        cdbg << "generate_training_example called learn on action a=" << a << ", costs.size=" << lab.costs.size() << " ec=" << &ec << endl;
        ec.example_t = old_example_t;
        priv.total_examples_generated++;
      }

      priv.base_learner->learn(*priv.empty_example, learner);
      cdbg << "generate_training_example called learn on empty_example" << endl;
    }

    if (add_conditioning)
      for (action a= (uint32_t)start_K; a<priv.learn_ec_ref_cnt; a++)
      { example& ec = priv.learn_ec_ref[a];
        del_example_conditioning(priv, ec);
      }
  }
}

bool search_predictNeedsExample(search_private& priv)
{ // this is basically copied from the logic of search_predict()
  switch (priv.state)
  { case INITIALIZE: return false;
    case GET_TRUTH_STRING: return false;
    case INIT_TEST:
      return true;
    case INIT_TRAIN:
      // TODO: do we need to do something here for metatasks?
      //if (priv.beam && (priv.t < priv.beam_actions.size()))
      //  return false;
      if (priv.rollout_method == NO_ROLLOUT) return true;
      break;
    case LEARN:
      if (priv.t+priv.meta_t < priv.learn_t) return false;  // TODO: in meta search mode with foreach feature we'll need it even here
      if (priv.t+priv.meta_t == priv.learn_t) return true;  // SPEEDUP: we really only need it on the last learn_a, but this is hard to know...
      // t > priv.learn_t
      if ((priv.rollout_num_steps > 0) && (priv.loss_declared_cnt >= priv.rollout_num_steps)) return false; // skipping
      break;
  }

  int pol = choose_policy(priv, false); // choose a policy but don't advance prng
  return (pol != -1);
}

void foreach_action_from_cache(search_private& priv, size_t t, action override_a=(action)-1)
{ cdbg << "foreach_action_from_cache: t=" << t << ", memo_foreach_action.size()=" << priv.memo_foreach_action.size() << ", override_a=" << override_a << endl;
  assert(t < priv.memo_foreach_action.size());
  v_array<action_cache>* cached = priv.memo_foreach_action[t];
  if (!cached) return; // the only way this can happen is if the metatask overrode this action
  cdbg << "memo_foreach_action size = " << cached->size() << endl;
  for (size_t id=0; id<cached->size(); id++)
  { action_cache& ac = cached->get(id);
    priv.metaoverride->_foreach_action(*priv.metaoverride->sch,
                                       t-priv.meta_t,
                                       ac.min_cost,
                                       ac.k,
                                       (override_a == (action)-1) ? ac.is_opt : (ac.k == override_a),
                                       ac.cost);
  }
}

// note: ec_cnt should be 1 if we are not LDF
action search_predict(search_private& priv, example* ecs, size_t ec_cnt, ptag mytag, const action* oracle_actions, size_t oracle_actions_cnt, const ptag* condition_on, const char* condition_on_names, const action* allowed_actions, size_t allowed_actions_cnt, const float* allowed_actions_cost, size_t learner_id, float& a_cost, float weight)
{ size_t condition_on_cnt = condition_on_names ? strlen(condition_on_names) : 0;
  size_t t = priv.t + priv.meta_t;
  priv.t++;

  // make sure parameters come in pairs correctly
  assert((oracle_actions  == nullptr) == (oracle_actions_cnt  == 0));
  assert((condition_on    == nullptr) == (condition_on_names  == nullptr));
  assert(((allowed_actions == nullptr) && (allowed_actions_cost == nullptr)) == (allowed_actions_cnt == 0));
  assert(priv.use_action_costs == (allowed_actions_cost != nullptr));
  if (allowed_actions_cost != nullptr) assert(oracle_actions == nullptr);

  // if we're just after the string, choose an oracle action
  if ((priv.state == GET_TRUTH_STRING) || priv.force_oracle)
  { action a = choose_oracle_action(priv, ec_cnt, oracle_actions, oracle_actions_cnt, allowed_actions, allowed_actions_cnt, allowed_actions_cost);
    //if (priv.metaoverride && priv.metaoverride->_post_prediction)
    //  priv.metaoverride->_post_prediction(*priv.metaoverride->sch, t-priv.meta_t, a, 0.);
    a_cost = 0.;
    return a;
  }

  // if we're in LEARN mode and before learn_t, return the train action
  if ((priv.state == LEARN) && (t < priv.learn_t))
  { assert(t < priv.train_trajectory.size());
    action a = priv.train_trajectory[t].a;
    a_cost   = priv.train_trajectory[t].s;
    cdbg << "LEARN " << t << " < priv.learn_t ==> a=" << a << ", a_cost=" << a_cost << endl;
    if (priv.metaoverride && priv.metaoverride->_foreach_action)
      foreach_action_from_cache(priv, t);
    if (priv.metaoverride && priv.metaoverride->_post_prediction)
      priv.metaoverride->_post_prediction(*priv.metaoverride->sch, t-priv.meta_t, a, a_cost);
    return a;
  }

  // for LDF, # of valid actions is ec_cnt; otherwise it's either allowed_actions_cnt or A
  size_t valid_action_cnt = priv.is_ldf ? ec_cnt :
                            (allowed_actions_cnt > 0) ? allowed_actions_cnt : priv.A;

  // if we're in LEARN mode and _at_ learn_t, then:
  //   - choose the next action
  //   - decide if we're done
  //   - if we are, then copy/mark the example ref
  if ((priv.state == LEARN) && (t == priv.learn_t))
  { action a = (action)priv.learn_a_idx;
    priv.loss_declared_cnt = 0;

    cdbg << "LEARN " << t << " = priv.learn_t ==> a=" << a << endl;

    priv.learn_a_idx++;

    // check to see if we're done with available actions
    if (priv.learn_a_idx >= valid_action_cnt)
    { priv.done_with_all_actions = true;
      priv.learn_learner_id = learner_id;

      // set reference or copy example(s)
      if (oracle_actions_cnt > 0) priv.learn_oracle_action = oracle_actions[0];
      priv.learn_ec_ref_cnt = ec_cnt;
      if (priv.examples_dont_change)
        priv.learn_ec_ref = ecs;
      else
      { size_t label_size = priv.is_ldf ? sizeof(CS::label) : sizeof(MC::label_t);
        void (*label_copy_fn)(void*,void*) = priv.is_ldf ? CS::cs_label.copy_label : nullptr;

        ensure_size(priv.learn_ec_copy, ec_cnt);
        for (size_t i=0; i<ec_cnt; i++)
          VW::copy_example_data(priv.all->audit, priv.learn_ec_copy.begin+i, ecs+i, label_size, label_copy_fn);

        priv.learn_ec_ref = priv.learn_ec_copy.begin;
      }

      // copy conditioning stuff and allowed actions
      if (priv.auto_condition_features)
      { ensure_size(priv.learn_condition_on,     condition_on_cnt);
        ensure_size(priv.learn_condition_on_act, condition_on_cnt);

        priv.learn_condition_on.end = priv.learn_condition_on.begin + condition_on_cnt;   // allow .size() to be used in lieu of _cnt

        memcpy(priv.learn_condition_on.begin, condition_on, condition_on_cnt * sizeof(ptag));

        for (size_t i=0; i<condition_on_cnt; i++)
          push_at(priv.learn_condition_on_act
                  , action_repr(((1 <= condition_on[i]) && (condition_on[i] < priv.ptag_to_action.size())) ? priv.ptag_to_action[condition_on[i]] : 0)
                  , i);

        if (condition_on_names == nullptr)
        { ensure_size(priv.learn_condition_on_names, 1);
          priv.learn_condition_on_names[0] = 0;
        }
        else
        { ensure_size(priv.learn_condition_on_names, strlen(condition_on_names)+1);
          strcpy(priv.learn_condition_on_names.begin, condition_on_names);
        }
      }

      if (allowed_actions && (allowed_actions_cnt > 0))
      { ensure_size(priv.learn_allowed_actions, allowed_actions_cnt);
        memcpy(priv.learn_allowed_actions.begin, allowed_actions, allowed_actions_cnt*sizeof(action));
        cdbg_print_array("in LEARN, learn_allowed_actions", priv.learn_allowed_actions);
      }
    }

    assert((allowed_actions_cnt == 0) || (a < allowed_actions_cnt));

    a_cost = 0.;
    action a_name = (allowed_actions && (allowed_actions_cnt > 0)) ? allowed_actions[a] : priv.is_ldf ? a : (a+1);
    if (priv.metaoverride && priv.metaoverride->_foreach_action)
    { foreach_action_from_cache(priv,t,a_name);
      if (priv.memo_foreach_action[t])
      { cdbg << "@ memo_foreach_action: t=" << t << ", a=" << a << ", cost=" << priv.memo_foreach_action[t]->get(a).cost << endl;
        a_cost = priv.memo_foreach_action[t]->get(a).cost;
      }
    }

    a = a_name;

    if (priv.metaoverride && priv.metaoverride->_post_prediction)
      priv.metaoverride->_post_prediction(*priv.metaoverride->sch, t-priv.meta_t, a, a_cost);
    return a;
  }

  if ((priv.state == LEARN) && (t > priv.learn_t) && (priv.rollout_num_steps > 0) && (priv.loss_declared_cnt >= priv.rollout_num_steps))
  { cdbg << "... skipping" << endl;
    action a = priv.is_ldf ? 0 : ((allowed_actions && (allowed_actions_cnt > 0)) ? allowed_actions[0] : 1);
    if (priv.metaoverride && priv.metaoverride->_post_prediction)
      priv.metaoverride->_post_prediction(*priv.metaoverride->sch, t-priv.meta_t, a, 0.);
    if (priv.metaoverride && priv.metaoverride->_foreach_action)
      foreach_action_from_cache(priv, t);
    a_cost = 0.;
    return a;
  }


  if ((priv.state == INIT_TRAIN) ||
      (priv.state == INIT_TEST) ||
      ((priv.state == LEARN) && (t > priv.learn_t)))
  { // we actually need to run the policy

    int policy = choose_policy(priv);
    action a = 0;

    cdbg << "executing policy " << policy << endl;

    bool gte_here = (priv.state == INIT_TRAIN) && (priv.rollout_method == NO_ROLLOUT) && ((oracle_actions_cnt > 0) || (priv.use_action_costs));
    a_cost = 0.;
    bool skip = false;

    if (priv.metaoverride && priv.metaoverride->_maybe_override_prediction && (priv.state != LEARN))   // if LEARN and t>learn_t,then we cannot allow overrides!
    { skip = priv.metaoverride->_maybe_override_prediction(*priv.metaoverride->sch, t-priv.meta_t, a, a_cost);
      cdbg << "maybe_override_prediction --> " << skip << ", a=" << a << ", a_cost=" << a_cost << endl;
      if (skip && need_memo_foreach_action(priv))
        priv.memo_foreach_action.push_back(nullptr);
    }

    if ((!skip) && (policy == -1))
      a = choose_oracle_action(priv, ec_cnt, oracle_actions, oracle_actions_cnt, allowed_actions, allowed_actions_cnt, allowed_actions_cost);   // TODO: we probably want to actually get costs for oracle actions???

    bool need_fea = (policy == -1) && priv.metaoverride && priv.metaoverride->_foreach_action;

    if ((policy >= 0) || gte_here || need_fea)   // the last case is we need to do foreach action
    { int learner = select_learner(priv, policy, learner_id, false, priv.state != INIT_TEST);

      ensure_size(priv.condition_on_actions, condition_on_cnt);
      for (size_t i=0; i<condition_on_cnt; i++)
        priv.condition_on_actions[i] = ((1 <= condition_on[i]) && (condition_on[i] < priv.ptag_to_action.size())) ? priv.ptag_to_action[condition_on[i]] : 0;

      bool not_test = priv.all->training && !ecs[0].test_only;

      if ((!skip) && (!need_fea) && not_test && cached_action_store_or_find(priv, mytag, condition_on, condition_on_names, priv.condition_on_actions.begin, condition_on_cnt, policy, learner_id, a, false, a_cost))
        // if this succeeded, 'a' has the right action
        priv.total_cache_hits++;
      else   // we need to predict, and then cache, and maybe run foreach_action
      { size_t start_K = (priv.is_ldf && COST_SENSITIVE::ec_is_example_header(ecs[0])) ? 1 : 0;
        priv.last_action_repr.erase();
        if (priv.auto_condition_features)
          for (size_t n=start_K; n<ec_cnt; n++)
            add_example_conditioning(priv, ecs[n], condition_on_cnt, condition_on_names, priv.condition_on_actions.begin);

        if (((!skip) && (policy >= 0)) || need_fea)    // only make a prediction if we're going to use the output
        { if (priv.auto_condition_features && priv.acset.use_passthrough_repr)
          { if (priv.is_ldf)  { std::cerr << "search cannot use state representations in ldf mode" << endl; throw exception(); }
            if (ecs[0].passthrough) { std::cerr << "search cannot passthrough" << endl; throw exception(); }
            ecs[0].passthrough = &priv.last_action_repr;
          }
          a = priv.is_ldf ? single_prediction_LDF(priv, ecs, ec_cnt, learner, a_cost, need_fea ? a : (action)-1)
                : single_prediction_notLDF(priv, *ecs, learner, allowed_actions, allowed_actions_cnt, allowed_actions_cost, a_cost, need_fea ? a : (action)-1);

          cdbg << "passthrough = ["; for (size_t kk=0; kk<priv.last_action_repr.size(); kk++) cdbg << ' ' << priv.last_action_repr.indicies[kk] << ':' << priv.last_action_repr.values[kk]; cdbg << " ]" << endl;

          ecs[0].passthrough = nullptr;
        }

        if (need_fea)
        { // TODO this

        }

        if (gte_here)
        { cdbg << "INIT_TRAIN, NO_ROLLOUT, at least one oracle_actions, a=" << a << endl;
          // we can generate a training example _NOW_ because we're not doing rollouts
          //allowed_actions_to_losses(priv, ec_cnt, allowed_actions, allowed_actions_cnt, oracle_actions, oracle_actions_cnt, losses);
          allowed_actions_to_label(priv, ec_cnt, allowed_actions, allowed_actions_cnt, allowed_actions_cost, oracle_actions, oracle_actions_cnt, priv.gte_label);
          cdbg << "priv.gte_label = ["; for (size_t i=0; i<priv.gte_label.cs.costs.size(); i++) cdbg << ' ' << priv.gte_label.cs.costs[i].class_index << ':' << priv.gte_label.cs.costs[i].x; cdbg << " ]" << endl;

          priv.learn_ec_ref = ecs;
          priv.learn_ec_ref_cnt = ec_cnt;
          if (allowed_actions)
          { ensure_size(priv.learn_allowed_actions, allowed_actions_cnt); // TODO: do we really need this?
            memcpy(priv.learn_allowed_actions.begin, allowed_actions, allowed_actions_cnt * sizeof(action));
          }
          size_t old_learner_id = priv.learn_learner_id;
          priv.learn_learner_id = learner_id;
          generate_training_example(priv, priv.gte_label, 1., false);  // this is false because the conditioning has already been added!
          priv.learn_learner_id = old_learner_id;
        }

        if (priv.auto_condition_features)
          for (size_t n=start_K; n<ec_cnt; n++)
            del_example_conditioning(priv, ecs[n]);

        if (not_test && (!skip))
          cached_action_store_or_find(priv, mytag, condition_on, condition_on_names, priv.condition_on_actions.begin, condition_on_cnt, policy, learner_id, a, true, a_cost);
      }
    }

    if (priv.state == INIT_TRAIN)
      priv.train_trajectory.push_back( scored_action(a, a_cost) ); // note the action for future reference

    if (priv.metaoverride && priv.metaoverride->_post_prediction)
      priv.metaoverride->_post_prediction(*priv.metaoverride->sch, t-priv.meta_t, a, a_cost);

    return a;
  }

  THROW("error: predict called in unknown state");
}

inline bool cmp_size_t(const size_t a, const size_t b) { return a < b; }
inline bool cmp_size_t_pair(const pair<size_t,size_t>& a, const pair<size_t,size_t>& b) { return ((a.first == b.first) && (a.second < b.second)) || (a.first < b.first); }

inline size_t absdiff(size_t a, size_t b) { return (a < b) ? (b-a) : (a-b); }

void hoopla_permute(size_t* B, size_t* end)
{ // from Curtis IPL 2004, "Darts and hoopla board design"
  // first sort
  size_t N = end - B;
  std::sort(B, end, cmp_size_t);
  // make some temporary space
  size_t* A = calloc_or_throw<size_t>((N+1)*2);
  A[N  ] = B[0];    // arbitrarily choose the maximum in the middle
  A[N+1] = B[N-1];  // so the maximum goes next to it
  size_t lo  = N, hi = N+1;  // which parts of A have we filled in? [lo,hi]
  size_t i   = 0, j  = N-1;  // which parts of B have we already covered? [0,i] and [j,N-1]
  while (i+1 < j)
  { // there are four options depending on where things get placed
    size_t d1 = absdiff(A[lo], B[i+1]);  // put B[i+1] at the bottom
    size_t d2 = absdiff(A[lo], B[j-1]);  // put B[j-1] at the bottom
    size_t d3 = absdiff(A[hi], B[i+1]);  // put B[i+1] at the top
    size_t d4 = absdiff(A[hi], B[j-1]);  // put B[j-1] at the top
    size_t mx = max(max(d1,d2),max(d3,d4));
    if      (d1 >= mx) A[--lo] = B[++i];
    else if (d2 >= mx) A[--lo] = B[--j];
    else if (d3 >= mx) A[++hi] = B[++i];
    else               A[++hi] = B[--j];
  }
  // copy it back to B
  memcpy(B, A+lo, N*sizeof(size_t));
  // clean up
  free(A);
}


void get_training_timesteps(search_private& priv, v_array<size_t>& timesteps)
{ timesteps.erase();

  // if there's active learning, we need to
  if (priv.subsample_timesteps <= -1)
  { for (size_t i=0; i<priv.active_uncertainty.size(); i++)
      if (frand48() > priv.active_uncertainty[i].first)
        timesteps.push_back(priv.active_uncertainty[i].second - 1);
    /*
    float k = (float)priv.total_examples_generated;
    priv.ec_seq[t]->revert_weight = priv.all->loss->getRevertingWeight(priv.all->sd, priv.ec_seq[t].pred.scalar, priv.all->eta / powf(k, priv.all->power_t));
    float importance = query_decision(active_str, *priv.ec_seq[t], k);
    if (importance > 0.)
    timesteps.push_back(pair<size_t,size_t>(0,t));
    */
  }
  // if there's no subsampling to do, just return [0,T)
  else if (priv.subsample_timesteps <= 0)
    for (size_t t=0; t<priv.T; t++)
      timesteps.push_back(t);

  // if subsample in (0,1) then pick steps with that probability, but ensuring there's at least one!
  else if (priv.subsample_timesteps < 1)
  { for (size_t t=0; t<priv.T; t++)
      if (frand48() <= priv.subsample_timesteps)
        timesteps.push_back(t);

    if (timesteps.size() == 0) // ensure at least one
      timesteps.push_back((size_t)(frand48() * priv.T));
  }

  // finally, if subsample >= 1, then pick (int) that many uniformly at random without replacement; could use an LFSR but why? :P
  else
  { while ((timesteps.size() < (size_t)priv.subsample_timesteps) &&
           (timesteps.size() < priv.T))
    { size_t t = (size_t)(frand48() * (float)priv.T);
      if (! v_array_contains(timesteps, t))
        timesteps.push_back(t);
    }
    std::sort(timesteps.begin, timesteps.end, cmp_size_t);
  }

  if (! priv.linear_ordering)
    hoopla_permute(timesteps.begin, timesteps.end);
}

struct final_item
{ v_array<scored_action> * prefix;
  string str;
  float total_cost;
  final_item(v_array<scored_action>*p,string s,float ic) : prefix(p), str(s), total_cost(ic) {}
};


void free_final_item(final_item* p)
{ p->prefix->delete_v();
  delete p->prefix;
  delete p;
}

void BaseTask::Run()
{ search_private& priv = *sch->priv;
  // make sure output is correct
  bool old_should_produce_string = priv.should_produce_string;
  if (! _final_run && ! _with_output_string) priv.should_produce_string = false;
  // if this isn't a final run, it shouldn't count for loss
  float old_test_loss = priv.test_loss;
  //float old_learn_loss = priv.learn_loss;
  priv.learn_loss *= 0.5;
  float old_train_loss = priv.train_loss;

  if (priv.should_produce_string)
    priv.pred_string->str("");

  priv.t = 0;
  priv.metaoverride = this;
  priv.task->run(*sch, ec);
  priv.metaoverride = nullptr;
  priv.meta_t += priv.t;

  // restore
  if (_with_output_string && old_should_produce_string)
    _with_output_string(*sch, *priv.pred_string);

  priv.should_produce_string = old_should_produce_string;
  if (! _final_run)
  { priv.test_loss = old_test_loss;
    //priv.learn_loss = old_learn_loss;
    priv.train_loss = old_train_loss;
  }
}

void run_task(search& sch, vector<example*>& ec)
{ search_private& priv = *sch.priv;
  if (priv.metatask && (priv.state != GET_TRUTH_STRING))
    priv.metatask->run(sch, ec);
  else
    priv.task->run(sch, ec);
}

template <bool is_learn>
void train_single_example(search& sch, bool is_test_ex, bool is_holdout_ex)
{ search_private& priv = *sch.priv;
  vw&all = *priv.all;
  bool ran_test = false;  // we must keep track so that even if we skip test, we still update # of examples seen

  //if (! priv.no_caching)
  clear_cache_hash_map(priv);

  cdbg << "is_test_ex=" << is_test_ex << " vw_is_main=" << all.vw_is_main << endl;
  cdbg << "must_run_test = " << must_run_test(all, priv.ec_seq, is_test_ex) << endl;
  // do an initial test pass to compute output (and loss)
  if (must_run_test(all, priv.ec_seq, is_test_ex))
  { cdbg << "======================================== INIT TEST (" << priv.current_policy << "," << priv.read_example_last_pass << ") ========================================" << endl;

    ran_test = true;

    // do the prediction
    reset_search_structure(priv);
    priv.state = INIT_TEST;
    priv.should_produce_string = might_print_update(all) || (all.final_prediction_sink.size() > 0) || (all.raw_prediction > 0);
    priv.pred_string->str("");
    priv.test_action_sequence.clear();
    run_task(sch, priv.ec_seq);

    // accumulate loss
    if (! is_test_ex)
      all.sd->update(priv.ec_seq[0]->test_only, priv.test_loss, 1.f, priv.num_features);

    // generate output
    for (int* sink = all.final_prediction_sink.begin; sink != all.final_prediction_sink.end; ++sink)
      all.print_text((int)*sink, priv.pred_string->str(), priv.ec_seq[0]->tag);

    if (all.raw_prediction > 0)
      all.print_text(all.raw_prediction, "", priv.ec_seq[0]->tag);
  }

  // if we're not training, then we're done!
  if ((!is_learn) || is_test_ex || is_holdout_ex || priv.ec_seq[0]->test_only || (!priv.all->training))
    return;

  // SPEEDUP: if the oracle was never called, we can skip this!

  // do a pass over the data allowing oracle
  cdbg << "======================================== INIT TRAIN (" << priv.current_policy << "," << priv.read_example_last_pass << ") ========================================" << endl;
  //cerr << "training" << endl;

  clear_cache_hash_map(priv);
  reset_search_structure(priv);
  clear_memo_foreach_action(priv);
  priv.state = INIT_TRAIN;
  priv.active_uncertainty.erase();
  priv.train_trajectory.erase();  // this is where we'll store the training sequence
  run_task(sch, priv.ec_seq);

  if (!ran_test)    // was  && !priv.ec_seq[0]->test_only) { but we know it's not test_only
  { all.sd->weighted_examples += 1.f;
    all.sd->total_features += priv.num_features;
    all.sd->sum_loss += priv.test_loss;
    all.sd->sum_loss_since_last_dump += priv.test_loss;
    all.sd->example_number++;
  }

  // if there's nothing to train on, we're done!
  if ((priv.loss_declared_cnt == 0) || (priv.t+priv.meta_t == 0) || (priv.rollout_method == NO_ROLLOUT))  // TODO: make sure NO_ROLLOUT works with beam!
  { return;
  }

  // otherwise, we have some learn'in to do!
  cdbg << "======================================== LEARN (" << priv.current_policy << "," << priv.read_example_last_pass << ") ========================================" << endl;
  priv.T = priv.metatask ? priv.meta_t : priv.t;
  get_training_timesteps(priv, priv.timesteps);
  cdbg << "train_trajectory.size() = " << priv.train_trajectory.size() << ":\t";
  cdbg_print_array<scored_action>("", priv.train_trajectory);
  //cdbg << "memo_foreach_action = " << priv.memo_foreach_action << endl;
  for (size_t i=0; i<priv.memo_foreach_action.size(); i++)
  { cdbg << "memo_foreach_action[" << i << "] = ";
    if (priv.memo_foreach_action[i]) cdbg << *priv.memo_foreach_action[i];
    else cdbg << "null";
    cdbg << endl;
  }

  if (priv.cb_learner) priv.learn_losses.cb.costs.erase();
  else                 priv.learn_losses.cs.costs.erase();

  for (size_t tid=0; tid<priv.timesteps.size(); tid++)
  { cdbg << "timestep = " << priv.timesteps[tid] << " [" << tid << "/" << priv.timesteps.size() << "]" << endl;

    if (priv.metatask && !priv.memo_foreach_action[tid])
    { cdbg << "skipping because it looks like this was overridden by metatask" << endl;
      continue;
    }

    priv.learn_a_idx = 0;
    priv.done_with_all_actions = false;
    // for each action, roll out to get a loss
    while (! priv.done_with_all_actions)
    { reset_search_structure(priv);

      priv.state = LEARN;
      priv.learn_t = priv.timesteps[tid];
      cdbg << "-------------------------------------------------------------------------------------" << endl;
      cdbg << "learn_t = " << priv.learn_t << ", learn_a_idx = " << priv.learn_a_idx << endl;
      run_task(sch, priv.ec_seq);
      //cerr_print_array("in GENER, learn_allowed_actions", priv.learn_allowed_actions);
      float this_loss = priv.learn_loss;
      cs_cost_push_back(priv.cb_learner, priv.learn_losses, priv.is_ldf ? (uint32_t)(priv.learn_a_idx - 1) : (uint32_t)priv.learn_a_idx, this_loss);
      //                          (priv.learn_allowed_actions.size() > 0) ? priv.learn_allowed_actions[priv.learn_a_idx-1] : priv.is_ldf ? (priv.learn_a_idx-1) : (priv.learn_a_idx),
      //                           priv.learn_loss);
    }
    // now we can make a training example
    if (priv.learn_allowed_actions.size() > 0)
    { for (size_t i=0; i<priv.learn_allowed_actions.size(); i++)
      { priv.learn_losses.cs.costs[i].class_index = priv.learn_allowed_actions[i];
      }
    }
    //float min_loss = 0.;
    //if (priv.metatask)
    //  for (size_t aid=0; aid<priv.memo_foreach_action[tid]->size(); aid++)
    //    min_loss = MIN(min_loss, priv.memo_foreach_action[tid]->get(aid).cost);
    generate_training_example(priv, priv.learn_losses, 1., true); // , min_loss);  // TODO: weight
    if (! priv.examples_dont_change)
      for (size_t n=0; n<priv.learn_ec_copy.size(); n++)
      { if (sch.priv->is_ldf) CS::cs_label.delete_label(&priv.learn_ec_copy[n].l.cs);
        else                  MC::mc_label.delete_label(&priv.learn_ec_copy[n].l.multi);
      }
    if (priv.cb_learner) priv.learn_losses.cb.costs.erase();
    else                 priv.learn_losses.cs.costs.erase();
  }
}


template <bool is_learn>
void do_actual_learning(vw&all, search& sch)
{ search_private& priv = *sch.priv;

  if (priv.ec_seq.size() == 0)
    return;  // nothing to do :)

  bool is_test_ex = false;
  bool is_holdout_ex = false;
  for (size_t i=0; i<priv.ec_seq.size(); i++)
  { is_test_ex |= priv.label_is_test(priv.ec_seq[i]->l);
    is_holdout_ex |= priv.ec_seq[i]->test_only;
    if (is_test_ex && is_holdout_ex) break;
  }

  if (priv.task->run_setup) priv.task->run_setup(sch, priv.ec_seq);

  // if we're going to have to print to the screen, generate the "truth" string
  cdbg << "======================================== GET TRUTH STRING (" << priv.current_policy << "," << priv.read_example_last_pass << ") ========================================" << endl;
  if (might_print_update(all))
  { if (is_test_ex)
      priv.truth_string->str("**test**");
    else
    { reset_search_structure(*sch.priv);
      priv.state = GET_TRUTH_STRING;
      priv.should_produce_string = true;
      priv.truth_string->str("");
      run_task(sch, priv.ec_seq);
    }
  }

  add_neighbor_features(priv);
  train_single_example<is_learn>(sch, is_test_ex, is_holdout_ex);
  del_neighbor_features(priv);

  if (priv.task->run_takedown) priv.task->run_takedown(sch, priv.ec_seq);
}

template <bool is_learn>
void search_predict_or_learn(search& sch, base_learner& base, example& ec)
{ search_private& priv = *sch.priv;
  vw* all = priv.all;
  priv.base_learner = &base;
  bool is_real_example = true;

  if (priv.auto_condition_features)
  { // turn off auto-condition if it's irrelevant
    if ((priv.history_length == 0) || (priv.acset.feature_value == 0.f))
    { std::cerr << "warning: turning off AUTO_CONDITION_FEATURES because settings make it useless" << endl;
      priv.auto_condition_features = false;
    }
  }

  if (example_is_newline(ec) || priv.ec_seq.size() >= all->p->ring_size - 2)
  { if (priv.ec_seq.size() >= all->p->ring_size - 2) // -2 to give some wiggle room
      std::cerr << "warning: length of sequence at " << ec.example_counter << " exceeds ring size; breaking apart" << std::endl;

    do_actual_learning<is_learn>(*all, sch);

    priv.hit_new_pass = false;
    priv.last_example_was_newline = true;
    is_real_example = false;
  }
  else
  { if (priv.last_example_was_newline)
      priv.ec_seq.clear();
    priv.ec_seq.push_back(&ec);
    priv.last_example_was_newline = false;
  }

  if (is_real_example)
    priv.read_example_last_id = ec.example_counter;
}

void end_pass(search& sch)
{ search_private& priv = *sch.priv;
  vw* all = priv.all;
  priv.hit_new_pass = true;
  priv.read_example_last_pass++;
  priv.passes_since_new_policy++;

  if (priv.passes_since_new_policy >= priv.passes_per_policy)
  { priv.passes_since_new_policy = 0;
    if(all->training)
      priv.current_policy++;
    if (priv.current_policy > priv.total_number_of_policies)
    { std::cerr << "internal error (bug): too many policies; not advancing" << std::endl;
      priv.current_policy = priv.total_number_of_policies;
    }
    //reset search_trained_nb_policies in options_from_file so it is saved to regressor file later
    std::stringstream ss;
    ss << priv.current_policy;
    VW::cmd_string_replace_value(all->file_options,"--search_trained_nb_policies", ss.str());
  }
}

void finish_example(vw& all, search& sch, example& ec)
{ if (ec.end_pass || example_is_newline(ec) || sch.priv->ec_seq.size() >= all.p->ring_size - 2)
  { print_update(*sch.priv);
    VW::finish_example(all, &ec);
    clear_seq(all, *sch.priv);
  }
}

void end_examples(search& sch)
{ search_private& priv = *sch.priv;
  vw* all    = priv.all;

  do_actual_learning<true>(*all, sch);

  if( all->training )
  { std::stringstream ss1;
    std::stringstream ss2;
    ss1 << ((priv.passes_since_new_policy == 0) ? priv.current_policy : (priv.current_policy+1));
    //use cmd_string_replace_value in case we already loaded a predictor which had a value stored for --search_trained_nb_policies
    VW::cmd_string_replace_value(all->file_options,"--search_trained_nb_policies", ss1.str());
    ss2 << priv.total_number_of_policies;
    //use cmd_string_replace_value in case we already loaded a predictor which had a value stored for --search_total_nb_policies
    VW::cmd_string_replace_value(all->file_options,"--search_total_nb_policies", ss2.str());
  }
}

bool mc_label_is_test(polylabel& lab)
{ return MC::label_is_test(&lab.multi);
}

void search_initialize(vw* all, search& sch)
{ search_private& priv = *sch.priv;//priv is zero initialized by default
  priv.all = all;

  priv.label_is_test = mc_label_is_test;

  priv.A = 1;
  priv.num_learners = 1;
  priv.state = INITIALIZE;
  priv.mix_per_roll_policy = -2;

  priv.pred_string  = new stringstream();
  priv.truth_string = new stringstream();
  priv.bad_string_stream = new stringstream();
  priv.bad_string_stream->clear(priv.bad_string_stream->badbit);

  priv.beta = 0.5;
  priv.alpha = 1e-10f;

  priv.rollout_method = MIX_PER_ROLL;
  priv.rollin_method  = MIX_PER_ROLL;

  priv.allow_current_policy = true;
  priv.adaptive_beta = true;
  priv.passes_per_policy = 1;     //this should be set to the same value as --passes for dagger

  priv.total_number_of_policies = 1;

  priv.history_length = 1;
  priv.acset.max_bias_ngram_length = 1;

  priv.acset.feature_value = 1.;

  scored_action sa((action)-1,0.);
  new (&priv.cache_hash_map) v_hashmap<unsigned char*, scored_action>();
  priv.cache_hash_map.set_default_value(sa);
  priv.cache_hash_map.set_equivalent(cached_item_equivalent);

  sch.task_data = nullptr;

  priv.empty_example = VW::alloc_examples(sizeof(CS::label), 1);
  CS::cs_label.default_label(&priv.empty_example->l.cs);
  priv.empty_example->in_use = true;
  CS::cs_label.default_label(&priv.empty_cs_label);

  new (&priv.rawOutputString) string();
  priv.rawOutputStringStream = new stringstream(priv.rawOutputString);
  new (&priv.ec_seq) vector<example*>();
  new (&priv.test_action_sequence) vector<action>();
  new (&priv.dat_new_feature_audit_ss) stringstream();
}

void search_finish(search& sch)
{ search_private& priv = *sch.priv;
  cdbg << "search_finish" << endl;

  clear_cache_hash_map(priv);

  delete priv.truth_string;
  delete priv.pred_string;
  delete priv.bad_string_stream;
  priv.cache_hash_map.~v_hashmap<unsigned char*, scored_action>();
  priv.rawOutputString.~string();
  priv.ec_seq.~vector<example*>();
  priv.test_action_sequence.~vector<action>();
  priv.dat_new_feature_audit_ss.~stringstream();
  priv.neighbor_features.delete_v();
  priv.timesteps.delete_v();
  if (priv.cb_learner) priv.learn_losses.cb.costs.delete_v();
  else                 priv.learn_losses.cs.costs.delete_v();
  if (priv.cb_learner) priv.gte_label.cb.costs.delete_v();
  else                 priv.gte_label.cs.costs.delete_v();

  priv.condition_on_actions.delete_v();
  priv.learn_allowed_actions.delete_v();
  priv.ldf_test_label.costs.delete_v();
  priv.last_action_repr.delete_v();

  if (priv.cb_learner)
    priv.allowed_actions_cache->cb.costs.delete_v();
  else
    priv.allowed_actions_cache->cs.costs.delete_v();

  priv.train_trajectory.delete_v();
  for (action_repr* ar = priv.ptag_to_action.begin; ar != priv.ptag_to_action.end; ++ar)
    ar->repr.delete_v();
  priv.ptag_to_action.delete_v();
  clear_memo_foreach_action(priv);
  priv.memo_foreach_action.delete_v();

  VW::dealloc_example(CS::cs_label.delete_label, *(priv.empty_example));
  free(priv.empty_example);

  priv.ec_seq.clear();

  // destroy copied examples if we needed them
  if (! priv.examples_dont_change)
  { void (*delete_label)(void*) = priv.is_ldf ? CS::cs_label.delete_label : MC::mc_label.delete_label;
    for(example*ec = priv.learn_ec_copy.begin; ec!=priv.learn_ec_copy.end; ++ec)
      VW::dealloc_example(delete_label, *ec);
    priv.learn_ec_copy.delete_v();
  }
  priv.learn_condition_on_names.delete_v();
  priv.learn_condition_on.delete_v();
  priv.learn_condition_on_act.delete_v();

  if (priv.task->finish) priv.task->finish(sch);
  if (priv.metatask && priv.metatask->finish) priv.metatask->finish(sch);

  free(priv.allowed_actions_cache);
  delete priv.rawOutputStringStream;
  free (sch.priv);
}

void ensure_param(float &v, float lo, float hi, float def, const char* string)
{ if ((v < lo) || (v > hi))
  { std::cerr << string << endl;
    v = def;
  }
}

bool string_equal(string a, string b) { return a.compare(b) == 0; }
bool float_equal(float a, float b) { return fabs(a-b) < 1e-6; }
bool uint32_equal(uint32_t a, uint32_t b) { return a==b; }
bool size_equal(size_t a, size_t b) { return a==b; }

void check_option(bool& ret, vw&all, po::variables_map& vm, const char* opt_name, bool /*default_to_cmdline*/, const char* /*mismatch_error_string*/)
{ if (vm.count(opt_name))
  { ret = true;
    *all.file_options << " --" << opt_name;
  }
  else
    ret = false;
}

void handle_condition_options(vw& vw, auto_condition_settings& acset)
{ new_options(vw, "Search Auto-conditioning Options")
  ("search_max_bias_ngram_length",   po::value<size_t>(), "add a \"bias\" feature for each ngram up to and including this length. eg., if it's 1 (default), then you get a single feature for each conditional")
  ("search_max_quad_ngram_length",   po::value<size_t>(), "add bias *times* input features for each ngram up to and including this length (def: 0)")
  ("search_condition_feature_value", po::value<float> (), "how much weight should the conditional features get? (def: 1.)")
  ("search_use_passthrough_repr",                         "should we use lower-level reduction _internal state_ as additional features? (def: no)");
  add_options(vw);

  po::variables_map& vm = vw.vm;

  check_option<size_t>(acset.max_bias_ngram_length, vw, vm, "search_max_bias_ngram_length", false, size_equal,
                       "warning: you specified a different value for --search_max_bias_ngram_length than the one loaded from regressor. proceeding with loaded value: ", "");

  check_option<size_t>(acset.max_quad_ngram_length, vw, vm, "search_max_quad_ngram_length", false, size_equal,
                       "warning: you specified a different value for --search_max_quad_ngram_length than the one loaded from regressor. proceeding with loaded value: ", "");

  check_option<float> (acset.feature_value, vw, vm, "search_condition_feature_value", false, float_equal,
                       "warning: you specified a different value for --search_condition_feature_value than the one loaded from regressor. proceeding with loaded value: ", "");

  check_option(acset.use_passthrough_repr, vw, vm, "search_use_passthrough_repr", false, "warning: you specified a different value for --search_use_passthrough_repr than the one loaded from regressor. proceeding with loaded value: ");
}

v_array<CS::label> read_allowed_transitions(action A, const char* filename)
{ FILE *f = fopen(filename, "r");
  if (f == nullptr)
    THROW("error: could not read file " << filename << " (" << strerror(errno) << "); assuming all transitions are valid");

  bool* bg = calloc_or_throw<bool>((A+1)*(A+1));
  int rd,from,to,count=0;
  while ((rd = fscanf(f, "%d:%d", &from, &to)) > 0)
  { if ((from < 0) || (from > (int)A)) { std::cerr << "warning: ignoring transition from " << from << " because it's out of the range [0," << A << "]" << endl; }
    if ((to   < 0) || (to   > (int)A)) { std::cerr << "warning: ignoring transition to "   << to   << " because it's out of the range [0," << A << "]" << endl; }
    bg[from * (A+1) + to] = true;
    count++;
  }
  fclose(f);

  v_array<CS::label> allowed = v_init<CS::label>();

  for (size_t from=0; from<A; from++)
  { v_array<CS::wclass> costs = v_init<CS::wclass>();

    for (size_t to=0; to<A; to++)
      if (bg[from * (A+1) + to])
      { CS::wclass c = { FLT_MAX, (action)to, 0., 0. };
        costs.push_back(c);
      }

    CS::label ld = { costs };
    allowed.push_back(ld);
  }
  free(bg);

  std::cerr << "read " << count << " allowed transitions from " << filename << endl;

  return allowed;
}


void parse_neighbor_features(string& nf_string, search&sch)
{ search_private& priv = *sch.priv;
  priv.neighbor_features.erase();
  size_t len = nf_string.length();
  if (len == 0) return;

  char * cstr = new char [len+1];
  strcpy(cstr, nf_string.c_str());

  char * p = strtok(cstr, ",");
  v_array<substring> cmd = v_init<substring>();
  while (p != 0)
  { cmd.erase();
    substring me = { p, p+strlen(p) };
    tokenize(':', me, cmd, true);

    int32_t posn = 0;
    char ns = ' ';
    if (cmd.size() == 1)
    { posn = int_of_substring(cmd[0]);
      ns   = ' ';
    }
    else if (cmd.size() == 2)
    { posn = int_of_substring(cmd[0]);
      ns   = (cmd[1].end > cmd[1].begin) ? cmd[1].begin[0] : ' ';
    }
    else
    { std::cerr << "warning: ignoring malformed neighbor specification: '" << p << "'" << endl;
    }
    int32_t enc = (posn << 24) | (ns & 0xFF);
    priv.neighbor_features.push_back(enc);

    p = strtok(nullptr, ",");
  }
  cmd.delete_v();

  delete[] cstr;
}

base_learner* setup(vw&all)
{ if (missing_option<size_t, false>(all, "search", "Use learning to search, argument=maximum action id or 0 for LDF"))
    return nullptr;
  new_options(all, "Search Options")
  ("search_task",              po::value<string>(), "the search task (use \"--search_task list\" to get a list of available tasks)")
  ("search_metatask",          po::value<string>(), "the search metatask (use \"--search_metatask list\" to get a list of available metatasks)")
  ("search_interpolation",     po::value<string>(), "at what level should interpolation happen? [*data|policy]")
  ("search_rollout",           po::value<string>(), "how should rollouts be executed?           [policy|oracle|*mix_per_state|mix_per_roll|none]")
  ("search_rollin",            po::value<string>(), "how should past trajectories be generated? [policy|oracle|*mix_per_state|mix_per_roll]")

  ("search_passes_per_policy", po::value<size_t>(), "number of passes per policy (only valid for search_interpolation=policy)     [def=1]")
  ("search_beta",              po::value<float>(),  "interpolation rate for policies (only valid for search_interpolation=policy) [def=0.5]")

  ("search_alpha",             po::value<float>(),  "annealed beta = 1-(1-alpha)^t (only valid for search_interpolation=data)     [def=1e-10]")

  ("search_total_nb_policies", po::value<size_t>(), "if we are going to train the policies through multiple separate calls to vw, we need to specify this parameter and tell vw how many policies are eventually going to be trained")

  ("search_trained_nb_policies", po::value<size_t>(), "the number of trained policies in a file")

  ("search_allowed_transitions",po::value<string>(),"read file of allowed transitions [def: all transitions are allowed]")
  ("search_subsample_time",    po::value<float>(),  "instead of training at all timesteps, use a subset. if value in (0,1), train on a random v%. if v>=1, train on precisely v steps per example, if v<=-1, use active learning")
  ("search_neighbor_features", po::value<string>(), "copy features from neighboring lines. argument looks like: '-1:a,+2' meaning copy previous line namespace a and next next line from namespace _unnamed_, where ',' separates them")
  ("search_rollout_num_steps", po::value<size_t>(), "how many calls of \"loss\" before we stop really predicting on rollouts and switch to oracle (def: 0 means \"infinite\")")
  ("search_history_length",    po::value<size_t>(), "some tasks allow you to specify how much history their depend on; specify that here [def: 1]")

  ("search_no_caching",                             "turn off the built-in caching ability (makes things slower, but technically more safe)")
  ("search_xv",                                     "train two separate policies, alternating prediction/learning")
  ("search_perturb_oracle",    po::value<float>(),  "perturb the oracle on rollin with this probability (def: 0)")
  ("search_linear_ordering",                        "insist on generating examples in linear order (def: hoopla permutation)")
  ;
  add_options(all);
  po::variables_map& vm = all.vm;

  bool has_hook_task = false;
  for (size_t i=0; i<all.args.size()-1; i++)
    if (all.args[i] == "--search_task" && all.args[i+1] == "hook")
      has_hook_task = true;
  if (has_hook_task)
    for (int i = (int)all.args.size()-2; i >= 0; i--)
      if (all.args[i] == "--search_task" && all.args[i+1] != "hook")
        all.args.erase(all.args.begin() + i, all.args.begin() + i + 2);

  search& sch = calloc_or_throw<search>();
  sch.priv = &calloc_or_throw<search_private>();
  search_initialize(&all, sch);
  search_private& priv = *sch.priv;

  std::string task_string;
  std::string metatask_string;
  std::string interpolation_string = "data";
  std::string rollout_string = "mix_per_state";
  std::string rollin_string = "mix_per_state";

  check_option<string>(task_string, all, vm, "search_task", false, string_equal,
                       "warning: specified --search_task different than the one loaded from regressor. using loaded value of: ",
                       "error: you must specify a task using --search_task");

  check_option<string>(metatask_string, all, vm, "search_metatask", false, string_equal,
                       "warning: specified --search_metatask different than the one loaded from regressor. using loaded value of: ", "");

  check_option<string>(interpolation_string, all, vm, "search_interpolation", false, string_equal,
                       "warning: specified --search_interpolation different than the one loaded from regressor. using loaded value of: ", "");

  if (vm.count("search_passes_per_policy"))       priv.passes_per_policy    = vm["search_passes_per_policy"].as<size_t>();
  if (vm.count("search_xv"))                      priv.xv       = true;
  if (vm.count("search_perturb_oracle"))          priv.perturb_oracle       = vm["search_perturb_oracle"].as<float>();
  if (vm.count("search_linear_ordering"))         priv.linear_ordering      = true;

  if (vm.count("search_alpha"))                   priv.alpha                = vm["search_alpha"            ].as<float>();
  if (vm.count("search_beta"))                    priv.beta                 = vm["search_beta"             ].as<float>();

  if (vm.count("search_subsample_time"))          priv.subsample_timesteps  = vm["search_subsample_time"].as<float>();
  if (vm.count("search_no_caching"))              priv.no_caching           = true;
  if (vm.count("search_rollout_num_steps"))       priv.rollout_num_steps    = vm["search_rollout_num_steps"].as<size_t>();

  priv.A = vm["search"].as<size_t>();

  string neighbor_features_string;
  check_option<string>(neighbor_features_string, all, vm, "search_neighbor_features", false, string_equal,
                       "warning: you specified a different feature structure with --search_neighbor_features than the one loaded from predictor. using loaded value of: ", "");
  parse_neighbor_features(neighbor_features_string, sch);

  if (interpolation_string.compare("data") == 0)   // run as dagger
  { priv.adaptive_beta = true;
    priv.allow_current_policy = true;
    priv.passes_per_policy = all.numpasses;
    if (priv.current_policy > 1) priv.current_policy = 1;
  }
  else if (interpolation_string.compare("policy") == 0)
  {
  }
  else
    THROW("error: --search_interpolation must be 'data' or 'policy'");

  if (vm.count("search_rollout")) rollout_string = vm["search_rollout"].as<string>();
  if (vm.count("search_rollin" )) rollin_string  = vm["search_rollin" ].as<string>();

  if      ((rollout_string.compare("policy") == 0)       || (rollout_string.compare("learn") == 0))          priv.rollout_method = POLICY;
  else if ((rollout_string.compare("oracle") == 0)       || (rollout_string.compare("ref") == 0))            priv.rollout_method = ORACLE;
  else if ((rollout_string.compare("mix_per_state") == 0))                                                   priv.rollout_method = MIX_PER_STATE;
  else if ((rollout_string.compare("mix_per_roll") == 0) || (rollout_string.compare("mix") == 0))            priv.rollout_method = MIX_PER_ROLL;
  else if ((rollout_string.compare("none") == 0))          { priv.rollout_method = NO_ROLLOUT; priv.no_caching = true; }
  else
    THROW("error: --search_rollout must be 'learn', 'ref', 'mix', 'mix_per_state' or 'none'");

  if      ((rollin_string.compare("policy") == 0)       || (rollin_string.compare("learn") == 0))          priv.rollin_method = POLICY;
  else if ((rollin_string.compare("oracle") == 0)       || (rollin_string.compare("ref") == 0))            priv.rollin_method = ORACLE;
  else if ((rollin_string.compare("mix_per_state") == 0))                                                  priv.rollin_method = MIX_PER_STATE;
  else if ((rollin_string.compare("mix_per_roll") == 0) || (rollin_string.compare("mix") == 0))            priv.rollin_method = MIX_PER_ROLL;
  else
    THROW("error: --search_rollin must be 'learn', 'ref', 'mix' or 'mix_per_state'");

  check_option<size_t>(priv.A, all, vm, "search", false, size_equal,
                       "warning: you specified a different number of actions through --search than the one loaded from predictor. using loaded value of: ", "");

  check_option<size_t>(priv.history_length, all, vm, "search_history_length", false, size_equal,
                       "warning: you specified a different history length through --search_history_length than the one loaded from predictor. using loaded value of: ", "");

  //check if the base learner is contextual bandit, in which case, we dont rollout all actions.
  priv.allowed_actions_cache = &calloc_or_throw<polylabel>();
  if (vm.count("cb"))
  { priv.cb_learner = true;
    CB::cb_label.default_label(priv.allowed_actions_cache);
    priv.learn_losses.cb.costs = v_init<CB::cb_class>();
    priv.gte_label.cb.costs = v_init<CB::cb_class>();
  }
  else
  { priv.cb_learner = false;
    CS::cs_label.default_label(priv.allowed_actions_cache);
    priv.learn_losses.cs.costs = v_init<CS::wclass>();
    priv.gte_label.cs.costs = v_init<CS::wclass>();
  }

  //if we loaded a regressor with -i option, --search_trained_nb_policies contains the number of trained policies in the file
  // and --search_total_nb_policies contains the total number of policies in the file
  if (vm.count("search_total_nb_policies"))
    priv.total_number_of_policies = (uint32_t)vm["search_total_nb_policies"].as<size_t>();

  ensure_param(priv.beta , 0.0, 1.0, 0.5, "warning: search_beta must be in (0,1); resetting to 0.5");
  ensure_param(priv.alpha, 0.0, 1.0, 1e-10f, "warning: search_alpha must be in (0,1); resetting to 1e-10");

  //compute total number of policies we will have at end of training
  // we add current_policy for cases where we start from an initial set of policies loaded through -i option
  uint32_t tmp_number_of_policies = priv.current_policy;
  if( all.training )
    tmp_number_of_policies += (int)ceil(((float)all.numpasses) / ((float)priv.passes_per_policy));

  //the user might have specified the number of policies that will eventually be trained through multiple vw calls,
  //so only set total_number_of_policies to computed value if it is larger
  cdbg << "current_policy=" << priv.current_policy << " tmp_number_of_policies=" << tmp_number_of_policies << " total_number_of_policies=" << priv.total_number_of_policies << endl;
  if( tmp_number_of_policies > priv.total_number_of_policies )
  { priv.total_number_of_policies = tmp_number_of_policies;
    if( priv.current_policy > 0 ) //we loaded a file but total number of policies didn't match what is needed for training
      std::cerr << "warning: you're attempting to train more classifiers than was allocated initially. Likely to cause bad performance." << endl;
  }

  //current policy currently points to a new policy we would train
  //if we are not training and loaded a bunch of policies for testing, we need to subtract 1 from current policy
  //so that we only use those loaded when testing (as run_prediction is called with allow_current to true)
  if( !all.training && priv.current_policy > 0 )
    priv.current_policy--;

  std::stringstream ss1, ss2;
  ss1 << priv.current_policy;           VW::cmd_string_replace_value(all.file_options,"--search_trained_nb_policies", ss1.str());
  ss2 << priv.total_number_of_policies; VW::cmd_string_replace_value(all.file_options,"--search_total_nb_policies",   ss2.str());

  cdbg << "search current_policy = " << priv.current_policy << " total_number_of_policies = " << priv.total_number_of_policies << endl;

  if (task_string.compare("list") == 0)
  { std::cerr << endl << "available search tasks:" << endl;
    for (search_task** mytask = all_tasks; *mytask != nullptr; mytask++)
      std::cerr << "  " << (*mytask)->task_name << endl;
    std::cerr << endl;
    exit(0);
  }
  if (metatask_string.compare("list") == 0)
  { std::cerr << endl << "available search metatasks:" << endl;
    for (search_metatask** mytask = all_metatasks; *mytask != nullptr; mytask++)
      std::cerr << "  " << (*mytask)->metatask_name << endl;
    std::cerr << endl;
    exit(0);
  }
  for (search_task** mytask = all_tasks; *mytask != nullptr; mytask++)
    if (task_string.compare((*mytask)->task_name) == 0)
    { priv.task = *mytask;
      sch.task_name = (*mytask)->task_name;
      break;
    }
  if (priv.task == nullptr)
  { if (! vm.count("help"))
      THROW("fail: unknown task for --search_task '" << task_string << "'; use --search_task list to get a list");
  }
  priv.metatask = nullptr;
  for (search_metatask** mytask = all_metatasks; *mytask != nullptr; mytask++)
    if (metatask_string.compare((*mytask)->metatask_name) == 0)
    { priv.metatask = *mytask;
      sch.metatask_name = (*mytask)->metatask_name;
      break;
    }
  all.p->emptylines_separate_examples = true;

  if (count(all.args.begin(), all.args.end(),"--csoaa") == 0
      && count(all.args.begin(), all.args.end(),"--csoaa_ldf") == 0
      && count(all.args.begin(), all.args.end(),"--wap_ldf") == 0
      &&  count(all.args.begin(), all.args.end(),"--cb") == 0)
  { all.args.push_back("--csoaa");
    stringstream ss;
    ss << vm["search"].as<size_t>();
    all.args.push_back(ss.str());
  }
  base_learner* base = setup_base(all);

  // default to OAA labels unless the task wants to override this (which they can do in initialize)
  all.p->lp = MC::mc_label;
  if (priv.task && priv.task->initialize)
    priv.task->initialize(sch, priv.A, vm);
  if (priv.metatask && priv.metatask->initialize)
    priv.metatask->initialize(sch, priv.A, vm);
  priv.meta_t = 0;

  if (vm.count("search_allowed_transitions"))     read_allowed_transitions((action)priv.A, vm["search_allowed_transitions"].as<string>().c_str());

  // set up auto-history (used to only do this if AUTO_CONDITION_FEATURES was on, but that doesn't work for hooktask)
  handle_condition_options(all, priv.acset);

  if (!priv.allow_current_policy) // if we're not dagger
    all.check_holdout_every_n_passes = priv.passes_per_policy;

  all.searchstr = &sch;

  priv.start_clock_time = clock();

  if (priv.xv) priv.num_learners *= 3;

  cdbg << "num_learners = " << priv.num_learners << endl;

  learner<search>& l = init_learner(&sch, base,
                                    search_predict_or_learn<true>,
                                    search_predict_or_learn<false>,
                                    priv.total_number_of_policies * priv.num_learners);
  l.set_finish_example(finish_example);
  l.set_end_examples(end_examples);
  l.set_finish(search_finish);
  l.set_end_pass(end_pass);

  return make_base(l);
}

float action_hamming_loss(action a, const action* A, size_t sz)
{ if (sz == 0) return 0.;   // latent variables have zero loss
  for (size_t i=0; i<sz; i++)
    if (a == A[i]) return 0.;
  return 1.;
}

float action_cost_loss(action a, const action* act, const float* costs, size_t sz)
{ if (act == nullptr) return costs[a-1];
  for (size_t i=0; i<sz; i++)
    if (act[i] == a) return costs[i];
  THROW("action_cost_loss got action that wasn't allowed: " << a);
}

// the interface:
bool search::is_ldf() { return priv->is_ldf; }

action search::predict(example& ec, ptag mytag, const action* oracle_actions, size_t oracle_actions_cnt, const ptag* condition_on, const char* condition_on_names, const action* allowed_actions, size_t allowed_actions_cnt, const float* allowed_actions_cost, size_t learner_id, float weight)
{ float a_cost = 0.;
  action a = search_predict(*priv, &ec, 1, mytag, oracle_actions, oracle_actions_cnt, condition_on, condition_on_names, allowed_actions, allowed_actions_cnt, allowed_actions_cost, learner_id, a_cost, weight);
  if (priv->state == INIT_TEST) priv->test_action_sequence.push_back(a);
  if (mytag != 0)
  { if (mytag < priv->ptag_to_action.size())
    { cdbg << "delete_v at " << mytag << endl;
      priv->ptag_to_action[mytag].repr.delete_v();
    }
    push_at(priv->ptag_to_action, action_repr(a, priv->last_action_repr), mytag);
    cdbg << "push_at " << mytag << endl;
  }
  if (priv->auto_hamming_loss)
    loss( priv->use_action_costs
          ? action_cost_loss(a, allowed_actions, allowed_actions_cost, allowed_actions_cnt)
          : action_hamming_loss(a, oracle_actions, oracle_actions_cnt));
  cdbg << "predict returning " << a << endl;
  return a;
}

action search::predictLDF(example* ecs, size_t ec_cnt, ptag mytag, const action* oracle_actions, size_t oracle_actions_cnt, const ptag* condition_on, const char* condition_on_names, size_t learner_id, float weight)
{ float a_cost = 0.;
  // TODO: action costs for ldf
  action a = search_predict(*priv, ecs, ec_cnt, mytag, oracle_actions, oracle_actions_cnt, condition_on, condition_on_names, nullptr, 0, nullptr, learner_id, a_cost, weight);
  if (priv->state == INIT_TEST) priv->test_action_sequence.push_back(a);
  if ((mytag != 0) && ecs[a].l.cs.costs.size() > 0)
  { if (mytag < priv->ptag_to_action.size())
    { cdbg << "delete_v at " << mytag << endl;
      priv->ptag_to_action[mytag].repr.delete_v();
    }
    push_at(priv->ptag_to_action, action_repr(ecs[a].l.cs.costs[0].class_index, priv->last_action_repr), mytag);
  }
  if (priv->auto_hamming_loss)
    loss(action_hamming_loss(a, oracle_actions, oracle_actions_cnt)); // TODO: action costs
  cdbg << "predict returning " << a << endl;
  return a;
}

void search::loss(float loss) { search_declare_loss(*this->priv, loss); }

bool search::predictNeedsExample() { return search_predictNeedsExample(*this->priv); }

stringstream& search::output()
{ if      (!this->priv->should_produce_string    ) return *(this->priv->bad_string_stream);
  else if ( this->priv->state == GET_TRUTH_STRING) return *(this->priv->truth_string);
  else                                             return *(this->priv->pred_string);
}

void  search::set_options(uint32_t opts)
{ if (this->priv->all->vw_is_main && (this->priv->state != INITIALIZE))
    std::cerr << "warning: task should not set options except in initialize function!" << endl;
  if ((opts & AUTO_CONDITION_FEATURES) != 0) this->priv->auto_condition_features = true;
  if ((opts & AUTO_HAMMING_LOSS)       != 0) this->priv->auto_hamming_loss = true;
  if ((opts & EXAMPLES_DONT_CHANGE)    != 0) this->priv->examples_dont_change = true;
  if ((opts & IS_LDF)                  != 0) this->priv->is_ldf = true;
  if ((opts & NO_CACHING)              != 0) this->priv->no_caching = true;
  if ((opts & ACTION_COSTS)            != 0) this->priv->use_action_costs = true;

  if (this->priv->is_ldf && this->priv->use_action_costs)
    THROW("using LDF and actions costs is not yet implemented; turn off action costs"); // TODO fix

  if (this->priv->use_action_costs && (this->priv->rollout_method != NO_ROLLOUT))
    cerr << "warning: task is designed to use rollout costs, but this only works when --search_rollout none is specified" << endl;
}

void search::set_label_parser(label_parser&lp, bool (*is_test)(polylabel&))
{ if (this->priv->all->vw_is_main && (this->priv->state != INITIALIZE))
    std::cerr << "warning: task should not set label parser except in initialize function!" << endl;
  this->priv->all->p->lp = lp;
  this->priv->label_is_test = is_test;
}

void search::get_test_action_sequence(vector<action>& V)
{ V.clear();
  for (size_t i=0; i<this->priv->test_action_sequence.size(); i++)
    V.push_back(this->priv->test_action_sequence[i]);
}


void search::set_num_learners(size_t num_learners) { this->priv->num_learners = num_learners; }
void search::add_program_options(po::variables_map& /*vw*/, po::options_description& opts) { add_options( *this->priv->all, opts ); }

uint64_t search::get_mask() { return this->priv->all->reg.weight_mask;}
size_t search::get_stride_shift() { return this->priv->all->reg.stride_shift;}
uint32_t search::get_history_length() { return (uint32_t)this->priv->history_length; }

string search::pretty_label(action a)
{ if (this->priv->all->sd->ldict)
  { substring ss = this->priv->all->sd->ldict->get(a);
    return string(ss.begin, ss.end-ss.begin);
  }
  else
  { ostringstream os;
    os << a;
    return os.str();
  }
}

vw& search::get_vw_pointer_unsafe() { return *this->priv->all; }
void search::set_force_oracle(bool force) { this->priv->force_oracle = force; }

// predictor implementation
predictor::predictor(search& sch, ptag my_tag) : is_ldf(false), my_tag(my_tag), ec(nullptr), ec_cnt(0), ec_alloced(false), weight(1.), oracle_is_pointer(false), allowed_is_pointer(false), allowed_cost_is_pointer(false), learner_id(0), sch(sch)
{ oracle_actions = v_init<action>();
  condition_on_tags = v_init<ptag>();
  condition_on_names = v_init<char>();
  allowed_actions = v_init<action>();
  allowed_actions_cost = v_init<float>();
}

void predictor::free_ec()
{ if (ec_alloced)
  { if (is_ldf)
      for (size_t i=0; i<ec_cnt; i++)
        VW::dealloc_example(CS::cs_label.delete_label, ec[i]);
    else
      VW::dealloc_example(nullptr, *ec);
    free(ec);
  }
}

predictor::~predictor()
{ if (! oracle_is_pointer) oracle_actions.delete_v();
  if (! allowed_is_pointer) allowed_actions.delete_v();
  if (! allowed_cost_is_pointer) allowed_actions_cost.delete_v();
  free_ec();
  condition_on_tags.delete_v();
  condition_on_names.delete_v();
}

predictor& predictor::set_input(example&input_example)
{ free_ec();
  is_ldf = false;
  ec = &input_example;
  ec_cnt = 1;
  ec_alloced = false;
  return *this;
}

predictor& predictor::set_input(example*input_example, size_t input_length)
{ free_ec();
  is_ldf = true;
  ec = input_example;
  ec_cnt = input_length;
  ec_alloced = false;
  return *this;
}

void predictor::set_input_length(size_t input_length)
{ is_ldf = true;
  if (ec_alloced)
  { example* temp = (example*)realloc(ec, input_length * sizeof(example));
    if (temp != nullptr)
      ec = temp;
    else
      THROW("realloc failed in search.cc");
  }
  else            ec = calloc_or_throw<example>(input_length);
  ec_cnt = input_length;
  ec_alloced = true;
}
void predictor::set_input_at(size_t posn, example&ex)
{ if (!ec_alloced)
    THROW("call to set_input_at without previous call to set_input_length");

  if (posn >= ec_cnt)
    THROW("call to set_input_at with too large a position: posn (" << posn << ") >= ec_cnt(" << ec_cnt << ")");

  VW::copy_example_data(false, ec+posn, &ex, CS::cs_label.label_size, CS::cs_label.copy_label); // TODO: the false is "audit"
}

template<class T>
void predictor::make_new_pointer(v_array<T>& A, size_t new_size)
{ size_t old_size      = A.size();
  T* old_pointer  = A.begin;
  A.begin     = calloc_or_throw<T>(new_size);
  A.end       = A.begin + new_size;
  A.end_array = A.end;
  memcpy(A.begin, old_pointer, old_size * sizeof(T));
}

template<class T>
predictor& predictor::add_to(v_array<T>& A, bool& A_is_ptr, T a, bool clear_first)
{ if (A_is_ptr)   // we need to make our own memory
  { if (clear_first)
      A.end = A.begin;
    size_t new_size = clear_first ? 1 : (A.size() + 1);
    make_new_pointer<T>(A, new_size);
    A_is_ptr = false;
    A[new_size-1] = a;
  }
  else     // we've already allocated our own memory
  { if (clear_first) A.erase();
    A.push_back(a);
  }
  return *this;
}

template<class T>
predictor& predictor::add_to(v_array<T>&A, bool& A_is_ptr, T*a, size_t count, bool clear_first)
{ size_t old_size = A.size();
  if (old_size > 0)
  { if (A_is_ptr)   // we need to make our own memory
    { if (clear_first)
      { A.end = A.begin;
        old_size = 0;
      }
      size_t new_size = old_size + count;
      make_new_pointer<T>(A, new_size);
      A_is_ptr = false;
      memcpy(A.begin + old_size, a, count * sizeof(T));
    }
    else     // we already have our own memory
    { if (clear_first) A.erase();
      push_many<T>(A, a, count);
    }
  }
  else     // old_size == 0, clear_first is irrelevant
  { if (! A_is_ptr)
      A.delete_v(); // avoid memory leak

    A.begin = a;
    A.end   = a + count;
    A.end_array = A.end;
    A_is_ptr = true;
  }
  return *this;
}

predictor& predictor::erase_oracles() { if (oracle_is_pointer) oracle_actions.end = oracle_actions.begin; else oracle_actions.erase(); return *this; }
predictor& predictor::add_oracle(action a) { return add_to(oracle_actions, oracle_is_pointer, a, false); }
predictor& predictor::add_oracle(action*a, size_t action_count) { return add_to(oracle_actions, oracle_is_pointer, a, action_count, false); }
predictor& predictor::add_oracle(v_array<action>& a) { return add_to(oracle_actions, oracle_is_pointer, a.begin, a.size(), false); }

predictor& predictor::set_oracle(action a) { return add_to(oracle_actions, oracle_is_pointer, a, true); }
predictor& predictor::set_oracle(action*a, size_t action_count) { return add_to(oracle_actions, oracle_is_pointer, a, action_count, true); }
predictor& predictor::set_oracle(v_array<action>& a) { return add_to(oracle_actions, oracle_is_pointer, a.begin, a.size(), true); }

predictor& predictor::set_weight(float w) { weight = w; return *this; }

predictor& predictor::erase_alloweds()
{ if (allowed_is_pointer) allowed_actions.end = allowed_actions.begin; else allowed_actions.erase();
  if (allowed_cost_is_pointer) allowed_actions_cost.end = allowed_actions_cost.begin; else allowed_actions_cost.erase();
  return *this;
}
predictor& predictor::add_allowed(action a) { return add_to(allowed_actions, allowed_is_pointer, a, false); }
predictor& predictor::add_allowed(action*a, size_t action_count) { return add_to(allowed_actions, allowed_is_pointer, a, action_count, false); }
predictor& predictor::add_allowed(v_array<action>& a) { return add_to(allowed_actions, allowed_is_pointer, a.begin, a.size(), false); }

predictor& predictor::set_allowed(action a) { return add_to(allowed_actions, allowed_is_pointer, a, true); }
predictor& predictor::set_allowed(action*a, size_t action_count) { return add_to(allowed_actions, allowed_is_pointer, a, action_count, true); }
predictor& predictor::set_allowed(v_array<action>& a) { return add_to(allowed_actions, allowed_is_pointer, a.begin, a.size(), true); }

predictor& predictor::add_allowed(action a, float cost)
{ add_to(allowed_actions_cost, allowed_cost_is_pointer, cost, false);
  return add_to(allowed_actions, allowed_is_pointer, a, false);
}

predictor& predictor::add_allowed(action*a, float*costs, size_t action_count)
{ add_to(allowed_actions_cost, allowed_cost_is_pointer, costs, action_count, false);
  return add_to(allowed_actions, allowed_is_pointer, a, action_count, false);
}
predictor& predictor::add_allowed(v_array< pair<action,float> >& a)
{ for (size_t i=0; i<a.size(); i++)
  { add_to(allowed_actions,      allowed_is_pointer,      a[i].first,  false);
    add_to(allowed_actions_cost, allowed_cost_is_pointer, a[i].second, false);
  }
  return *this;
}
predictor& predictor::add_allowed(vector< pair<action,float> >& a)
{ for (size_t i=0; i<a.size(); i++)
  { add_to(allowed_actions,      allowed_is_pointer,      a[i].first,  false);
    add_to(allowed_actions_cost, allowed_cost_is_pointer, a[i].second, false);
  }
  return *this;
}

predictor& predictor::set_allowed(action a, float cost)
{ add_to(allowed_actions_cost, allowed_cost_is_pointer, cost, true);
  return add_to(allowed_actions, allowed_is_pointer, a, true);
}

predictor& predictor::set_allowed(action*a, float*costs, size_t action_count)
{ add_to(allowed_actions_cost, allowed_cost_is_pointer, costs, action_count, true);
  return add_to(allowed_actions, allowed_is_pointer, a, action_count, true);
}
predictor& predictor::set_allowed(v_array< pair<action,float> >& a) { erase_alloweds(); return add_allowed(a); }
predictor& predictor::set_allowed(vector< pair<action,float> >& a) { erase_alloweds(); return add_allowed(a); }


predictor& predictor::add_condition(ptag tag, char name) { condition_on_tags.push_back(tag); condition_on_names.push_back(name); return *this; }
predictor& predictor::set_condition(ptag tag, char name) { condition_on_tags.erase(); condition_on_names.erase(); return add_condition(tag, name); }

predictor& predictor::add_condition_range(ptag hi, ptag count, char name0)
{ if (count == 0) return *this;
  for (ptag i=0; i<count; i++)
  { if (i > hi) break;
    char name = name0 + i;
    condition_on_tags.push_back(hi-i);
    condition_on_names.push_back(name);
  }
  return *this;
}
predictor& predictor::set_condition_range(ptag hi, ptag count, char name0) { condition_on_tags.erase(); condition_on_names.erase(); return add_condition_range(hi, count, name0); }

predictor& predictor::set_learner_id(size_t id) { learner_id = id; return *this; }

predictor& predictor::set_tag(ptag tag) { my_tag = tag; return *this; }

action predictor::predict()
{ const action* orA = oracle_actions.size() == 0 ? nullptr : oracle_actions.begin;
  const ptag*   cOn = condition_on_names.size() == 0 ? nullptr : condition_on_tags.begin;
  const char*   cNa = nullptr;
  if (condition_on_names.size() > 0)
  { condition_on_names.push_back((char)0);  // null terminate
    cNa = condition_on_names.begin;
  }
  const action* alA      = (allowed_actions.size() == 0) ? nullptr : allowed_actions.begin;
  const float*  alAcosts = (allowed_actions_cost.size() == 0) ? nullptr : allowed_actions_cost.begin;
  size_t numAlA = max(allowed_actions.size(), allowed_actions_cost.size());
  action p = is_ldf
             ? sch.predictLDF(ec, ec_cnt, my_tag, orA, oracle_actions.size(), cOn, cNa, learner_id, weight)
             : sch.predict(*ec, my_tag, orA, oracle_actions.size(), cOn, cNa, alA, numAlA, alAcosts, learner_id, weight);

  if (condition_on_names.size() > 0)
    condition_on_names.pop();  // un-null-terminate
  return p;
}
}

// TODO: valgrind --leak-check=full ./vw --search 2 -k -c --passes 1 --search_task sequence -d test_beam --holdout_off --search_rollin policy --search_metatask selective_branching 2>&1 | less<|MERGE_RESOLUTION|>--- conflicted
+++ resolved
@@ -435,15 +435,9 @@
           priv.beta);
 
   if (PRINT_CLOCK_TIME)
-<<<<<<< HEAD
-  { size_t num_sec = (size_t)(((float)(clock() - priv.start_clock_time)) / CLOCKS_PER_SEC);
-    fprintf(stderr, " %15lusec", num_sec);
-  }
-=======
     { size_t num_sec = (size_t)(((float)(clock() - priv.start_clock_time)) / CLOCKS_PER_SEC);
       cerr <<" "<< num_sec << "sec";
     }
->>>>>>> dc47bc43
 
   if (use_heldout_loss)
     fprintf(stderr, " h");
@@ -461,20 +455,10 @@
   fs.push_back(val * priv.dat_new_feature_value, ((priv.dat_new_feature_idx + idx2) << ss) );
   cdbg << "adding: " << fs.indicies.last() << ':' << fs.values.last() << endl;
   if (priv.all->audit)
-<<<<<<< HEAD
-  { audit_data a = { nullptr, nullptr, f.weight_index, f.x, true };
-    a.space   = calloc_or_throw<char>(priv.dat_new_feature_feature_space->length()+1);
-    a.feature = calloc_or_throw<char>(priv.dat_new_feature_audit_ss.str().length() + 32);
-    strcpy(a.space, priv.dat_new_feature_feature_space->c_str());
-    int num = sprintf(a.feature, "fid=%lu_", (idx & mask) >> ss);
-    strcpy(a.feature+num, priv.dat_new_feature_audit_ss.str().c_str());
-    priv.dat_new_feature_ec->audit_features[priv.dat_new_feature_namespace].push_back(a);
-=======
   {
     stringstream temp;
 	temp << "fid=" << ((idx & mask) >> ss) << "_" << priv.dat_new_feature_audit_ss.str();
     fs.space_names.push_back(audit_strings_ptr(new audit_strings(*priv.dat_new_feature_feature_space, temp.str())));
->>>>>>> dc47bc43
   }
 }
 
