--- conflicted
+++ resolved
@@ -46,7 +46,6 @@
 
 namespace CB_ADF {
 
-<<<<<<< HEAD
 void gen_cs_example_ips(v_array<example*> examples, v_array<COST_SENSITIVE::label>& cs_labels)
 {
 	if (cs_labels.size() < examples.size()) {
@@ -55,48 +54,25 @@
 	}
 	for (size_t i = 0; i < examples.size(); i++)
 	{
-		// Get CB::label for each example/line.
 		CB::label ld = examples[i]->l.cb;
-		
+
 		COST_SENSITIVE::wclass wc;
-		if ( ld.costs.size() == 1 && ld.costs[0].cost != FLT_MAX)  // 2nd line
-		  wc.x = ld.costs[0].cost / ld.costs[0].probability;
+		wc.class_index = 0;
+		if ( ld.costs.size() == 1 && ld.costs[0].cost != FLT_MAX)  
+			wc.x = ld.costs[0].cost / ld.costs[0].probability;
 		else 
-		  wc.x = 0.f;
+			wc.x = 0.f;
 		cs_labels[i].costs.erase();
 		cs_labels[i].costs.push_back(wc);
 	}
-	cs_labels[examples.size()-1].costs[0].x = FLT_MAX;
-}
-=======
-  void gen_cs_example_ips(v_array<example*> examples, v_array<COST_SENSITIVE::label>& cs_labels)
-  {
-    if (cs_labels.size() < examples.size()) {
-      cs_labels.resize(examples.size(), true);
-      cs_labels.end = cs_labels.end_array;
-    }
-    for (size_t i = 0; i < examples.size(); i++)
-      {
-	CB::label ld = examples[i]->l.cb;
-	
-	COST_SENSITIVE::wclass wc;
-	wc.class_index = 0;
-	if ( ld.costs.size() == 1 && ld.costs[0].cost != FLT_MAX)  
-	  wc.x = ld.costs[0].cost / ld.costs[0].probability;
-	else 
-	  wc.x = 0.f;
-	cs_labels[i].costs.erase();
-	cs_labels[i].costs.push_back(wc);
-      }
-    cs_labels[examples.size()-1].costs[0].x = FLT_MAX; //trigger end of multiline example.
-
-    if (examples[0]->l.cb.costs.size() > 0 && examples[0]->l.cb.costs[0].probability == -1.f)//take care of shared examples
-      {
-	cs_labels[0].costs[0].class_index = 0;
-	cs_labels[0].costs[0].x = -1.f;
-      }
-  }
->>>>>>> 42777814
+	cs_labels[examples.size()-1].costs[0].x = FLT_MAX; //trigger end of multiline example.
+
+	if (examples[0]->l.cb.costs.size() > 0 && examples[0]->l.cb.costs[0].probability == -1.f)//take care of shared examples
+	{
+		cs_labels[0].costs[0].class_index = 0;
+		cs_labels[0].costs[0].x = -1.f;
+	}
+}
   
 template <bool is_learn>
 void gen_cs_label(cb_adf& c, example& ec, v_array<COST_SENSITIVE::label> array, uint32_t label)
