/*
Copyright (c) by respective owners including Yahoo!, Microsoft, and
individual contributors. All rights reserved.  Released under a BSD (revised)
license as described in the file LICENSE.
 */
#include <float.h>
#include <math.h>
#include <stdio.h>
#include <sstream>

#include "reductions.h"
#include "rand48.h"
#include "gd.h"

using namespace std;
using namespace LEARNER;

const float hidden_min_activation = -3;
const float hidden_max_activation = 3;
const uint32_t nn_constant = 533357803;
  
<<<<<<< HEAD
  struct nn {
    uint32_t k;
    loss_function* squared_loss;
    example output_layer;
    example hiddenbias;
    example outputweight;
    float prediction;
    size_t increment;
    bool dropout;
    uint64_t xsubi;
    uint64_t save_xsubi;
    bool inpass;
    bool finished_setup;

    vw* all;
  };
=======
struct nn {
  uint32_t k;
  loss_function* squared_loss;
  example output_layer;
  float prediction;
  size_t increment;
  bool dropout;
  uint64_t xsubi;
  uint64_t save_xsubi;
  bool inpass;
  bool finished_setup;
  
  vw* all;
};
>>>>>>> 3c70cf9d

#define cast_uint32_t static_cast<uint32_t>

  static inline float
  fastpow2 (float p)
  {
    float offset = (p < 0) ? 1.0f : 0.0f;
    float clipp = (p < -126) ? -126.0f : p;
    int w = (int)clipp;
    float z = clipp - w + offset;
    union { uint32_t i; float f; } v = { cast_uint32_t ( (1 << 23) * (clipp + 121.2740575f + 27.7280233f / (4.84252568f - z) - 1.49012907f * z) ) };

    return v.f;
  }

  static inline float
  fastexp (float p)
  {
    return fastpow2 (1.442695040f * p);
  }

  static inline float
  fasttanh (float p)
  {
    return -1.0f + 2.0f / (1.0f + fastexp (-2.0f * p));
  }

  void finish_setup (nn& n, vw& all)
  {
    // TODO: output_layer audit

    memset (&n.output_layer, 0, sizeof (n.output_layer));
    n.output_layer.indices.push_back(nn_output_namespace);
    feature output = {1., nn_constant << all.reg.stride_shift};

    for (unsigned int i = 0; i < n.k; ++i)
      {
        n.output_layer.atomics[nn_output_namespace].push_back(output);
        ++n.output_layer.num_features;
        output.weight_index += (uint32_t)n.increment;
      }

    if (! n.inpass) 
      {
        n.output_layer.atomics[nn_output_namespace].push_back(output);
        ++n.output_layer.num_features;
      }

    n.output_layer.in_use = true;

    // TODO: not correct if --noconstant
    memset (&n.hiddenbias, 0, sizeof (n.hiddenbias));
    n.hiddenbias.indices.push_back(constant_namespace);
    feature temp = {1,(uint32_t) constant};
    n.hiddenbias.atomics[constant_namespace].push_back(temp);
    n.hiddenbias.total_sum_feat_sq++;
    n.hiddenbias.l.simple.label = FLT_MAX;
    n.hiddenbias.l.simple.weight = 1;
    n.hiddenbias.in_use = true;

    memset (&n.outputweight, 0, sizeof (n.outputweight));
    n.outputweight.indices.push_back(nn_output_namespace);
    n.outputweight.atomics[nn_output_namespace].push_back(n.output_layer.atomics[nn_output_namespace][0]);
    n.outputweight.atomics[nn_output_namespace][0].x = 1;
    n.outputweight.total_sum_feat_sq++;
    n.outputweight.l.simple.label = FLT_MAX;
    n.outputweight.l.simple.weight = 1;
    n.outputweight.in_use = true;

    n.finished_setup = true;
  }

  void end_pass(nn& n)
  {
    if (n.all->bfgs)
      n.xsubi = n.save_xsubi;
  }

  template <bool is_learn>
  void predict_or_learn(nn& n, base_learner& base, example& ec)
  {
    bool shouldOutput = n.all->raw_prediction > 0;

    if (! n.finished_setup)
      finish_setup (n, *(n.all));

    shared_data sd;
    memcpy (&sd, n.all->sd, sizeof(shared_data));
    shared_data* save_sd = n.all->sd;
    n.all->sd = &sd;

    label_data ld = ec.l.simple;
    void (*save_set_minmax) (shared_data*, float) = n.all->set_minmax;
    float save_min_label;
    float save_max_label;
    float dropscale = n.dropout ? 2.0f : 1.0f;
    loss_function* save_loss = n.all->loss;

    float* hidden_units = (float*) alloca (n.k * sizeof (float));
    bool* dropped_out = (bool*) alloca (n.k * sizeof (bool));
  
    string outputString;
    stringstream outputStringStream(outputString);

    n.all->set_minmax = noop_mm;
    n.all->loss = n.squared_loss;
    save_min_label = n.all->sd->min_label;
    n.all->sd->min_label = hidden_min_activation;
    save_max_label = n.all->sd->max_label;
    n.all->sd->max_label = hidden_max_activation;

    n.hiddenbias.ft_offset = ec.ft_offset;

    for (unsigned int i = 0; i < n.k; ++i)
      {
        base.predict(n.hiddenbias, i);
        float wf = n.hiddenbias.pred.scalar;

        // avoid saddle point at 0
        if (wf == 0)
          {
            n.hiddenbias.l.simple.label = (float) (frand48 () - 0.5);
            base.learn(n.hiddenbias, i);
            n.hiddenbias.l.simple.label = FLT_MAX;
          }

	base.predict(ec, i);

        hidden_units[i] = ec.pred.scalar;

        dropped_out[i] = (n.dropout && merand48 (n.xsubi) < 0.5);

        if (shouldOutput) {
          if (i > 0) outputStringStream << ' ';
          outputStringStream << i << ':' << ec.partial_prediction << ',' << fasttanh (hidden_units[i]);
        }
      }
    n.all->loss = save_loss;
    n.all->set_minmax = save_set_minmax;
    n.all->sd->min_label = save_min_label;
    n.all->sd->max_label = save_max_label;

    bool converse = false;
    float save_partial_prediction = 0;
    float save_final_prediction = 0;
    float save_ec_loss = 0;

CONVERSE: // That's right, I'm using goto.  So sue me.

    n.output_layer.total_sum_feat_sq = 1;
    n.output_layer.sum_feat_sq[nn_output_namespace] = 1;

    n.outputweight.ft_offset = ec.ft_offset;

    for (unsigned int i = 0; i < n.k; ++i)
      {
        float sigmah = 
          (dropped_out[i]) ? 0.0f : dropscale * fasttanh (hidden_units[i]);
        n.output_layer.atomics[nn_output_namespace][i].x = sigmah;

        n.output_layer.total_sum_feat_sq += sigmah * sigmah;
        n.output_layer.sum_feat_sq[nn_output_namespace] += sigmah * sigmah;

        n.outputweight.atomics[nn_output_namespace][0].weight_index = 
          n.output_layer.atomics[nn_output_namespace][i].weight_index;
        base.predict(n.outputweight, n.k);
        float wf = n.outputweight.pred.scalar;

        // avoid saddle point at 0
        if (wf == 0)
          {    
            n.all->loss = n.squared_loss;

            float sqrtk = sqrt ((float)n.k);
            n.outputweight.l.simple.label = (float) (frand48 () - 0.5) / sqrtk;
            base.learn(n.outputweight, n.k);
            n.outputweight.l.simple.label = FLT_MAX;

            n.all->loss = save_loss;
          }
      }

    if (n.inpass) {
      // TODO: this is not correct if there is something in the 
      // nn_output_namespace but at least it will not leak memory
      // in that case

      ec.indices.push_back (nn_output_namespace);
      v_array<feature> save_nn_output_namespace = ec.atomics[nn_output_namespace];
      ec.atomics[nn_output_namespace] = n.output_layer.atomics[nn_output_namespace];
      ec.sum_feat_sq[nn_output_namespace] = n.output_layer.sum_feat_sq[nn_output_namespace];
      ec.total_sum_feat_sq += n.output_layer.sum_feat_sq[nn_output_namespace];
      if (is_learn)
	base.learn(ec, n.k);
      else
	base.predict(ec, n.k);
      n.output_layer.partial_prediction = ec.partial_prediction;
      n.output_layer.loss = ec.loss;
      ec.total_sum_feat_sq -= n.output_layer.sum_feat_sq[nn_output_namespace];
      ec.sum_feat_sq[nn_output_namespace] = 0;
      ec.atomics[nn_output_namespace] = save_nn_output_namespace;
      ec.indices.pop ();
    }
    else {
      n.output_layer.ft_offset = ec.ft_offset;
      n.output_layer.l = ec.l;
      n.output_layer.partial_prediction = 0;
      n.output_layer.example_t = ec.example_t;
      if (is_learn)
	base.learn(n.output_layer, n.k);
      else
	base.predict(n.output_layer, n.k);
      ec.l = n.output_layer.l;
    }

    n.prediction = GD::finalize_prediction (n.all->sd, n.output_layer.partial_prediction);

    if (shouldOutput) {
      outputStringStream << ' ' << n.output_layer.partial_prediction;
      n.all->print_text(n.all->raw_prediction, outputStringStream.str(), ec.tag);
    }
    
    if (is_learn && n.all->training && ld.label != FLT_MAX) {
      float gradient = n.all->loss->first_derivative(n.all->sd, 
						     n.prediction,
						     ld.label);

      if (fabs (gradient) > 0) {
        n.all->loss = n.squared_loss;
        n.all->set_minmax = noop_mm;
        save_min_label = n.all->sd->min_label;
        n.all->sd->min_label = hidden_min_activation;
        save_max_label = n.all->sd->max_label;
        n.all->sd->max_label = hidden_max_activation;

        for (unsigned int i = 0; i < n.k; ++i) {
          if (! dropped_out[i]) {
            float sigmah = 
              n.output_layer.atomics[nn_output_namespace][i].x / dropscale;
            float sigmahprime = dropscale * (1.0f - sigmah * sigmah);
            n.outputweight.atomics[nn_output_namespace][0].weight_index = 
              n.output_layer.atomics[nn_output_namespace][i].weight_index;
            base.predict(n.outputweight, n.k);
            float nu = n.outputweight.pred.scalar;
            float gradhw = 0.5f * nu * gradient * sigmahprime;

            ec.l.simple.label = GD::finalize_prediction (n.all->sd, hidden_units[i] - gradhw);
            if (ec.l.simple.label != hidden_units[i]) 
              base.learn(ec, i);
          }
        }

        n.all->loss = save_loss;
        n.all->set_minmax = save_set_minmax;
        n.all->sd->min_label = save_min_label;
        n.all->sd->max_label = save_max_label;
      }
    }

    ec.l.simple.label = ld.label;

    if (! converse) {
      save_partial_prediction = n.output_layer.partial_prediction;
      save_final_prediction = n.prediction;
      save_ec_loss = n.output_layer.loss;
    }

    if (n.dropout && ! converse)
      {
        for (unsigned int i = 0; i < n.k; ++i)
          {
            dropped_out[i] = ! dropped_out[i];
          }

        converse = true;
        goto CONVERSE;
      }

    ec.partial_prediction = save_partial_prediction;
    ec.pred.scalar = save_final_prediction;
    ec.loss = save_ec_loss;

    n.all->sd = save_sd;
    n.all->set_minmax (n.all->sd, sd.min_label);
    n.all->set_minmax (n.all->sd, sd.max_label);
  }

  void finish_example(vw& all, nn&, example& ec)
  {
    int save_raw_prediction = all.raw_prediction;
    all.raw_prediction = -1;
    return_simple_example(all, NULL, ec);
    all.raw_prediction = save_raw_prediction;
  }

  void finish(nn& n)
  {
    delete n.squared_loss;
    dealloc_example (NULL, n.output_layer);
    dealloc_example (NULL, n.hiddenbias);
    dealloc_example (NULL, n.outputweight);
  }

  base_learner* nn_setup(vw& all)
  {
    if (missing_option<size_t, true>(all, "nn", "Sigmoidal feedforward network with <k> hidden units"))
      return NULL;
    new_options(all, "Neural Network options")
      ("inpass", "Train or test sigmoidal feedforward network with input passthrough.")
      ("dropout", "Train or test sigmoidal feedforward network using dropout.")
      ("meanfield", "Train or test sigmoidal feedforward network using mean field.");
    add_options(all);
    
    po::variables_map& vm = all.vm;
    nn& n = calloc_or_die<nn>();
    n.all = &all;
    //first parse for number of hidden units
    n.k = (uint32_t)vm["nn"].as<size_t>();

    if ( vm.count("dropout") ) {
      n.dropout = true;
      *all.file_options << " --dropout ";
    }
    
    if ( vm.count("meanfield") ) {
      n.dropout = false;
      if (! all.quiet) 
        std::cerr << "using mean field for neural network " 
                  << (all.training ? "training" : "testing") 
                  << std::endl;
    }

    if (n.dropout) 
      if (! all.quiet)
        std::cerr << "using dropout for neural network "
                  << (all.training ? "training" : "testing") 
                  << std::endl;

    if (vm.count ("inpass")) {
      n.inpass = true;
      *all.file_options << " --inpass";

    }

    if (n.inpass && ! all.quiet)
      std::cerr << "using input passthrough for neural network "
                << (all.training ? "training" : "testing") 
                << std::endl;

    n.finished_setup = false;
    n.squared_loss = getLossFunction (all, "squared", 0);

    n.xsubi = 0;

    if (vm.count("random_seed"))
      n.xsubi = vm["random_seed"].as<size_t>();

    n.save_xsubi = n.xsubi;
    
    base_learner* base = setup_base(all);
    n.increment = base->increment;//Indexing of output layer is odd.
    learner<nn>& l = init_learner(&n, base, predict_or_learn<true>, 
				  predict_or_learn<false>, n.k+1);
    l.set_finish(finish);
    l.set_finish_example(finish_example);
    l.set_end_pass(end_pass);

    return make_base(l);
  }<|MERGE_RESOLUTION|>--- conflicted
+++ resolved
@@ -19,28 +19,12 @@
 const float hidden_max_activation = 3;
 const uint32_t nn_constant = 533357803;
   
-<<<<<<< HEAD
-  struct nn {
-    uint32_t k;
-    loss_function* squared_loss;
-    example output_layer;
-    example hiddenbias;
-    example outputweight;
-    float prediction;
-    size_t increment;
-    bool dropout;
-    uint64_t xsubi;
-    uint64_t save_xsubi;
-    bool inpass;
-    bool finished_setup;
-
-    vw* all;
-  };
-=======
 struct nn {
   uint32_t k;
   loss_function* squared_loss;
   example output_layer;
+  example hiddenbias;
+  example outputweight;
   float prediction;
   size_t increment;
   bool dropout;
@@ -48,10 +32,9 @@
   uint64_t save_xsubi;
   bool inpass;
   bool finished_setup;
-  
+
   vw* all;
 };
->>>>>>> 3c70cf9d
 
 #define cast_uint32_t static_cast<uint32_t>
 
