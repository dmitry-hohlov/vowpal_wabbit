--- conflicted
+++ resolved
@@ -443,29 +443,12 @@
   }
 }
   
-<<<<<<< HEAD
 template<bool sqrt_rate, bool feature_mask_off, size_t adaptive, size_t normalized, size_t spare>
   float get_pred_per_update(vw& all, example& ec)
   {//We must traverse the features in _precisely_ the same order as during training.
     label_data* ld = (label_data*)ec.ld;
     float g = all.loss->getSquareGrad(ld->prediction, ld->label) * ld->weight;
     if (g==0) return 1.;
-=======
-template<bool sqrt_rate, size_t adaptive, size_t normalized, size_t feature_mask>
-float get_pred_per_update(vw& all, example& ec)
-{//We must traverse the features in _precisely_ the same order as during training.
-  label_data* ld = (label_data*)ec.ld;
-  float g = all.loss->getSquareGrad(ld->prediction, ld->label) * ld->weight;
-  if (g==0) return 1.;
-
-  float minus_power_t_norm = (adaptive ? all.power_t : 0.f) - 1.f;
-  norm_data nd = {g, 0., 0., {-all.power_t, minus_power_t_norm}};
-  
-  foreach_feature<norm_data,pred_per_update_feature<sqrt_rate, adaptive, normalized, feature_mask> >(all, ec, nd);
-  
-  if(normalized) {
-    float total_weight = ec.example_t;
->>>>>>> 8565aac4
     
     float minus_power_t_norm = (adaptive ? all.power_t : 0.f) - 1.f;
     norm_data nd = {g, 0., 0., {-all.power_t, minus_power_t_norm}};
@@ -525,11 +508,7 @@
         {
 	  float pred_per_update;
           if(adaptive || normalized)
-<<<<<<< HEAD
 	    pred_per_update = get_pred_per_update<sqrt_rate, feature_mask_off, adaptive, normalized, spare>(all,ec);
-=======
-	    pred_per_update = get_pred_per_update<sqrt_rate, adaptive, normalized, feature_mask>(all,ec);
->>>>>>> 8565aac4
           else
             pred_per_update = ec.total_sum_feat_sq;
 
@@ -845,13 +824,8 @@
     }
 }
 
-<<<<<<< HEAD
-template<bool sqrt_rate, size_t adaptive, size_t normalized, size_t spare, size_t next>
-size_t set_learn(vw& all, learner* ret, bool feature_mask_off)
-=======
-template<bool sqrt_rate, uint32_t adaptive, uint32_t normalized, uint32_t next>
+template<bool sqrt_rate, uint32_t adaptive, uint32_t normalized, uint32_t spare, uint32_t next>
 uint32_t set_learn(vw& all, learner* ret, bool feature_mask_off)
->>>>>>> 8565aac4
 {
   all.normalized_idx = normalized;
   if (feature_mask_off)
@@ -868,13 +842,8 @@
     }
 }
 
-<<<<<<< HEAD
-template<bool sqrt_rate, size_t adaptive, size_t spare>
-size_t set_learn(vw& all, learner* ret, bool feature_mask_off)
-=======
-template<bool sqrt_rate, uint32_t adaptive>
+template<bool sqrt_rate, uint32_t adaptive, uint32_t spare>
 uint32_t set_learn(vw& all, learner* ret, bool feature_mask_off)
->>>>>>> 8565aac4
 {
   // select the appropriate learn function based on adaptive, normalization, and feature mask
   if (all.normalized_updates)
