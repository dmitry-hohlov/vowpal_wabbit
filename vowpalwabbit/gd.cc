--- conflicted
+++ resolved
@@ -34,121 +34,107 @@
 {
 struct gd
 { //double normalized_sum_norm_x;
-  double total_weight;
-  size_t no_win_counter;
-  size_t early_stop_thres;
-  float initial_constant;
-  float neg_norm_power;
-  float neg_power_t;
-  float sparse_l2;
-  float update_multiplier;
-  void (*predict)(gd&, base_learner&, example&);
-  void (*learn)(gd&, base_learner&, example&);
-  void (*update)(gd&, base_learner&, example&);
-  void (*multipredict)(gd&, base_learner&, example&, size_t, size_t, polyprediction*, bool);
-  bool normalized;
-  bool adaptive;
-
-  vw* all; //parallel, features, parameters
-};
-
-void sync_weights(vw& all);
-
-inline float quake_InvSqrt(float x)
+    double total_weight;
+    size_t no_win_counter;
+    size_t early_stop_thres;
+    float initial_constant;
+    float neg_norm_power;
+    float neg_power_t;
+    float sparse_l2;
+    float update_multiplier;
+    void (*predict)(gd&, base_learner&, example&);
+    void (*learn)(gd&, base_learner&, example&);
+    void (*update)(gd&, base_learner&, example&);
+    void (*multipredict)(gd&, base_learner&, example&, size_t, size_t, polyprediction*, bool);
+    bool normalized;
+    bool adaptive;
+
+    vw* all; //parallel, features, parameters
+  };
+
+  void sync_weights(vw& all);
+
+  inline float quake_InvSqrt(float x)
 { // Carmack/Quake/SGI fast method:
-  float xhalf = 0.5f * x;
-  int i = *(int*)&x; // store floating-point bits in integer
-  i = 0x5f3759d5 - (i >> 1); // initial guess for Newton's method
-  x = *(float*)&i; // convert new bits into float
-  x = x*(1.5f - xhalf*x*x); // One round of Newton's method
-  return x;
-}
-
-static inline float InvSqrt(float x)
-{
+	  float xhalf = 0.5f * x;
+	  int i = *(int*)&x; // store floating-point bits in integer
+	  i = 0x5f3759d5 - (i >> 1); // initial guess for Newton's method
+	  x = *(float*)&i; // convert new bits into float
+	  x = x*(1.5f - xhalf*x*x); // One round of Newton's method
+	  return x;
+  }
+
+  static inline float InvSqrt(float x)
+  {
 #if !defined(VW_NO_INLINE_SIMD)
 #  if defined(__ARM_NEON__)
-  // Propagate into vector
-  float32x2_t v1 = vdup_n_f32(x);
-  // Estimate
-  float32x2_t e1 = vrsqrte_f32(v1);
-  // N-R iteration 1
-  float32x2_t e2 = vmul_f32(e1, vrsqrts_f32(v1, vmul_f32(e1, e1)));
-  // N-R iteration 2
-  float32x2_t e3 = vmul_f32(e2, vrsqrts_f32(v1, vmul_f32(e2, e2)));
-  // Extract result
-  return vget_lane_f32(e3, 0);
+    // Propagate into vector
+    float32x2_t v1 = vdup_n_f32(x);
+    // Estimate
+    float32x2_t e1 = vrsqrte_f32(v1);
+    // N-R iteration 1
+    float32x2_t e2 = vmul_f32(e1, vrsqrts_f32(v1, vmul_f32(e1, e1)));
+    // N-R iteration 2
+    float32x2_t e3 = vmul_f32(e2, vrsqrts_f32(v1, vmul_f32(e2, e2)));
+    // Extract result
+    return vget_lane_f32(e3, 0);
 #  elif (defined(__SSE2__) || defined(_M_AMD64) || defined(_M_X64))
-  __m128 eta = _mm_load_ss(&x);
-  eta = _mm_rsqrt_ss(eta);
-  _mm_store_ss(&x, eta);
+    __m128 eta = _mm_load_ss(&x);
+    eta = _mm_rsqrt_ss(eta);
+    _mm_store_ss(&x, eta);
 #else
-  x = quake_InvSqrt(x);
+	  x = quake_InvSqrt(x);
 #  endif
 #else
-  x = quake_InvSqrt(x);
+	  x = quake_InvSqrt(x);
 #endif
 
-  return x;
-}
-
-template<bool sqrt_rate, bool feature_mask_off, size_t adaptive, size_t normalized, size_t spare>
-inline void update_feature(float& update, float x, float& fw)
+    return x;
+  }
+
+  template<bool sqrt_rate, bool feature_mask_off, size_t adaptive, size_t normalized, size_t spare>
+  inline void update_feature(float& update, float x, float& fw)
 { weight* w = &fw;
-  if(feature_mask_off || fw != 0.)
+    if(feature_mask_off || fw != 0.)
   { if (spare != 0)
-      x *= w[spare];
-    w[0] += update * x;
-  }
-}
-
-//this deals with few nonzero features vs. all nonzero features issues.
-template<bool sqrt_rate, size_t adaptive, size_t normalized>
-float average_update(gd& g)
+	  x *= w[spare];
+	w[0] += update * x;
+      }
+  }
+
+  //this deals with few nonzero features vs. all nonzero features issues.
+  template<bool sqrt_rate, size_t adaptive, size_t normalized>
+  float average_update(gd& g)
 { if (normalized)
   { if (sqrt_rate)
     { float avg_norm = (float) g.total_weight / (float) g.all->normalized_sum_norm_x;
-      if (adaptive)
-        return sqrt(avg_norm);
+	  if (adaptive)
+	    return sqrt(avg_norm);
+	  else
+	    return avg_norm;
+	}
       else
-        return avg_norm;
-    }
-    else
-      return powf( (float) g.all->normalized_sum_norm_x / (float) g.total_weight, g.neg_norm_power);
-  }
-  return 1.f;
-}
-
-template<bool sqrt_rate, bool feature_mask_off, size_t adaptive, size_t normalized, size_t spare>
-void train(gd& g, example& ec, float update)
+	return powf( (float) g.all->normalized_sum_norm_x / (float) g.total_weight, g.neg_norm_power);
+    }
+    return 1.f;
+  }
+
+  template<bool sqrt_rate, bool feature_mask_off, size_t adaptive, size_t normalized, size_t spare>
+  void train(gd& g, example& ec, float update)
 { if (normalized)
-    update *= g.update_multiplier;
-
-  foreach_feature<float, update_feature<sqrt_rate, feature_mask_off, adaptive, normalized, spare> >(*g.all, ec, update);
-}
-
-void end_pass(gd& g)
+      update *= g.update_multiplier;
+
+    foreach_feature<float, update_feature<sqrt_rate, feature_mask_off, adaptive, normalized, spare> >(*g.all, ec, update);
+  }
+
+  void end_pass(gd& g)
 { vw& all = *g.all;
 
-  sync_weights(all);
+    sync_weights(all);
   if (all.all_reduce != nullptr)
   { if (all.adaptive)
-      accumulate_weighted_avg(all, all.reg);
-    else
-      accumulate_avg(all, all.reg, 0);
-  }
-  all.eta *= all.eta_decay_rate;
-  if (all.save_per_pass)
-    save_predictor(all, all.final_regressor_name, all.current_pass);
-
-  all.current_pass++;
-
-<<<<<<< HEAD
-    sync_weights(all);
-    if (all.all_reduce != nullptr) {
-        if (all.adaptive)
             accumulate_weighted_avg(all, all.reg);
-      else 
+      else
             accumulate_avg(all, all.reg, 0);
     }
     all.eta *= all.eta_decay_rate;
@@ -158,25 +144,14 @@
     all.current_pass++;
 
     if(!all.holdout_set_off)
-      {
-        if(summarize_holdout_set(all, g.no_win_counter))
+  { if(summarize_holdout_set(all, g.no_win_counter))
           finalize_regressor(all, all.final_regressor_name);
         if((g.early_stop_thres == g.no_win_counter) &&
            ((all.check_holdout_every_n_passes <= 1) ||
             ((all.current_pass % all.check_holdout_every_n_passes) == 0)))
 	  set_done(all);
       }
-=======
-  if(!all.holdout_set_off)
-  { if(summarize_holdout_set(all, g.no_win_counter))
-      finalize_regressor(all, all.final_regressor_name);
-    if((g.early_stop_thres == g.no_win_counter) &&
-        ((all.check_holdout_every_n_passes <= 1) ||
-         ((all.current_pass % all.check_holdout_every_n_passes) == 0)))
-      set_done(all);
->>>>>>> d816af74
-  }
-}
+  }
 
 
 
@@ -184,123 +159,123 @@
 
 struct string_value
 { float v;
-  string s;
-  friend bool operator<(const string_value& first, const string_value& second);
-};
+    string s;
+    friend bool operator<(const string_value& first, const string_value& second);
+  };
 
 inline float sign(float w) { if (w < 0.) return -1.; else  return 1.;}
 
 inline float trunc_weight(const float w, const float gravity)
 { return (gravity < fabsf(w)) ? w - sign(w) * gravity : 0.f;
-}
-
-bool operator<(const string_value& first, const string_value& second)
+   }
+
+  bool operator<(const string_value& first, const string_value& second)
 { return fabsf(first.v) > fabsf(second.v);
-}
-
-struct audit_results
+  }
+
+  struct audit_results
 { vw& all;
-  const size_t offset;
-  vector<string> ns_pre;
-  vector<string_value> results;
-  audit_results(vw& p_all, const size_t p_offset):all(p_all), offset(p_offset) {}
-};
-
-
-inline void audit_interaction(audit_results& dat, const audit_data* f)
+      const size_t offset;
+      vector<string> ns_pre;
+      vector<string_value> results;
+      audit_results(vw& p_all, const size_t p_offset):all(p_all), offset(p_offset) {}
+  };
+
+
+  inline void audit_interaction(audit_results& dat, const audit_data* f)
 { if (f == nullptr)
   { dat.ns_pre.pop_back();
-    return;
-  }
-
-  string ns_pre;
-  if (!dat.ns_pre.empty())
-    ns_pre += '*';
-
-  if (f->space && (*(f->space) != ' '))
+          return;
+      }
+
+      string ns_pre;
+      if (!dat.ns_pre.empty())
+          ns_pre += '*';
+
+      if (f->space && (*(f->space) != ' '))
   { ns_pre.append((const char*)f->space);
-    ns_pre += '^';
-  }
-  ns_pre.append(f->feature);
-  dat.ns_pre.push_back(ns_pre);
-}
-
-inline void audit_feature(audit_results& dat, const float ft_weight, const uint32_t ft_idx)
+          ns_pre += '^';
+      }
+      ns_pre.append(f->feature);
+      dat.ns_pre.push_back(ns_pre);
+  }
+
+  inline void audit_feature(audit_results& dat, const float ft_weight, const uint32_t ft_idx)
 { size_t index = ft_idx & dat.all.reg.weight_mask;
-  weight* weights = dat.all.reg.weight_vector;
-  size_t stride_shift = dat.all.reg.stride_shift;
-
-  string ns_pre;
-  for (vector<string>::const_iterator s = dat.ns_pre.begin(); s != dat.ns_pre.end(); ++s) ns_pre += *s;
-
-  if(dat.all.audit)
+      weight* weights = dat.all.reg.weight_vector;
+      size_t stride_shift = dat.all.reg.stride_shift;
+
+      string ns_pre;
+      for (vector<string>::const_iterator s = dat.ns_pre.begin(); s != dat.ns_pre.end(); ++s) ns_pre += *s;
+
+      if(dat.all.audit)
   { ostringstream tempstream;
-    tempstream << ':' << (index >> stride_shift) << ':' << ft_weight
-               << ':' << trunc_weight(weights[index], (float)dat.all.sd->gravity) * (float)dat.all.sd->contraction;
-
-    if(dat.all.adaptive)
-      tempstream << '@' << weights[index+1];
-
-
-    string_value sv = {weights[index]*ft_weight, ns_pre+tempstream.str()};
-    dat.results.push_back(sv);
-  }
-
-  if(dat.all.current_pass == 0 && dat.all.hash_inv)
-  { //for invert_hash
-
-    if (dat.offset != 0)
+        tempstream << ':' << (index >> stride_shift) << ':' << ft_weight
+                   << ':' << trunc_weight(weights[index], (float)dat.all.sd->gravity) * (float)dat.all.sd->contraction;
+
+        if(dat.all.adaptive)
+          tempstream << '@' << weights[index+1];
+
+
+        string_value sv = {weights[index]*ft_weight, ns_pre+tempstream.str()};
+        dat.results.push_back(sv);
+      }
+
+      if(dat.all.current_pass == 0 && dat.all.hash_inv)
+      { //for invert_hash
+
+          if (dat.offset != 0)
     { // otherwise --oaa output no features for class > 0.
-      ostringstream tempstream;
-      tempstream << '[' << (dat.offset >> stride_shift) << ']';
-      ns_pre += tempstream.str();
-    }
-
-    if(!dat.all.name_index_map.count(ns_pre))
-      dat.all.name_index_map.insert(std::map< std::string, size_t>::value_type(ns_pre, index >> stride_shift));
-  }
-
-}
+              ostringstream tempstream;
+              tempstream << '[' << (dat.offset >> stride_shift) << ']';
+              ns_pre += tempstream.str();
+          }
+
+          if(!dat.all.name_index_map.count(ns_pre))
+              dat.all.name_index_map.insert(std::map< std::string, size_t>::value_type(ns_pre, index >> stride_shift));
+      }
+
+  }
 
 void print_features(vw& all, example& ec)
 { weight* weights = all.reg.weight_vector;
 
   if (all.lda > 0)
   { size_t count = 0;
-    for (unsigned char* i = ec.indices.begin; i != ec.indices.end; i++)
-      count += ec.atomics[*i].size();
-    for (unsigned char* i = ec.indices.begin; i != ec.indices.end; i++)
-      for (audit_data *f = ec.audit_features[*i].begin; f != ec.audit_features[*i].end; f++)
+      for (unsigned char* i = ec.indices.begin; i != ec.indices.end; i++)
+	count += ec.atomics[*i].size();
+      for (unsigned char* i = ec.indices.begin; i != ec.indices.end; i++)
+	for (audit_data *f = ec.audit_features[*i].begin; f != ec.audit_features[*i].end; f++)
       { cout << '\t' << f->space << '^' << f->feature << ':' << ((f->weight_index >> all.reg.stride_shift) & all.parse_mask) << ':' << f->x;
-        for (size_t k = 0; k < all.lda; k++)
-          cout << ':' << weights[(f->weight_index+k) & all.reg.weight_mask];
-      }
-    cout << " total of " << count << " features." << endl;
-  }
+	    for (size_t k = 0; k < all.lda; k++)
+	      cout << ':' << weights[(f->weight_index+k) & all.reg.weight_mask];
+	  }
+      cout << " total of " << count << " features." << endl;
+    }
   else
-  {
-
-    audit_results dat(all,ec.ft_offset);
-
-    for (unsigned char* i = ec.indices.begin; i != ec.indices.end; ++i)
+    {
+
+      audit_results dat(all,ec.ft_offset);
+
+      for (unsigned char* i = ec.indices.begin; i != ec.indices.end; ++i)
     { v_array<audit_data>& ns =  ec.audit_features[(size_t)*i];
-      for (audit_data* a = ns.begin; a != ns.end; ++a)
+        for (audit_data* a = ns.begin; a != ns.end; ++a)
       { audit_interaction(dat, a);
-        audit_feature(dat, a->x, (uint32_t)a->weight_index + ec.ft_offset);
-        audit_interaction(dat, NULL);
-      }
-    }
-
-    INTERACTIONS::generate_interactions<audit_results, const uint32_t, audit_feature, audit_data, audit_interaction >(all, ec, dat, ec.audit_features);
-
-    sort(dat.results.begin(),dat.results.end());
+            audit_feature(dat, a->x, (uint32_t)a->weight_index + ec.ft_offset);
+            audit_interaction(dat, NULL);
+        }
+      }
+
+      INTERACTIONS::generate_interactions<audit_results, const uint32_t, audit_feature, audit_data, audit_interaction >(all, ec, dat, ec.audit_features);
+
+      sort(dat.results.begin(),dat.results.end());
     if(all.audit)
     { for (vector<string_value>::const_iterator sv = dat.results.begin(); sv!= dat.results.end(); ++sv)
-        cout << '\t' << (*sv).s;
-      cout << endl;
-    }
-
-  }
+            cout << '\t' << (*sv).s;
+        cout << endl;
+      }
+
+    }
 }
 
 void print_audit_features(vw& all, example& ec)
@@ -313,11 +288,11 @@
 float finalize_prediction(shared_data* sd, float ret)
 { if ( nanpattern(ret))
   { float ret = 0.;
-    if (ret > sd->max_label) ret = (float)sd->max_label;
-    if (ret < sd->min_label) ret = (float)sd->min_label;
-    cerr << "NAN prediction in example " << sd->example_number + 1 << ", forcing " << ret << endl;
-    return ret;
-  }
+      if (ret > sd->max_label) ret = (float)sd->max_label;
+      if (ret < sd->min_label) ret = (float)sd->min_label;
+      cerr << "NAN prediction in example " << sd->example_number + 1 << ", forcing " << ret << endl;
+      return ret;
+    }
   if ( ret > sd->max_label )
     return (float)sd->max_label;
   if (ret < sd->min_label)
@@ -327,23 +302,23 @@
 
 struct trunc_data
 { float prediction;
-  float gravity;
-};
+   float gravity;
+ };
 
 inline void vec_add_trunc(trunc_data& p, const float fx, float& fw)
 { p.prediction += trunc_weight(fw, p.gravity) * fx;
-}
-
-inline float trunc_predict(vw& all, example& ec, double gravity)
+ }
+
+ inline float trunc_predict(vw& all, example& ec, double gravity)
 { trunc_data temp = {ec.l.simple.initial, (float)gravity};
-  foreach_feature<trunc_data, vec_add_trunc>(all, ec, temp);
-  return temp.prediction;
-}
+   foreach_feature<trunc_data, vec_add_trunc>(all, ec, temp);
+   return temp.prediction;
+ }
 
 inline void vec_add_print(float&p, const float fx, float& fw)
 { p += fw * fx;
-  cerr << " + " << fw << "*" << fx;
-}
+    cerr << " + " << fw << "*" << fx;
+  }
 
 
 template<bool l1, bool audit>
@@ -396,102 +371,102 @@
 
 struct power_data
 { float minus_power_t;
-  float neg_norm_power;
-};
-
-template<bool sqrt_rate, size_t adaptive, size_t normalized>
-inline float compute_rate_decay(power_data& s, float& fw)
+    float neg_norm_power;
+  };
+
+  template<bool sqrt_rate, size_t adaptive, size_t normalized>
+  inline float compute_rate_decay(power_data& s, float& fw)
 { weight* w = &fw;
-  float rate_decay = 1.f;
+    float rate_decay = 1.f;
   if(adaptive)
   { if (sqrt_rate)
     { rate_decay = InvSqrt(w[adaptive]);
-    }
-    else
-      rate_decay = powf(w[adaptive],s.minus_power_t);
-  }
+	  }
+      else
+	rate_decay = powf(w[adaptive],s.minus_power_t);
+    }
   if(normalized)
   { if (sqrt_rate)
     { float inv_norm = 1.f / w[normalized];
-      if (adaptive)
-        rate_decay *= inv_norm;
+	  if (adaptive)
+	    rate_decay *= inv_norm;
+	  else
+	    rate_decay *= inv_norm*inv_norm;
+	}
       else
-        rate_decay *= inv_norm*inv_norm;
-    }
-    else
-      rate_decay *= powf(w[normalized]*w[normalized], s.neg_norm_power);
-  }
-  return rate_decay;
-}
+	rate_decay *= powf(w[normalized]*w[normalized], s.neg_norm_power);
+    }
+	return rate_decay;
+  }
 
 struct norm_data
 { float grad_squared;
-  float pred_per_update;
-  float norm_x;
-  power_data pd;
-};
-
-const float x_min = 1.084202e-19;
-const float x2_min = x_min*x_min;
-
-template<bool sqrt_rate, bool feature_mask_off, size_t adaptive, size_t normalized, size_t spare>
+    float pred_per_update;
+    float norm_x;
+    power_data pd;
+  };
+
+  const float x_min = 1.084202e-19;
+  const float x2_min = x_min*x_min;
+
+  template<bool sqrt_rate, bool feature_mask_off, size_t adaptive, size_t normalized, size_t spare>
 inline void pred_per_update_feature(norm_data& nd, float x, float& fw)
 { if(feature_mask_off || fw != 0.)
   { weight* w = &fw;
-    float x2 = x * x;
-    if (x2 < x2_min)
+      float x2 = x * x;
+      if (x2 < x2_min)
     { x = (x>0)? x_min:-x_min;
-      x2 = x2_min;
-    }
-    if(adaptive)
-      w[adaptive] += nd.grad_squared * x2;
+          x2 = x2_min;
+        }
+      if(adaptive)
+        w[adaptive] += nd.grad_squared * x2;
     if(normalized)
     { float x_abs = fabsf(x);
       if( x_abs > w[normalized] )  // new scale discovered
       { if( w[normalized] > 0. )  //If the normalizer is > 0 then rescale the weight so it's as if the new scale was the old scale.
         { if (sqrt_rate)
           { float rescale = w[normalized]/x_abs;
-            w[0] *= (adaptive ? rescale : rescale*rescale);
-          }
+              w[0] *= (adaptive ? rescale : rescale*rescale);
+            }
           else
           { float rescale = x_abs/w[normalized];
-            w[0] *= powf(rescale*rescale, nd.pd.neg_norm_power);
+              w[0] *= powf(rescale*rescale, nd.pd.neg_norm_power);
+            }
           }
+          w[normalized] = x_abs;
         }
-        w[normalized] = x_abs;
-      }
-      nd.norm_x += x2 / (w[normalized] * w[normalized]);
-    }
-    w[spare] = compute_rate_decay<sqrt_rate, adaptive, normalized>(nd.pd, fw);
-    nd.pred_per_update += x2 * w[spare];
-  }
-}
-
-bool global_print_features = false;
+        nd.norm_x += x2 / (w[normalized] * w[normalized]);
+      }
+      w[spare] = compute_rate_decay<sqrt_rate, adaptive, normalized>(nd.pd, fw);
+      nd.pred_per_update += x2 * w[spare];
+    }
+  }
+
+  bool global_print_features = false;
 template<bool sqrt_rate, bool feature_mask_off, size_t adaptive, size_t normalized, size_t spare>
-float get_pred_per_update(gd& g, example& ec)
+  float get_pred_per_update(gd& g, example& ec)
 { //We must traverse the features in _precisely_ the same order as during training.
-  label_data& ld = ec.l.simple;
-  vw& all = *g.all;
+    label_data& ld = ec.l.simple;
+    vw& all = *g.all;
   float grad_squared = all.loss->getSquareGrad(ec.pred.scalar, ld.label) * ec.weight;
-  if (grad_squared == 0) return 1.;
-
-  norm_data nd = {grad_squared, 0., 0., {g.neg_power_t, g.neg_norm_power}};
-
-  foreach_feature<norm_data,pred_per_update_feature<sqrt_rate, feature_mask_off, adaptive, normalized, spare> >(all, ec, nd);
+    if (grad_squared == 0) return 1.;
+
+    norm_data nd = {grad_squared, 0., 0., {g.neg_power_t, g.neg_norm_power}};
+
+    foreach_feature<norm_data,pred_per_update_feature<sqrt_rate, feature_mask_off, adaptive, normalized, spare> >(all, ec, nd);
 
   if(normalized)
   { g.all->normalized_sum_norm_x += ec.weight * nd.norm_x;
     g.total_weight += ec.weight;
 
-    g.update_multiplier = average_update<sqrt_rate, adaptive, normalized>(g);
-    nd.pred_per_update *= g.update_multiplier;
-  }
-
-  return nd.pred_per_update;
-}
-
-template<bool sparse_l2, bool invariant, bool sqrt_rate, bool feature_mask_off, size_t adaptive, size_t normalized, size_t spare>
+      g.update_multiplier = average_update<sqrt_rate, adaptive, normalized>(g);
+      nd.pred_per_update *= g.update_multiplier;
+    }
+
+    return nd.pred_per_update;
+  }
+
+  template<bool sparse_l2, bool invariant, bool sqrt_rate, bool feature_mask_off, size_t adaptive, size_t normalized, size_t spare>
 float compute_update(gd& g, example& ec)
 { //invariant: not a test label, importance weight > 0
   label_data& ld = ec.l.simple;
@@ -501,38 +476,38 @@
   ec.updated_prediction = ec.pred.scalar;
   if (all.loss->getLoss(all.sd, ec.pred.scalar, ld.label) > 0.)
   { float pred_per_update;
-    if(adaptive || normalized)
-      pred_per_update = get_pred_per_update<sqrt_rate, feature_mask_off, adaptive, normalized, spare>(g,ec);
-    else
-      pred_per_update = ec.total_sum_feat_sq;
+      if(adaptive || normalized)
+	pred_per_update = get_pred_per_update<sqrt_rate, feature_mask_off, adaptive, normalized, spare>(g,ec);
+      else
+	pred_per_update = ec.total_sum_feat_sq;
     float delta_pred = pred_per_update * all.eta * ec.weight;
-    if(!adaptive)
+      if(!adaptive)
     { float t = (float)(ec.example_t - all.sd->weighted_holdout_examples);
-      delta_pred *= powf(t, g.neg_power_t);
-    }
-    if(invariant)
-      update = all.loss->getUpdate(ec.pred.scalar, ld.label, delta_pred, pred_per_update);
-    else
-      update = all.loss->getUnsafeUpdate(ec.pred.scalar, ld.label, delta_pred, pred_per_update);
-    // changed from ec.partial_prediction to ld.prediction
-    ec.updated_prediction += pred_per_update * update;
+	  delta_pred *= powf(t, g.neg_power_t);
+	}
+      if(invariant)
+	update = all.loss->getUpdate(ec.pred.scalar, ld.label, delta_pred, pred_per_update);
+      else
+	update = all.loss->getUnsafeUpdate(ec.pred.scalar, ld.label, delta_pred, pred_per_update);
+      // changed from ec.partial_prediction to ld.prediction
+      ec.updated_prediction += pred_per_update * update;
 
     if (all.reg_mode && fabs(update) > 1e-8)
     { double dev1 = all.loss->first_derivative(all.sd, ec.pred.scalar, ld.label);
-      double eta_bar = (fabs(dev1) > 1e-8) ? (-update / dev1) : 0.0;
-      if (fabs(dev1) > 1e-8)
-        all.sd->contraction *= (1. - all.l2_lambda * eta_bar);
-      update /= (float)all.sd->contraction;
-      all.sd->gravity += eta_bar * all.l1_lambda;
-    }
-  }
+	double eta_bar = (fabs(dev1) > 1e-8) ? (-update / dev1) : 0.0;
+	if (fabs(dev1) > 1e-8)
+	  all.sd->contraction *= (1. - all.l2_lambda * eta_bar);
+	update /= (float)all.sd->contraction;
+	all.sd->gravity += eta_bar * all.l1_lambda;
+      }
+    }
 
   if (sparse_l2)
     update -= g.sparse_l2 * ec.pred.scalar;
   return update;
 }
 
-template<bool sparse_l2, bool invariant, bool sqrt_rate, bool feature_mask_off, size_t adaptive, size_t normalized, size_t spare>
+  template<bool sparse_l2, bool invariant, bool sqrt_rate, bool feature_mask_off, size_t adaptive, size_t normalized, size_t spare>
 void update(gd& g, base_learner&, example& ec)
 { //invariant: not a test label, importance weight > 0
   float update;
@@ -543,8 +518,8 @@
     sync_weights(*g.all);
 }
 
-template<bool sparse_l2, bool invariant, bool sqrt_rate, bool feature_mask_off, size_t adaptive, size_t normalized, size_t spare>
-void learn(gd& g, base_learner& base, example& ec)
+  template<bool sparse_l2, bool invariant, bool sqrt_rate, bool feature_mask_off, size_t adaptive, size_t normalized, size_t spare>
+  void learn(gd& g, base_learner& base, example& ec)
 { //invariant: not a test label, importance weight > 0
   assert(ec.in_use);
   assert(ec.l.simple.label != FLT_MAX);
@@ -575,53 +550,34 @@
   if(all.print_invert)   //write readable model with feature names
   { weight* v;
     char buff[512];
-    size_t buf_size = sizeof(buff);
+        size_t buf_size = sizeof(buff);
     int text_len;
     typedef std::map< std::string, size_t> str_int_map;
 
-<<<<<<< HEAD
-    for(str_int_map::iterator it = all.name_index_map.begin(); it != all.name_index_map.end(); ++it) {
-      v = &(all.reg.weight_vector[stride*it->second]);
-      if(*v != 0.) {
-        text_len = sprintf(buff, "%s", (char*)it->first.c_str());
-=======
     for(str_int_map::iterator it = all.name_index_map.begin(); it != all.name_index_map.end(); ++it)
     { v = &(all.reg.weight_vector[stride*it->second]);
       if(*v != 0.)
       { text_len = sprintf_s(buff, buf_size, "%s", (char*)it->first.c_str());
->>>>>>> d816af74
         brw = bin_text_write_fixed(model_file, (char*)it->first.c_str(), sizeof(*it->first.c_str()),
-                                   buff, text_len, true);
-
-<<<<<<< HEAD
+					 buff, text_len, true);
+
                 text_len = sprintf_s(buff, buf_size, ":%ld:%f\n", it->second, *v);
                 brw += bin_text_write_fixed(model_file, (char *)v, sizeof(*v),
 					 buff, text_len, true);
-      }	
-=======
-        text_len = sprintf_s(buff, buf_size, ":%ld:%f\n", it->second, *v);
-        brw += bin_text_write_fixed(model_file, (char *)v, sizeof(*v),
-                                    buff, text_len, true);
-      }
->>>>>>> d816af74
+      }
     }
     return;
-  } 
-
-<<<<<<< HEAD
-  do 
-    {
-      brw = 1;
+  }
+
+  do
+  { brw = 1;
       weight* v;
       if (read)
-	{
-	  c++;
+    { c++;
             brw = bin_read_fixed(model_file, (char*)&i, sizeof(i), "");
 	  if (brw > 0)
-	    {
-                if (i >= length)
-                {
-                    THROW("Model content is corrupted, weight vector index " << i << " must be less than total vector length " << length);
+      { if (i >= length)
+        { THROW("Model content is corrupted, weight vector index " << i << " must be less than total vector length " << length);
                 }
 	      v = &(all.reg.weight_vector[stride*i]);
 	      brw += bin_read_fixed(model_file, (char*)v, sizeof(*v), "");
@@ -629,11 +585,10 @@
 	}
       else// write binary or text
 	{
-                      
+
          v = &(all.reg.weight_vector[stride*i]);
 	 if (*v != 0.)
-	    {
-	      c++;
+      { c++;
 	      char buff[512];
                 size_t buf_size = sizeof(buff);
 	      int text_len;
@@ -641,7 +596,7 @@
                 text_len = sprintf_s(buff, buf_size, "%d", i);
                 brw = bin_text_write_fixed(model_file, (char *)&i, sizeof(i),
 					 buff, text_len, text);
-	      
+
                 text_len = sprintf_s(buff, buf_size, ":%f\n", *v);
                 brw += bin_text_write_fixed(model_file, (char *)v, sizeof(*v),
 					 buff, text_len, text);
@@ -650,56 +605,16 @@
 
       if (!read)
 	i++;
-    } while ((!read && i < length) || (read && brw >0));
-=======
-  do
-  { brw = 1;
-    weight* v;
-    if (read)
-    { c++;
-      brw = bin_read_fixed(model_file, (char*)&i, sizeof(i), "");
-      if (brw > 0)
-      { if (i >= length)
-        { THROW("Model content is corrupted, weight vector index " << i << " must be less than total vector length " << length);
-        }
-        v = &(all.reg.weight_vector[stride*i]);
-        brw += bin_read_fixed(model_file, (char*)v, sizeof(*v), "");
-      }
-    }
-    else// write binary or text
-    {
-
-      v = &(all.reg.weight_vector[stride*i]);
-      if (*v != 0.)
-      { c++;
-        char buff[512];
-        size_t buf_size = sizeof(buff);
-        int text_len;
-
-        text_len = sprintf_s(buff, buf_size, "%d", i);
-        brw = bin_text_write_fixed(model_file, (char *)&i, sizeof(i),
-                                   buff, text_len, text);
-
-        text_len = sprintf_s(buff, buf_size, ":%f\n", *v);
-        brw += bin_text_write_fixed(model_file, (char *)v, sizeof(*v),
-                                    buff, text_len, text);
-      }
->>>>>>> d816af74
-    }
-
-    if (!read)
-      i++;
   }
   while ((!read && i < length) || (read && brw >0));
-}
+    }
 
 void save_load_online_state(vw& all, io_buf& model_file, bool read, bool text, gd* g)
 { //vw& all = *g.all;
 
   char buff[512];
-<<<<<<< HEAD
     size_t buf_size = sizeof(buff);
-  
+
     uint32_t text_len = sprintf_s(buff, buf_size, "initial_t %f\n", all.initial_t);
     bin_text_read_write_fixed(model_file, (char*)&all.initial_t, sizeof(all.initial_t),
 			    "", read,
@@ -742,7 +657,7 @@
 
     text_len = sprintf_s(buff, buf_size, "weighted_examples %f\n", all.sd->weighted_examples);
     bin_text_read_write_fixed(model_file, (char*)&all.sd->weighted_examples, sizeof(all.sd->weighted_examples),
-			    "", read, 
+			    "", read,
 			    buff, text_len, text);
 
     text_len = sprintf_s(buff, buf_size, "weighted_labels %f\n", all.sd->weighted_labels);
@@ -752,116 +667,46 @@
 
     text_len = sprintf_s(buff, buf_size, "weighted_unlabeled_examples %f\n", all.sd->weighted_unlabeled_examples);
     bin_text_read_write_fixed(model_file, (char*)&all.sd->weighted_unlabeled_examples, sizeof(all.sd->weighted_unlabeled_examples),
-			    "", read, 
-			    buff, text_len, text);
-  
+			    "", read,
+			    buff, text_len, text);
+
     text_len = sprintf_s(buff, buf_size, "example_number %u\n", (uint32_t)all.sd->example_number);
     bin_text_read_write_fixed(model_file, (char*)&all.sd->example_number, sizeof(all.sd->example_number),
-			    "", read, 
+			    "", read,
 			    buff, text_len, text);
 
     text_len = sprintf_s(buff, buf_size, "total_features %u\n", (uint32_t)all.sd->total_features);
     bin_text_read_write_fixed(model_file, (char*)&all.sd->total_features, sizeof(all.sd->total_features),
 			    "", read,
 			    buff, text_len, text);
-=======
-  size_t buf_size = sizeof(buff);
-
-  uint32_t text_len = sprintf_s(buff, buf_size, "initial_t %f\n", all.initial_t);
-  bin_text_read_write_fixed(model_file, (char*)&all.initial_t, sizeof(all.initial_t),
-                            "", read,
-                            buff, text_len, text);
-
-  text_len = sprintf_s(buff, buf_size, "norm normalizer %f\n", all.normalized_sum_norm_x);
-  bin_text_read_write_fixed(model_file, (char*)&all.normalized_sum_norm_x, sizeof(all.normalized_sum_norm_x),
-                            "", read,
-                            buff, text_len, text);
-
-  text_len = sprintf_s(buff, buf_size, "t %f\n", all.sd->t);
-  bin_text_read_write_fixed(model_file, (char*)&all.sd->t, sizeof(all.sd->t),
-                            "", read,
-                            buff, text_len, text);
-
-  text_len = sprintf_s(buff, buf_size, "sum_loss %f\n", all.sd->sum_loss);
-  bin_text_read_write_fixed(model_file, (char*)&all.sd->sum_loss, sizeof(all.sd->sum_loss),
-                            "", read,
-                            buff, text_len, text);
-
-  text_len = sprintf_s(buff, buf_size, "sum_loss_since_last_dump %f\n", all.sd->sum_loss_since_last_dump);
-  bin_text_read_write_fixed(model_file, (char*)&all.sd->sum_loss_since_last_dump, sizeof(all.sd->sum_loss_since_last_dump),
-                            "", read,
-                            buff, text_len, text);
-
-  text_len = sprintf_s(buff, buf_size, "dump_interval %f\n", all.sd->dump_interval);
-  bin_text_read_write_fixed(model_file, (char*)&all.sd->dump_interval, sizeof(all.sd->dump_interval),
-                            "", read,
-                            buff, text_len, text);
-
-  text_len = sprintf_s(buff, buf_size, "min_label %f\n", all.sd->min_label);
-  bin_text_read_write_fixed(model_file, (char*)&all.sd->min_label, sizeof(all.sd->min_label),
-                            "", read,
-                            buff, text_len, text);
-
-  text_len = sprintf_s(buff, buf_size, "max_label %f\n", all.sd->max_label);
-  bin_text_read_write_fixed(model_file, (char*)&all.sd->max_label, sizeof(all.sd->max_label),
-                            "", read,
-                            buff, text_len, text);
-
-  text_len = sprintf_s(buff, buf_size, "weighted_examples %f\n", all.sd->weighted_examples);
-  bin_text_read_write_fixed(model_file, (char*)&all.sd->weighted_examples, sizeof(all.sd->weighted_examples),
-                            "", read,
-                            buff, text_len, text);
-
-  text_len = sprintf_s(buff, buf_size, "weighted_labels %f\n", all.sd->weighted_labels);
-  bin_text_read_write_fixed(model_file, (char*)&all.sd->weighted_labels, sizeof(all.sd->weighted_labels),
-                            "", read,
-                            buff, text_len, text);
-
-  text_len = sprintf_s(buff, buf_size, "weighted_unlabeled_examples %f\n", all.sd->weighted_unlabeled_examples);
-  bin_text_read_write_fixed(model_file, (char*)&all.sd->weighted_unlabeled_examples, sizeof(all.sd->weighted_unlabeled_examples),
-                            "", read,
-                            buff, text_len, text);
-
-  text_len = sprintf_s(buff, buf_size, "example_number %u\n", (uint32_t)all.sd->example_number);
-  bin_text_read_write_fixed(model_file, (char*)&all.sd->example_number, sizeof(all.sd->example_number),
-                            "", read,
-                            buff, text_len, text);
-
-  text_len = sprintf_s(buff, buf_size, "total_features %u\n", (uint32_t)all.sd->total_features);
-  bin_text_read_write_fixed(model_file, (char*)&all.sd->total_features, sizeof(all.sd->total_features),
-                            "", read,
-                            buff, text_len, text);
->>>>>>> d816af74
 
   if (!read || all.model_file_ver >= VERSION_SAVE_RESUME_FIX)
   { // restore some data to allow --save_resume work more accurate
 
-    // fix average loss
-    double total_weight = 0.; //value holder as g* may be null
-    if (!read && g != nullptr) total_weight = g->total_weight;
-    text_len = sprintf_s(buff, buf_size, "gd::total_weight %f\n", total_weight);
-    bin_text_read_write_fixed(model_file, (char*)&total_weight, sizeof(total_weight),
-                              "", read,
-                              buff, text_len, text);
-    if (read && g != nullptr) g->total_weight = total_weight;
-
-    // fix "loss since last" for first printed out example details
+      // fix average loss
+      double total_weight = 0.; //value holder as g* may be null
+      if (!read && g != nullptr) total_weight = g->total_weight;
+        text_len = sprintf_s(buff, buf_size, "gd::total_weight %f\n", total_weight);
+        bin_text_read_write_fixed(model_file, (char*)&total_weight, sizeof(total_weight),
+                                "", read,
+                                buff, text_len, text);
+      if (read && g != nullptr) g->total_weight = total_weight;
+
+      // fix "loss since last" for first printed out example details
     text_len = sprintf_s(buff, buf_size, "sd::oec.weighted_examples %f\n", all.sd->old_weighted_examples);
-    bin_text_read_write_fixed(model_file, (char*)&all.sd->old_weighted_examples, sizeof(all.sd->old_weighted_examples),
-                              "", read,
-                              buff, text_len, text);
-
-    // fix "number of examples per pass"
-    text_len = sprintf_s(buff, buf_size, "current_pass %u\n", (uint32_t)all.current_pass);
-    bin_text_read_write_fixed(model_file, (char*)&all.current_pass, sizeof(all.current_pass),
-                              "", read,
-                              buff, text_len, text);
+        bin_text_read_write_fixed(model_file, (char*)&all.sd->old_weighted_examples, sizeof(all.sd->old_weighted_examples),
+                                "", read,
+                                buff, text_len, text);
+
+      // fix "number of examples per pass"
+        text_len = sprintf_s(buff, buf_size, "current_pass %u\n", (uint32_t)all.current_pass);
+        bin_text_read_write_fixed(model_file, (char*)&all.current_pass, sizeof(all.current_pass),
+                                "", read,
+                                buff, text_len, text);
   }
 
   if (!all.training) // reset various things so that we report test set performance properly
-<<<<<<< HEAD
-    {
-      all.sd->sum_loss = 0;
+  { all.sd->sum_loss = 0;
       all.sd->sum_loss_since_last_dump = 0;
       all.sd->dump_interval = 1.;
       all.sd->weighted_examples = 0.;
@@ -870,18 +715,7 @@
       all.sd->example_number = 0;
       all.sd->total_features = 0;
     }
-  
-=======
-  { all.sd->sum_loss = 0;
-    all.sd->sum_loss_since_last_dump = 0;
-    all.sd->dump_interval = 1.;
-    all.sd->weighted_examples = 0.;
-    all.sd->weighted_labels = 0.;
-    all.sd->weighted_unlabeled_examples = 0.;
-    all.sd->example_number = 0;
-    all.sd->total_features = 0;
-  }
->>>>>>> d816af74
+
 
   uint32_t length = 1 << all.num_bits;
   uint32_t stride = 1 << all.reg.stride_shift;
@@ -889,123 +723,60 @@
   uint32_t i = 0;
   size_t brw = 1;
   do
-<<<<<<< HEAD
-    {
-      brw = 1;
+  { brw = 1;
       weight* v;
       if (read)
-	{
-	  c++;
+    { c++;
             brw = bin_read_fixed(model_file, (char*)&i, sizeof(i), "");
 	  if (brw > 0)
-	    {
-                if (i >= length)
-                {
-                    THROW("Model content is corrupted, weight vector index " << i << " must be less than total vector length " << length);
+      { if (i >= length)
+        { THROW("Model content is corrupted, weight vector index " << i << " must be less than total vector length " << length);
                 }
 
 	      v = &(all.reg.weight_vector[stride*i]);
 	      if (g == NULL || (! g->adaptive && ! g->normalized))
 		brw += bin_read_fixed(model_file, (char*)v, sizeof(*v), "");
 	      else if ((g->adaptive && !g->normalized) || (!g->adaptive && g->normalized))
-		brw += bin_read_fixed(model_file, (char*)v, sizeof(*v) * 2, "");
+                    brw += bin_read_fixed(model_file, (char*)v, sizeof(*v) * 2, "");
 	      else //adaptive and normalized
-		brw += bin_read_fixed(model_file, (char*)v, sizeof(*v) * 3, "");
+                    brw += bin_read_fixed(model_file, (char*)v, sizeof(*v) * 3, "");
 	      if (!all.training)
-		v[1] = v[2] = 0.;
+                    v[1] = v[2] = 0.;
 	    }
 	}
       else // write binary or text
-	{
-	  v = &(all.reg.weight_vector[stride*i]);
+    { v = &(all.reg.weight_vector[stride*i]);
 	  if (*v != 0.)
-	    {
-	      c++;
+      { c++;
 	      char buff[512];
                 size_t buf_size = sizeof(buff);
-		
+
                 int text_len = sprintf_s(buff, buf_size, "%d", i);
                 brw = bin_text_write_fixed(model_file, (char *)&i, sizeof(i),
-					   buff, text_len, text);
+					 buff, text_len, text);
 		if (g == nullptr || (! g->adaptive && ! g->normalized))
-		  {
-                    text_len = sprintf_s(buff, buf_size, ":%g\n", *v);
+        { text_len = sprintf_s(buff, buf_size, ":%g\n", *v);
                     brw += bin_text_write_fixed(model_file, (char *)v, sizeof(*v),
-						buff, text_len, text);
-		  }
-		else if ((g->adaptive && !g->normalized) || (!g->adaptive && g->normalized))
-		  { //either adaptive or normalized
+					     buff, text_len, text);
+		}
+	      else if ((g->adaptive && !g->normalized) || (!g->adaptive && g->normalized))
+        { //either adaptive or normalized
 	  text_len = sprintf_s(buff, buf_size, ":%g %g\n", *v, *(v+1));
-		    brw+= bin_text_write_fixed(model_file,(char *)v, 2*sizeof (*v),
-					       buff, text_len, text);
-		  }
-		else
-		  { //adaptive and normalized
+          brw+= bin_text_write_fixed(model_file,(char *)v, 2*sizeof (*v),
+					     buff, text_len, text);
+		}
+	      else
+        { //adaptive and normalized
           text_len = sprintf_s(buff, buf_size, ":%g %g %g\n", *v, *(v+1), *(v+2));
-		    brw+= bin_text_write_fixed(model_file,(char *)v, 3*sizeof (*v),
-					       buff, text_len, text);
-		  }
+          brw+= bin_text_write_fixed(model_file,(char *)v, 3*sizeof (*v),
+					     buff, text_len, text);
+		}
 	    }
 	}
       if (!read)
 	i++;
-    } while ((!read && i < length) || (read && brw >0));
-=======
-  { brw = 1;
-    weight* v;
-    if (read)
-    { c++;
-      brw = bin_read_fixed(model_file, (char*)&i, sizeof(i), "");
-      if (brw > 0)
-      { if (i >= length)
-        { THROW("Model content is corrupted, weight vector index " << i << " must be less than total vector length " << length);
-        }
-
-        v = &(all.reg.weight_vector[stride*i]);
-        if (g == NULL || (! g->adaptive && ! g->normalized))
-          brw += bin_read_fixed(model_file, (char*)v, sizeof(*v), "");
-        else if ((g->adaptive && !g->normalized) || (!g->adaptive && g->normalized))
-          brw += bin_read_fixed(model_file, (char*)v, sizeof(*v) * 2, "");
-        else //adaptive and normalized
-          brw += bin_read_fixed(model_file, (char*)v, sizeof(*v) * 3, "");
-        if (!all.training)
-          v[1] = v[2] = 0.;
-      }
-    }
-    else // write binary or text
-    { v = &(all.reg.weight_vector[stride*i]);
-      if (*v != 0.)
-      { c++;
-        char buff[512];
-        size_t buf_size = sizeof(buff);
-
-        int text_len = sprintf_s(buff, buf_size, "%d", i);
-        brw = bin_text_write_fixed(model_file, (char *)&i, sizeof(i),
-                                   buff, text_len, text);
-        if (g == nullptr || (! g->adaptive && ! g->normalized))
-        { text_len = sprintf_s(buff, buf_size, ":%g\n", *v);
-          brw += bin_text_write_fixed(model_file, (char *)v, sizeof(*v),
-                                      buff, text_len, text);
-        }
-        else if ((g->adaptive && !g->normalized) || (!g->adaptive && g->normalized))
-        { //either adaptive or normalized
-          text_len = sprintf_s(buff, buf_size, ":%g %g\n", *v, *(v+1));
-          brw+= bin_text_write_fixed(model_file,(char *)v, 2*sizeof (*v),
-                                     buff, text_len, text);
-        }
-        else
-        { //adaptive and normalized
-          text_len = sprintf_s(buff, buf_size, ":%g %g %g\n", *v, *(v+1), *(v+2));
-          brw+= bin_text_write_fixed(model_file,(char *)v, 3*sizeof (*v),
-                                     buff, text_len, text);
-        }
-      }
-    }
-    if (!read)
-      i++;
   }
   while ((!read && i < length) || (read && brw >0));
->>>>>>> d816af74
 }
 
 void save_load(gd& g, io_buf& model_file, bool read, bool text)
@@ -1013,38 +784,38 @@
   if(read)
   { initialize_regressor(all);
 
-    if(all.adaptive && all.initial_t > 0)
+      if(all.adaptive && all.initial_t > 0)
     { uint32_t length = 1 << all.num_bits;
-      uint32_t stride = 1 << all.reg.stride_shift;
-      for (size_t j = 1; j < stride*length; j+=stride)
+	  uint32_t stride = 1 << all.reg.stride_shift;
+	  for (size_t j = 1; j < stride*length; j+=stride)
       { all.reg.weight_vector[j] = all.initial_t;   //for adaptive update, we interpret initial_t as previously seeing initial_t fake datapoints, all with squared gradient=1
-        //NOTE: this is not invariant to the scaling of the data (i.e. when combined with normalized). Since scaling the data scales the gradient, this should ideally be
-        //feature_range*initial_t, or something like that. We could potentially fix this by just adding this base quantity times the current range to the sum of gradients
-        //stored in memory at each update, and always start sum of gradients to 0, at the price of additional additions and multiplications during the update...
-      }
-    }
-
-    if (g.initial_constant != 0.0)
-      VW::set_weight(all, constant, 0, g.initial_constant);
-  }
+	      //NOTE: this is not invariant to the scaling of the data (i.e. when combined with normalized). Since scaling the data scales the gradient, this should ideally be
+	      //feature_range*initial_t, or something like that. We could potentially fix this by just adding this base quantity times the current range to the sum of gradients
+	      //stored in memory at each update, and always start sum of gradients to 0, at the price of additional additions and multiplications during the update...
+	    }
+	}
+
+      if (g.initial_constant != 0.0)
+        VW::set_weight(all, constant, 0, g.initial_constant);
+    }
 
   if (model_file.files.size() > 0)
   { bool resume = all.save_resume;
-    char buff[512];
-    size_t buf_size = sizeof(buff);
-    uint32_t text_len = sprintf_s(buff, buf_size, ":%d\n", resume);
-    bin_text_read_write_fixed(model_file,(char *)&resume, sizeof (resume),
-                              "", read,
-                              buff, text_len, text);
-    if (resume)
+      char buff[512];
+      size_t buf_size = sizeof(buff);
+      uint32_t text_len = sprintf_s(buff, buf_size, ":%d\n", resume);
+      bin_text_read_write_fixed(model_file,(char *)&resume, sizeof (resume),
+				"", read,
+				buff, text_len, text);
+      if (resume)
     { if (read && all.model_file_ver < VERSION_SAVE_RESUME_FIX)
-        cerr << endl << "WARNING: --save_resume functionality is known to have inaccuracy in model files version less than " << VERSION_SAVE_RESUME_FIX << endl << endl;
-      // save_load_online_state(g, model_file, read, text);
-      save_load_online_state(all, model_file, read, text, &g);
-    }
-    else
-      save_load_regressor(all, model_file, read, text);
-  }
+           cerr << endl << "WARNING: --save_resume functionality is known to have inaccuracy in model files version less than " << VERSION_SAVE_RESUME_FIX << endl << endl;
+     // save_load_online_state(g, model_file, read, text);
+        save_load_online_state(all, model_file, read, text, &g);
+      }
+      else
+	save_load_regressor(all, model_file, read, text);
+    }
 }
 
 template<bool sparse_l2, bool invariant, bool sqrt_rate, uint32_t adaptive, uint32_t normalized, uint32_t spare, uint32_t next>
@@ -1052,14 +823,14 @@
 { all.normalized_idx = normalized;
   if (feature_mask_off)
   { g.learn = learn<sparse_l2, invariant, sqrt_rate, true, adaptive, normalized, spare>;
-    g.update = update<sparse_l2, invariant, sqrt_rate, true, adaptive, normalized, spare>;
-    return next;
-  }
+      g.update = update<sparse_l2, invariant, sqrt_rate, true, adaptive, normalized, spare>;
+      return next;
+    }
   else
   { g.learn = learn<sparse_l2, invariant, sqrt_rate, false, adaptive, normalized, spare>;
-    g.update = update<sparse_l2, invariant, sqrt_rate, false, adaptive, normalized, spare>;
-    return next;
-  }
+      g.update = update<sparse_l2, invariant, sqrt_rate, false, adaptive, normalized, spare>;
+      return next;
+    }
 }
 
 template<bool invariant, bool sqrt_rate, uint32_t adaptive, uint32_t normalized, uint32_t spare, uint32_t next>
@@ -1104,11 +875,11 @@
 
 base_learner* setup(vw& all)
 { new_options(all, "Gradient Descent options")
-  ("sgd", "use regular stochastic gradient descent update.")
-  ("adaptive", "use adaptive, individual learning rates.")
-  ("invariant", "use safe/importance aware updates.")
-  ("normalized", "use per feature normalized updates")
-  ("sparse_l2", po::value<float>()->default_value(0.f), "use per feature normalized updates");
+    ("sgd", "use regular stochastic gradient descent update.")
+    ("adaptive", "use adaptive, individual learning rates.")
+    ("invariant", "use safe/importance aware updates.")
+    ("normalized", "use per feature normalized updates")
+    ("sparse_l2", po::value<float>()->default_value(0.f), "use per feature normalized updates");
   add_options(all);
   po::variables_map& vm = all.vm;
   gd& g = calloc_or_throw<gd>();
@@ -1125,8 +896,8 @@
 
   if(all.initial_t > 0)//for the normalized update: if initial_t is bigger than 1 we interpret this as if we had seen (all.initial_t) previous fake datapoints all with norm 1
   { g.all->normalized_sum_norm_x = all.initial_t;
-    g.total_weight = all.initial_t;
-  }
+      g.total_weight = all.initial_t;
+    }
 
   bool feature_mask_off = true;
   if(vm.count("feature_mask"))
@@ -1144,27 +915,27 @@
 
   if( vm.count("sgd") || vm.count("adaptive") || vm.count("invariant") || vm.count("normalized") )
   { //nondefault
-    all.adaptive = all.training && vm.count("adaptive");
-    all.invariant_updates = all.training && vm.count("invariant");
-    all.normalized_updates = all.training && vm.count("normalized");
-
-    if(!vm.count("learning_rate") && !vm.count("l") && !(all.adaptive && all.normalized_updates))
-      all.eta = 10; //default learning rate to 10 for non default update rule
-
-    //if not using normalized or adaptive, default initial_t to 1 instead of 0
+      all.adaptive = all.training && vm.count("adaptive");
+      all.invariant_updates = all.training && vm.count("invariant");
+      all.normalized_updates = all.training && vm.count("normalized");
+
+      if(!vm.count("learning_rate") && !vm.count("l") && !(all.adaptive && all.normalized_updates))
+	all.eta = 10; //default learning rate to 10 for non default update rule
+
+      //if not using normalized or adaptive, default initial_t to 1 instead of 0
     if(!all.adaptive && !all.normalized_updates)
     { if (!vm.count("initial_t"))
       { all.sd->t = 1.f;
-        all.sd->weighted_unlabeled_examples = 1.f;
-        all.initial_t = 1.f;
-      }
-      all.eta *= powf((float)(all.sd->t), all.power_t);
-    }
-  }
+	  all.sd->weighted_unlabeled_examples = 1.f;
+	  all.initial_t = 1.f;
+	}
+	all.eta *= powf((float)(all.sd->t), all.power_t);
+      }
+    }
 
   if (pow((double)all.eta_decay_rate, (double)all.numpasses) < 0.0001 )
     cerr << "Warning: the learning rate for the last pass is multiplied by: " << pow((double)all.eta_decay_rate, (double)all.numpasses)
-         << " adjust --decay_learning_rate larger to avoid this." << endl;
+	 << " adjust --decay_learning_rate larger to avoid this." << endl;
 
 
 
