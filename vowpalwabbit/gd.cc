/*
Copyright (c) by respective owners including Yahoo!, Microsoft, and
individual contributors. All rights reserved.  Released under a BSD (revised)
license as described in the file LICENSE.
 */
#include "crossplat_compat.h"

#include <float.h>
#ifdef _WIN32
#include <WinSock2.h>
#else
#include <netdb.h>
#endif

#if !defined(VW_NO_INLINE_SIMD)
#  if defined(__ARM_NEON__)
#include <arm_neon.h>
#  elif defined(__SSE2__)
#include <xmmintrin.h>
#  endif
#endif

#include "gd.h"
#include "accumulate.h"
#include "reductions.h"
#include "vw.h"
#include "floatbits.h"

#define VERSION_SAVE_RESUME_FIX "7.10.1"

using namespace std;
using namespace LEARNER;
//todo:
//4. Factor various state out of vw&
namespace GD
{
struct gd
{ //double normalized_sum_norm_x;
  double total_weight;
  size_t no_win_counter;
  size_t early_stop_thres;
  float initial_constant;
  float neg_norm_power;
  float neg_power_t;
  float sparse_l2;
  float update_multiplier;
  void (*predict)(gd&, base_learner&, example&);
  void (*learn)(gd&, base_learner&, example&);
  void (*update)(gd&, base_learner&, example&);
  float (*sensitivity)(gd&, base_learner&, example&);
  void (*multipredict)(gd&, base_learner&, example&, size_t, size_t, polyprediction*, bool);
  bool normalized;
  bool adaptive;

  vw* all; //parallel, features, parameters
};

void sync_weights(vw& all);

inline float quake_InvSqrt(float x)
{ // Carmack/Quake/SGI fast method:
  float xhalf = 0.5f * x;
  int i = float_to_bits(x); // store floating-point bits in integer
  i = 0x5f3759d5 - (i >> 1); // initial guess for Newton's method
  x = bits_to_float(i); // convert new bits into float
  x = x*(1.5f - xhalf*x*x); // One round of Newton's method
  return x;
}

static inline float InvSqrt(float x)
{
#if !defined(VW_NO_INLINE_SIMD)
#  if defined(__ARM_NEON__)
  // Propagate into vector
  float32x2_t v1 = vdup_n_f32(x);
  // Estimate
  float32x2_t e1 = vrsqrte_f32(v1);
  // N-R iteration 1
  float32x2_t e2 = vmul_f32(e1, vrsqrts_f32(v1, vmul_f32(e1, e1)));
  // N-R iteration 2
  float32x2_t e3 = vmul_f32(e2, vrsqrts_f32(v1, vmul_f32(e2, e2)));
  // Extract result
  return vget_lane_f32(e3, 0);
#  elif (defined(__SSE2__) || defined(_M_AMD64) || defined(_M_X64))
  __m128 eta = _mm_load_ss(&x);
  eta = _mm_rsqrt_ss(eta);
  _mm_store_ss(&x, eta);
#else
  x = quake_InvSqrt(x);
#  endif
#else
  x = quake_InvSqrt(x);
#endif

  return x;
}

template<bool sqrt_rate, bool feature_mask_off, size_t adaptive, size_t normalized, size_t spare>
inline void update_feature(float& update, float x, float& fw)
{ weight* w = &fw;
  if(feature_mask_off || fw != 0.)
  { if (spare != 0)
      x *= w[spare];
    w[0] += update * x;
  }
}

//this deals with few nonzero features vs. all nonzero features issues.
template<bool sqrt_rate, size_t adaptive, size_t normalized>
float average_update(gd& g)
{ if (normalized)
  { if (sqrt_rate)
    { float avg_norm = (float) g.total_weight / (float) g.all->normalized_sum_norm_x;
      if (adaptive)
        return sqrt(avg_norm);
      else
        return avg_norm;
    }
    else
      return powf( (float) g.all->normalized_sum_norm_x / (float) g.total_weight, g.neg_norm_power);
  }
  return 1.f;
}

template<bool sqrt_rate, bool feature_mask_off, size_t adaptive, size_t normalized, size_t spare>
void train(gd& g, example& ec, float update)
{ if (normalized)
    update *= g.update_multiplier;

  foreach_feature<float, update_feature<sqrt_rate, feature_mask_off, adaptive, normalized, spare> >(*g.all, ec, update);
}

void end_pass(gd& g)
{ vw& all = *g.all;

  sync_weights(all);
  if (all.all_reduce != nullptr)
  { if (all.adaptive)
      accumulate_weighted_avg(all, all.reg);
    else
      accumulate_avg(all, all.reg, 0);
  }
  all.eta *= all.eta_decay_rate;
  if (all.save_per_pass)
    save_predictor(all, all.final_regressor_name, all.current_pass);

  all.current_pass++;

  if(!all.holdout_set_off)
  { if(summarize_holdout_set(all, g.no_win_counter))
      finalize_regressor(all, all.final_regressor_name);
    if((g.early_stop_thres == g.no_win_counter) &&
        ((all.check_holdout_every_n_passes <= 1) ||
         ((all.current_pass % all.check_holdout_every_n_passes) == 0)))
      set_done(all);
  }
}

#include <algorithm>

struct string_value
{ float v;
  string s;
  friend bool operator<(const string_value& first, const string_value& second);
};

inline float sign(float w) { if (w < 0.) return -1.; else  return 1.;}

inline float trunc_weight(const float w, const float gravity)
{ return (gravity < fabsf(w)) ? w - sign(w) * gravity : 0.f;
}

bool operator<(const string_value& first, const string_value& second)
{ return fabsf(first.v) > fabsf(second.v);
}

struct audit_results
{ vw& all;
  const size_t offset;
  vector<string> ns_pre;
  vector<string_value> results;
  audit_results(vw& p_all, const size_t p_offset):all(p_all), offset(p_offset) {}
};


inline void audit_interaction(audit_results& dat, const audit_data* f)
{ if (f == nullptr)
  { dat.ns_pre.pop_back();
    return;
  }

  string ns_pre;
  if (!dat.ns_pre.empty())
    ns_pre += '*';

  if (f->space && (*(f->space) != ' '))
  { ns_pre.append((const char*)f->space);
    ns_pre += '^';
  }
  ns_pre.append(f->feature);
  dat.ns_pre.push_back(ns_pre);
}

inline void audit_feature(audit_results& dat, const float ft_weight, const uint32_t ft_idx)
{ size_t index = ft_idx & dat.all.reg.weight_mask;
  weight* weights = dat.all.reg.weight_vector;
  size_t stride_shift = dat.all.reg.stride_shift;

  string ns_pre;
  for (vector<string>::const_iterator s = dat.ns_pre.begin(); s != dat.ns_pre.end(); ++s) ns_pre += *s;

  if(dat.all.audit)
  { ostringstream tempstream;
    tempstream << ':' << (index >> stride_shift) << ':' << ft_weight
               << ':' << trunc_weight(weights[index], (float)dat.all.sd->gravity) * (float)dat.all.sd->contraction;

    if(dat.all.adaptive)
      tempstream << '@' << weights[index+1];


    string_value sv = {weights[index]*ft_weight, ns_pre+tempstream.str()};
    dat.results.push_back(sv);
  }

  if(dat.all.current_pass == 0 && dat.all.hash_inv)
  { //for invert_hash

    if (dat.offset != 0)
    { // otherwise --oaa output no features for class > 0.
      ostringstream tempstream;
      tempstream << '[' << (dat.offset >> stride_shift) << ']';
      ns_pre += tempstream.str();
    }

    if(!dat.all.name_index_map.count(ns_pre))
      dat.all.name_index_map.insert(std::map< std::string, size_t>::value_type(ns_pre, index >> stride_shift));
  }

}

void print_features(vw& all, example& ec)
{ weight* weights = all.reg.weight_vector;

  if (all.lda > 0)
  { size_t count = 0;
    for (unsigned char* i = ec.indices.begin; i != ec.indices.end; i++)
      count += ec.atomics[*i].size();
    for (unsigned char* i = ec.indices.begin; i != ec.indices.end; i++)
      for (audit_data *f = ec.audit_features[*i].begin; f != ec.audit_features[*i].end; f++)
      { cout << '\t' << f->space << '^' << f->feature << ':' << ((f->weight_index >> all.reg.stride_shift) & all.parse_mask) << ':' << f->x;
        for (size_t k = 0; k < all.lda; k++)
          cout << ':' << weights[(f->weight_index+k) & all.reg.weight_mask];
      }
    cout << " total of " << count << " features." << endl;
  }
  else
  {

    audit_results dat(all,ec.ft_offset);

    for (unsigned char* i = ec.indices.begin; i != ec.indices.end; ++i)
    { v_array<audit_data>& ns =  ec.audit_features[(size_t)*i];
      for (audit_data* a = ns.begin; a != ns.end; ++a)
      { audit_interaction(dat, a);
        audit_feature(dat, a->x, (uint32_t)a->weight_index + ec.ft_offset);
        audit_interaction(dat, NULL);
      }
    }

    INTERACTIONS::generate_interactions<audit_results, const uint32_t, audit_feature, audit_data, audit_interaction >(all, ec, dat, ec.audit_features);

    sort(dat.results.begin(),dat.results.end());
    if(all.audit)
    { for (vector<string_value>::const_iterator sv = dat.results.begin(); sv!= dat.results.end(); ++sv)
        cout << '\t' << (*sv).s;
      cout << endl;
    }

  }
}

void print_audit_features(vw& all, example& ec)
{ if(all.audit)
    print_result(all.stdout_fileno,ec.pred.scalar,-1,ec.tag);
  fflush(stdout);
  print_features(all, ec);
}

float finalize_prediction(shared_data* sd, float ret)
{ if ( nanpattern(ret))
  { float ret = 0.;
    if (ret > sd->max_label) ret = (float)sd->max_label;
    if (ret < sd->min_label) ret = (float)sd->min_label;
    cerr << "NAN prediction in example " << sd->example_number + 1 << ", forcing " << ret << endl;
    return ret;
  }
  if ( ret > sd->max_label )
    return (float)sd->max_label;
  if (ret < sd->min_label)
    return (float)sd->min_label;
  return ret;
}

struct trunc_data
{ float prediction;
  float gravity;
};

inline void vec_add_trunc(trunc_data& p, const float fx, float& fw)
{ p.prediction += trunc_weight(fw, p.gravity) * fx;
}

inline float trunc_predict(vw& all, example& ec, double gravity)
{ trunc_data temp = {ec.l.simple.initial, (float)gravity};
  foreach_feature<trunc_data, vec_add_trunc>(all, ec, temp);
  return temp.prediction;
}

inline void vec_add_print(float&p, const float fx, float& fw)
{ p += fw * fx;
  cerr << " + " << fw << "*" << fx;
}

template<bool l1, bool audit>
void predict(gd& g, base_learner&, example& ec)
{ vw& all = *g.all;

  if (l1)
    ec.partial_prediction = trunc_predict(all, ec, all.sd->gravity);
  else
    ec.partial_prediction = inline_predict(all, ec);

  ec.partial_prediction *= (float)all.sd->contraction;
  ec.pred.scalar = finalize_prediction(all.sd, ec.partial_prediction);
  if (audit)
    print_audit_features(all, ec);
}

inline void vec_add_trunc_multipredict(multipredict_info& mp, const float fx, uint32_t fi)
{ weight*w = mp.reg->weight_vector + (fi & mp.reg->weight_mask);
  for (size_t c=0; c<mp.count; c++)
  { mp.pred[c].scalar += fx * trunc_weight(*w, mp.gravity);
    w += mp.step;
  }
}

template<bool l1, bool audit>
void multipredict(gd& g, base_learner&, example& ec, size_t count, size_t step, polyprediction*pred, bool finalize_predictions)
{ vw& all = *g.all;
  for (size_t c=0; c<count; c++)
    pred[c].scalar = ec.l.simple.initial;
  multipredict_info mp = { count, step, pred, &g.all->reg, (float)all.sd->gravity };
  if (l1) foreach_feature<multipredict_info, uint32_t, vec_add_trunc_multipredict>(all, ec, mp);
  else    foreach_feature<multipredict_info, uint32_t, vec_add_multipredict      >(all, ec, mp);
  if (all.sd->contraction != 1.)
    for (size_t c=0; c<count; c++)
      pred[c].scalar *= (float)all.sd->contraction;
  if (finalize_predictions)
    for (size_t c=0; c<count; c++)
      pred[c].scalar = finalize_prediction(all.sd, pred[c].scalar);
  if (audit)
  { for (size_t c=0; c<count; c++)
    { ec.pred.scalar = pred[c].scalar;
      print_audit_features(all, ec);
      ec.ft_offset += (uint32_t)step;
    }
    ec.ft_offset -= (uint32_t)(step*count);
  }
}


struct power_data
{ float minus_power_t;
  float neg_norm_power;
};

template<bool sqrt_rate, size_t adaptive, size_t normalized>
inline float compute_rate_decay(power_data& s, float& fw)
{ weight* w = &fw;
  float rate_decay = 1.f;
  if(adaptive)
  { if (sqrt_rate)
    { rate_decay = InvSqrt(w[adaptive]);
    }
    else
      rate_decay = powf(w[adaptive],s.minus_power_t);
  }
  if(normalized)
  { if (sqrt_rate)
    { float inv_norm = 1.f / w[normalized];
      if (adaptive)
        rate_decay *= inv_norm;
      else
        rate_decay *= inv_norm*inv_norm;
    }
    else
      rate_decay *= powf(w[normalized]*w[normalized], s.neg_norm_power);
  }
  return rate_decay;
}

struct norm_data
{ float grad_squared;
  float pred_per_update;
  float norm_x;
  power_data pd;
};

const float x_min = 1.084202e-19f;
const float x2_min = x_min*x_min;

template<bool sqrt_rate, bool feature_mask_off, size_t adaptive, size_t normalized, size_t spare, bool stateless>
inline void pred_per_update_feature(norm_data& nd, float x, float& fw)
{ if(feature_mask_off || fw != 0.)
  { weight* w = &fw;
    float x2 = x * x;
    if (x2 < x2_min)
    { x = (x>0)? x_min:-x_min;
      x2 = x2_min;
    }
    if(adaptive && !stateless)
      w[adaptive] += nd.grad_squared * x2;
    if(normalized)
    { float x_abs = fabsf(x);
      if( x_abs > w[normalized])  // new scale discovered
      { if( w[normalized] > 0. && !stateless)  //If the normalizer is > 0 then rescale the weight so it's as if the new scale was the old scale.
        { if (sqrt_rate)
          { float rescale = w[normalized]/x_abs;
            w[0] *= (adaptive ? rescale : rescale*rescale);
          }
          else
          { float rescale = x_abs/w[normalized];
            w[0] *= powf(rescale*rescale, nd.pd.neg_norm_power);
          }
        }
        w[normalized] = x_abs;
      }
      nd.norm_x += x2 / (w[normalized] * w[normalized]);
    }
    w[spare] = compute_rate_decay<sqrt_rate, adaptive, normalized>(nd.pd, fw);
    nd.pred_per_update += x2 * w[spare];
  }
}

bool global_print_features = false;
template<bool sqrt_rate, bool feature_mask_off, size_t adaptive, size_t normalized, size_t spare, bool stateless>
float get_pred_per_update(gd& g, example& ec)
{ //We must traverse the features in _precisely_ the same order as during training.
  label_data& ld = ec.l.simple;
  vw& all = *g.all;
  float grad_squared = all.loss->getSquareGrad(ec.pred.scalar, ld.label) * ec.weight;
  if (grad_squared == 0 && !stateless) return 1.;

  norm_data nd = {grad_squared, 0., 0., {g.neg_power_t, g.neg_norm_power}};

  foreach_feature<norm_data,pred_per_update_feature<sqrt_rate, feature_mask_off, adaptive, normalized, spare, stateless> >(all, ec, nd);

  if(normalized)
<<<<<<< HEAD
  { g.all->normalized_sum_norm_x += ec.weight * nd.norm_x;
    g.total_weight += ec.weight;

=======
  { if(!stateless)
    { g.all->normalized_sum_norm_x += ec.weight * nd.norm_x;
      g.total_weight += ec.weight;
    }
>>>>>>> b57bccad
    g.update_multiplier = average_update<sqrt_rate, adaptive, normalized>(g);
    nd.pred_per_update *= g.update_multiplier;
  }

  return nd.pred_per_update;
}

template<bool sqrt_rate, bool feature_mask_off, size_t adaptive, size_t normalized, size_t spare, bool stateless>
float sensitivity(gd& g, example& ec)
{ if(adaptive || normalized)
    return get_pred_per_update<sqrt_rate, feature_mask_off, adaptive, normalized, spare, stateless>(g,ec);
  else
    return ec.total_sum_feat_sq;
}

template<size_t adaptive>
float get_scale(gd& g, example& ec, float weight)
{ float update_scale = g.all->eta * weight;
  if(!adaptive)
  { float t = (float)(ec.example_t - g.all->sd->weighted_holdout_examples);
    update_scale *= powf(t, g.neg_power_t);
  }
  return update_scale;
}

template<bool sqrt_rate, bool feature_mask_off, size_t adaptive, size_t normalized, size_t spare>
float sensitivity(gd& g, base_learner& base, example& ec)
{ return get_scale<adaptive>(g, ec, 1.)
         * sensitivity<sqrt_rate, feature_mask_off, adaptive, normalized, spare, true>(g,ec);
}

template<bool sparse_l2, bool invariant, bool sqrt_rate, bool feature_mask_off, size_t adaptive, size_t normalized, size_t spare>
float compute_update(gd& g, example& ec)
{ //invariant: not a test label, importance weight > 0
  label_data& ld = ec.l.simple;
  vw& all = *g.all;

  float update = 0.;
  ec.updated_prediction = ec.pred.scalar;
  if (all.loss->getLoss(all.sd, ec.pred.scalar, ld.label) > 0.)
  { float pred_per_update = sensitivity<sqrt_rate, feature_mask_off, adaptive, normalized, spare, false>(g, ec);
    float update_scale = get_scale<adaptive>(g, ec, ec.weight);

    if(invariant)
      update = all.loss->getUpdate(ec.pred.scalar, ld.label, update_scale, pred_per_update);
    else
      update = all.loss->getUnsafeUpdate(ec.pred.scalar, ld.label, update_scale);
    // changed from ec.partial_prediction to ld.prediction
    ec.updated_prediction += pred_per_update * update;

    if (all.reg_mode && fabs(update) > 1e-8)
    { double dev1 = all.loss->first_derivative(all.sd, ec.pred.scalar, ld.label);
      double eta_bar = (fabs(dev1) > 1e-8) ? (-update / dev1) : 0.0;
      if (fabs(dev1) > 1e-8)
        all.sd->contraction *= (1. - all.l2_lambda * eta_bar);
      update /= (float)all.sd->contraction;
      all.sd->gravity += eta_bar * all.l1_lambda;
    }
  }

  if (sparse_l2)
    update -= g.sparse_l2 * ec.pred.scalar;
  return update;
}

template<bool sparse_l2, bool invariant, bool sqrt_rate, bool feature_mask_off, size_t adaptive, size_t normalized, size_t spare>
void update(gd& g, base_learner&, example& ec)
{ //invariant: not a test label, importance weight > 0
  float update;
  if ( (update = compute_update<sparse_l2, invariant, sqrt_rate, feature_mask_off, adaptive, normalized, spare> (g, ec)) != 0.)
    train<sqrt_rate, feature_mask_off, adaptive, normalized, spare>(g, ec, update);

  if (g.all->sd->contraction < 1e-10)  // updating weights now to avoid numerical instability
    sync_weights(*g.all);
}

template<bool sparse_l2, bool invariant, bool sqrt_rate, bool feature_mask_off, size_t adaptive, size_t normalized, size_t spare>
void learn(gd& g, base_learner& base, example& ec)
{ //invariant: not a test label, importance weight > 0
  assert(ec.in_use);
  assert(ec.l.simple.label != FLT_MAX);
  assert(ec.weight > 0.);

  g.predict(g,base,ec);
  update<sparse_l2, invariant, sqrt_rate, feature_mask_off, adaptive, normalized, spare>(g,base,ec);
}

void sync_weights(vw& all)
{ if (all.sd->gravity == 0. && all.sd->contraction == 1.)  // to avoid unnecessary weight synchronization
    return;
  uint32_t length = 1 << all.num_bits;
  size_t stride = 1 << all.reg.stride_shift;
  for(uint32_t i = 0; i < length && all.reg_mode; i++)
    all.reg.weight_vector[stride*i] = trunc_weight(all.reg.weight_vector[stride*i], (float)all.sd->gravity) * (float)all.sd->contraction;
  all.sd->gravity = 0.;
  all.sd->contraction = 1.;
}

void save_load_regressor(vw& all, io_buf& model_file, bool read, bool text)
{ uint32_t length = 1 << all.num_bits;
  uint32_t stride = 1 << all.reg.stride_shift;
  uint32_t i = 0;
  size_t brw = 1;

  if(all.print_invert)   //write readable model with feature names
  { weight* v;
    char buff[512];
    size_t buf_size = sizeof(buff);
    int text_len;
    typedef std::map< std::string, size_t> str_int_map;

    for(str_int_map::iterator it = all.name_index_map.begin(); it != all.name_index_map.end(); ++it)
    { v = &(all.reg.weight_vector[stride*it->second]);
      if(*v != 0.)
      { text_len = sprintf_s(buff, buf_size, "%s", (char*)it->first.c_str());
        brw = bin_text_write_fixed(model_file, (char*)it->first.c_str(), sizeof(*it->first.c_str()),
                                   buff, text_len, true);

        text_len = sprintf_s(buff, buf_size, ":%llu:%f\n", it->second, *v);
        brw += bin_text_write_fixed(model_file, (char *)v, sizeof(*v),
                                    buff, text_len, true);
      }
    }
    return;
  }

  do
  { brw = 1;
    weight* v;
    if (read)
    { brw = bin_read_fixed(model_file, (char*)&i, sizeof(i), "");
      if (brw > 0)
      { if (i >= length)
        { THROW("Model content is corrupted, weight vector index " << i << " must be less than total vector length " << length);
        }
        v = &(all.reg.weight_vector[stride*i]);
        brw += bin_read_fixed(model_file, (char*)v, sizeof(*v), "");
      }
    }
    else// write binary or text
    {

      v = &(all.reg.weight_vector[stride*i]);
      if (*v != 0.)
      { char buff[512];
        size_t buf_size = sizeof(buff);
        int text_len;

        text_len = sprintf_s(buff, buf_size, "%d", i);
        brw = bin_text_write_fixed(model_file, (char *)&i, sizeof(i),
                                   buff, text_len, text);

        text_len = sprintf_s(buff, buf_size, ":%f\n", *v);
        brw += bin_text_write_fixed(model_file, (char *)v, sizeof(*v),
                                    buff, text_len, text);
      }
    }

    if (!read)
      i++;
  }
  while ((!read && i < length) || (read && brw >0));
}

void save_load_online_state(vw& all, io_buf& model_file, bool read, bool text, gd* g)
{ //vw& all = *g.all;

  char buff[512];
  size_t buf_size = sizeof(buff);

  uint32_t text_len = sprintf_s(buff, buf_size, "initial_t %f\n", all.initial_t);
  bin_text_read_write_fixed(model_file, (char*)&all.initial_t, sizeof(all.initial_t),
                            "", read,
                            buff, text_len, text);

  text_len = sprintf_s(buff, buf_size, "norm normalizer %f\n", all.normalized_sum_norm_x);
  bin_text_read_write_fixed(model_file, (char*)&all.normalized_sum_norm_x, sizeof(all.normalized_sum_norm_x),
                            "", read,
                            buff, text_len, text);

  text_len = sprintf_s(buff, buf_size, "t %f\n", all.sd->t);
  bin_text_read_write_fixed(model_file, (char*)&all.sd->t, sizeof(all.sd->t),
                            "", read,
                            buff, text_len, text);

  text_len = sprintf_s(buff, buf_size, "sum_loss %f\n", all.sd->sum_loss);
  bin_text_read_write_fixed(model_file, (char*)&all.sd->sum_loss, sizeof(all.sd->sum_loss),
                            "", read,
                            buff, text_len, text);

  text_len = sprintf_s(buff, buf_size, "sum_loss_since_last_dump %f\n", all.sd->sum_loss_since_last_dump);
  bin_text_read_write_fixed(model_file, (char*)&all.sd->sum_loss_since_last_dump, sizeof(all.sd->sum_loss_since_last_dump),
                            "", read,
                            buff, text_len, text);

  text_len = sprintf_s(buff, buf_size, "dump_interval %f\n", all.sd->dump_interval);
  bin_text_read_write_fixed(model_file, (char*)&all.sd->dump_interval, sizeof(all.sd->dump_interval),
                            "", read,
                            buff, text_len, text);

  text_len = sprintf_s(buff, buf_size, "min_label %f\n", all.sd->min_label);
  bin_text_read_write_fixed(model_file, (char*)&all.sd->min_label, sizeof(all.sd->min_label),
                            "", read,
                            buff, text_len, text);

  text_len = sprintf_s(buff, buf_size, "max_label %f\n", all.sd->max_label);
  bin_text_read_write_fixed(model_file, (char*)&all.sd->max_label, sizeof(all.sd->max_label),
                            "", read,
                            buff, text_len, text);

  text_len = sprintf_s(buff, buf_size, "weighted_examples %f\n", all.sd->weighted_examples);
  bin_text_read_write_fixed(model_file, (char*)&all.sd->weighted_examples, sizeof(all.sd->weighted_examples),
                            "", read,
                            buff, text_len, text);

  text_len = sprintf_s(buff, buf_size, "weighted_labels %f\n", all.sd->weighted_labels);
  bin_text_read_write_fixed(model_file, (char*)&all.sd->weighted_labels, sizeof(all.sd->weighted_labels),
                            "", read,
                            buff, text_len, text);

  text_len = sprintf_s(buff, buf_size, "weighted_unlabeled_examples %f\n", all.sd->weighted_unlabeled_examples);
  bin_text_read_write_fixed(model_file, (char*)&all.sd->weighted_unlabeled_examples, sizeof(all.sd->weighted_unlabeled_examples),
                            "", read,
                            buff, text_len, text);

  text_len = sprintf_s(buff, buf_size, "example_number %u\n", (uint32_t)all.sd->example_number);
  bin_text_read_write_fixed(model_file, (char*)&all.sd->example_number, sizeof(all.sd->example_number),
                            "", read,
                            buff, text_len, text);

  text_len = sprintf_s(buff, buf_size, "total_features %u\n", (uint32_t)all.sd->total_features);
  bin_text_read_write_fixed(model_file, (char*)&all.sd->total_features, sizeof(all.sd->total_features),
                            "", read,
                            buff, text_len, text);

  if (!read || all.model_file_ver >= VERSION_SAVE_RESUME_FIX)
  { // restore some data to allow --save_resume work more accurate

    // fix average loss
    double total_weight = 0.; //value holder as g* may be null
    if (!read && g != nullptr) total_weight = g->total_weight;
    text_len = sprintf_s(buff, buf_size, "gd::total_weight %f\n", total_weight);
    bin_text_read_write_fixed(model_file, (char*)&total_weight, sizeof(total_weight),
                              "", read,
                              buff, text_len, text);
    if (read && g != nullptr) g->total_weight = total_weight;

    // fix "loss since last" for first printed out example details
    text_len = sprintf_s(buff, buf_size, "sd::oec.weighted_examples %f\n", all.sd->old_weighted_examples);
    bin_text_read_write_fixed(model_file, (char*)&all.sd->old_weighted_examples, sizeof(all.sd->old_weighted_examples),
                              "", read,
                              buff, text_len, text);

    // fix "number of examples per pass"
    text_len = sprintf_s(buff, buf_size, "current_pass %u\n", (uint32_t)all.current_pass);
    bin_text_read_write_fixed(model_file, (char*)&all.current_pass, sizeof(all.current_pass),
                              "", read,
                              buff, text_len, text);
  }

  if (!all.training) // reset various things so that we report test set performance properly
  { all.sd->sum_loss = 0;
    all.sd->sum_loss_since_last_dump = 0;
    all.sd->dump_interval = 1.;
    all.sd->weighted_examples = 0.;
    all.sd->weighted_labels = 0.;
    all.sd->weighted_unlabeled_examples = 0.;
    all.sd->example_number = 0;
    all.sd->total_features = 0;
  }


  uint32_t length = 1 << all.num_bits;
  uint32_t stride = 1 << all.reg.stride_shift;
  int c = 0;
  uint32_t i = 0;
  size_t brw = 1;
  do
  { brw = 1;
    weight* v;
    if (read)
    { c++;
      brw = bin_read_fixed(model_file, (char*)&i, sizeof(i), "");
      if (brw > 0)
      { if (i >= length)
        { THROW("Model content is corrupted, weight vector index " << i << " must be less than total vector length " << length);
        }

        v = &(all.reg.weight_vector[stride*i]);
        if (g == NULL || (! g->adaptive && ! g->normalized))
          brw += bin_read_fixed(model_file, (char*)v, sizeof(*v), "");
        else if ((g->adaptive && !g->normalized) || (!g->adaptive && g->normalized))
          brw += bin_read_fixed(model_file, (char*)v, sizeof(*v) * 2, "");
        else //adaptive and normalized
          brw += bin_read_fixed(model_file, (char*)v, sizeof(*v) * 3, "");
        /*        if (!all.training)
                  v[1] = v[2] = 0.;*/
      }
    }
    else // write binary or text
    { v = &(all.reg.weight_vector[stride*i]);
      if (*v != 0.)
      { c++;
        char buff[512];
        size_t buf_size = sizeof(buff);

        int text_len = sprintf_s(buff, buf_size, "%d", i);
        brw = bin_text_write_fixed(model_file, (char *)&i, sizeof(i),
                                   buff, text_len, text);
        if (g == nullptr || (! g->adaptive && ! g->normalized))
        { text_len = sprintf_s(buff, buf_size, ":%g\n", *v);
          brw += bin_text_write_fixed(model_file, (char *)v, sizeof(*v),
                                      buff, text_len, text);
        }
        else if ((g->adaptive && !g->normalized) || (!g->adaptive && g->normalized))
        { //either adaptive or normalized
          text_len = sprintf_s(buff, buf_size, ":%g %g\n", *v, *(v+1));
          brw+= bin_text_write_fixed(model_file,(char *)v, 2*sizeof (*v),
                                     buff, text_len, text);
        }
        else
        { //adaptive and normalized
          text_len = sprintf_s(buff, buf_size, ":%g %g %g\n", *v, *(v+1), *(v+2));
          brw+= bin_text_write_fixed(model_file,(char *)v, 3*sizeof (*v),
                                     buff, text_len, text);
        }
      }
    }
    if (!read)
      i++;
  }
  while ((!read && i < length) || (read && brw >0));
}

void save_load(gd& g, io_buf& model_file, bool read, bool text)
{ vw& all = *g.all;
  if(read)
  { initialize_regressor(all);

    if(all.adaptive && all.initial_t > 0)
    { uint32_t length = 1 << all.num_bits;
      uint32_t stride = 1 << all.reg.stride_shift;
      for (size_t j = 1; j < stride*length; j+=stride)
      { all.reg.weight_vector[j] = all.initial_t;   //for adaptive update, we interpret initial_t as previously seeing initial_t fake datapoints, all with squared gradient=1
        //NOTE: this is not invariant to the scaling of the data (i.e. when combined with normalized). Since scaling the data scales the gradient, this should ideally be
        //feature_range*initial_t, or something like that. We could potentially fix this by just adding this base quantity times the current range to the sum of gradients
        //stored in memory at each update, and always start sum of gradients to 0, at the price of additional additions and multiplications during the update...
      }
    }

    if (g.initial_constant != 0.0)
      VW::set_weight(all, constant, 0, g.initial_constant);
  }

  if (model_file.files.size() > 0)
  { bool resume = all.save_resume;
    char buff[512];
    size_t buf_size = sizeof(buff);
    uint32_t text_len = sprintf_s(buff, buf_size, ":%d\n", resume);
    bin_text_read_write_fixed(model_file,(char *)&resume, sizeof (resume),
                              "", read,
                              buff, text_len, text);
    if (resume)
    { if (read && all.model_file_ver < VERSION_SAVE_RESUME_FIX)
        cerr << endl << "WARNING: --save_resume functionality is known to have inaccuracy in model files version less than " << VERSION_SAVE_RESUME_FIX << endl << endl;
      // save_load_online_state(g, model_file, read, text);
      save_load_online_state(all, model_file, read, text, &g);
    }
    else
      save_load_regressor(all, model_file, read, text);
  }
}

template<bool sparse_l2, bool invariant, bool sqrt_rate, uint32_t adaptive, uint32_t normalized, uint32_t spare, uint32_t next>
uint32_t set_learn(vw& all, bool feature_mask_off, gd& g)
{ all.normalized_idx = normalized;
  if (feature_mask_off)
  { g.learn = learn<sparse_l2, invariant, sqrt_rate, true, adaptive, normalized, spare>;
    g.update = update<sparse_l2, invariant, sqrt_rate, true, adaptive, normalized, spare>;
    g.sensitivity = sensitivity<sqrt_rate, true, adaptive, normalized, spare>;
    return next;
  }
  else
  { g.learn = learn<sparse_l2, invariant, sqrt_rate, false, adaptive, normalized, spare>;
    g.update = update<sparse_l2, invariant, sqrt_rate, false, adaptive, normalized, spare>;
    g.sensitivity = sensitivity<sqrt_rate, false, adaptive, normalized, spare>;
    return next;
  }
}

template<bool invariant, bool sqrt_rate, uint32_t adaptive, uint32_t normalized, uint32_t spare, uint32_t next>
uint32_t set_learn(vw& all, bool feature_mask_off, gd& g)
{ if (g.sparse_l2 > 0.f)
    return set_learn<true, invariant, sqrt_rate, adaptive, normalized, spare, next>(all, feature_mask_off, g);
  else
    return set_learn<false, invariant, sqrt_rate, adaptive, normalized, spare, next>(all, feature_mask_off, g);
}

template<bool sqrt_rate, uint32_t adaptive, uint32_t normalized, uint32_t spare, uint32_t next>
uint32_t set_learn(vw& all, bool feature_mask_off, gd& g)
{ if (all.invariant_updates)
    return set_learn<true, sqrt_rate, adaptive, normalized, spare, next>(all, feature_mask_off, g);
  else
    return set_learn<false, sqrt_rate, adaptive, normalized, spare, next>(all, feature_mask_off, g);
}

template<bool sqrt_rate, uint32_t adaptive, uint32_t spare>
uint32_t set_learn(vw& all, bool feature_mask_off, gd& g)
{ // select the appropriate learn function based on adaptive, normalization, and feature mask
  if (all.normalized_updates)
    return set_learn<sqrt_rate, adaptive, adaptive+1, adaptive+2, adaptive+3>(all, feature_mask_off, g);
  else
    return set_learn<sqrt_rate, adaptive, 0, spare, spare+1>(all, feature_mask_off, g);
}

template<bool sqrt_rate>
uint32_t set_learn(vw& all, bool feature_mask_off, gd& g)
{ if (all.adaptive)
    return set_learn<sqrt_rate, 1, 2>(all, feature_mask_off, g);
  else
    return set_learn<sqrt_rate, 0, 0>(all, feature_mask_off, g);
}

uint32_t ceil_log_2(uint32_t v)
{ if (v==0)
    return 0;
  else
    return 1 + ceil_log_2(v >> 1);
}

base_learner* setup(vw& all)
{ new_options(all, "Gradient Descent options")
  ("sgd", "use regular stochastic gradient descent update.")
  ("adaptive", "use adaptive, individual learning rates.")
  ("invariant", "use safe/importance aware updates.")
  ("normalized", "use per feature normalized updates")
  ("sparse_l2", po::value<float>()->default_value(0.f), "use per feature normalized updates");
  add_options(all);
  po::variables_map& vm = all.vm;
  gd& g = calloc_or_throw<gd>();
  g.all = &all;
  g.all->normalized_sum_norm_x = 0;
  g.no_win_counter = 0;
  g.total_weight = 0.;
  g.early_stop_thres = 3;
  g.sparse_l2 = vm["sparse_l2"].as<float>();
  g.neg_norm_power = (all.adaptive ? (all.power_t - 1.f) : -1.f);
  g.neg_power_t = - all.power_t;
  g.adaptive = all.adaptive;
  g.normalized = all.normalized_updates;

  if(all.initial_t > 0)//for the normalized update: if initial_t is bigger than 1 we interpret this as if we had seen (all.initial_t) previous fake datapoints all with norm 1
  { g.all->normalized_sum_norm_x = all.initial_t;
    g.total_weight = all.initial_t;
  }

  bool feature_mask_off = true;
  if(vm.count("feature_mask"))
    feature_mask_off = false;

  if(!all.holdout_set_off)
  { all.sd->holdout_best_loss = FLT_MAX;
    if(vm.count("early_terminate"))
      g.early_stop_thres = vm["early_terminate"].as< size_t>();
  }

  if (vm.count("constant"))
  { g.initial_constant = vm["constant"].as<float>();
  }

  if( vm.count("sgd") || vm.count("adaptive") || vm.count("invariant") || vm.count("normalized") )
  { //nondefault
    all.adaptive = all.training && vm.count("adaptive");
    all.invariant_updates = all.training && vm.count("invariant");
    all.normalized_updates = all.training && vm.count("normalized");

    if(!vm.count("learning_rate") && !vm.count("l") && !(all.adaptive && all.normalized_updates))
      all.eta = 10; //default learning rate to 10 for non default update rule

    //if not using normalized or adaptive, default initial_t to 1 instead of 0
    if(!all.adaptive && !all.normalized_updates)
    { if (!vm.count("initial_t"))
      { all.sd->t = 1.f;
        all.sd->weighted_unlabeled_examples = 1.f;
        all.initial_t = 1.f;
      }
      all.eta *= powf((float)(all.sd->t), all.power_t);
    }
  }

  if (pow((double)all.eta_decay_rate, (double)all.numpasses) < 0.0001 )
    cerr << "Warning: the learning rate for the last pass is multiplied by: " << pow((double)all.eta_decay_rate, (double)all.numpasses)
         << " adjust --decay_learning_rate larger to avoid this." << endl;



  if (all.reg_mode % 2)
    if (all.audit || all.hash_inv)
    { g.predict = predict<true, true>;   g.multipredict = multipredict<true, true>;
    }
    else
    { g.predict = predict<true, false>;  g.multipredict = multipredict<true, false>;
    }
  else if (all.audit || all.hash_inv)
  { g.predict = predict<false, true>;    g.multipredict = multipredict<false, true>;
  }
  else
  { g.predict = predict<false, false>;   g.multipredict = multipredict<false, false>;
  }

  uint32_t stride;
  if (all.power_t == 0.5)
    stride = set_learn<true>(all, feature_mask_off, g);
  else
    stride = set_learn<false>(all, feature_mask_off, g);
  all.reg.stride_shift = ceil_log_2(stride-1);

  learner<gd>& ret = init_learner(&g, g.learn, ((uint64_t)1 << all.reg.stride_shift));
  ret.set_predict(g.predict);
  ret.set_sensitivity(g.sensitivity);
  ret.set_multipredict(g.multipredict);
  ret.set_update(g.update);
  ret.set_save_load(save_load);
  ret.set_end_pass(end_pass);
  return make_base(ret);
}
}<|MERGE_RESOLUTION|>--- conflicted
+++ resolved
@@ -422,8 +422,8 @@
       w[adaptive] += nd.grad_squared * x2;
     if(normalized)
     { float x_abs = fabsf(x);
-      if( x_abs > w[normalized])  // new scale discovered
-      { if( w[normalized] > 0. && !stateless)  //If the normalizer is > 0 then rescale the weight so it's as if the new scale was the old scale.
+      if( x_abs > w[normalized] && !stateless)  // new scale discovered
+      { if( w[normalized] > 0.)  //If the normalizer is > 0 then rescale the weight so it's as if the new scale was the old scale.
         { if (sqrt_rate)
           { float rescale = w[normalized]/x_abs;
             w[0] *= (adaptive ? rescale : rescale*rescale);
@@ -456,16 +456,10 @@
   foreach_feature<norm_data,pred_per_update_feature<sqrt_rate, feature_mask_off, adaptive, normalized, spare, stateless> >(all, ec, nd);
 
   if(normalized)
-<<<<<<< HEAD
-  { g.all->normalized_sum_norm_x += ec.weight * nd.norm_x;
-    g.total_weight += ec.weight;
-
-=======
   { if(!stateless)
     { g.all->normalized_sum_norm_x += ec.weight * nd.norm_x;
       g.total_weight += ec.weight;
     }
->>>>>>> b57bccad
     g.update_multiplier = average_update<sqrt_rate, adaptive, normalized>(g);
     nd.pred_per_update *= g.update_multiplier;
   }
