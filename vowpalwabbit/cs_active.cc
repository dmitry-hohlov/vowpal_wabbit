#include <errno.h>
#include "reductions.h"
#include "v_hashmap.h"
#include "rand48.h"
#include "float.h"
#include "vw.h"
#include "vw_exception.h"
#include "csoaa.h"
#define B_SEARCH_MAX_ITER 20

using namespace LEARNER;
using namespace std;
using namespace COST_SENSITIVE;

struct cs_active
{ // active learning algorithm parameters
  float c0; // mellowness controlling the width of the set of good functions
  float c1; // multiplier on the threshold for the cost range test
  float cost_max; // max cost
  float cost_min; // min cost

  uint32_t num_classes;
  size_t t;

  size_t min_labels;
  size_t max_labels;

  bool is_baseline;  

  vw* all;//statistics, loss
  LEARNER::base_learner* l;
};

float binarySearch(float fhat, float delta, float sens, float tol)
{ float maxw = min(fhat/sens,FLT_MAX);
  
  if(maxw*fhat*fhat <= delta)
  { return maxw;
  }

  float l = 0, u = maxw, w, v;
  
  for(int iter=0; iter<B_SEARCH_MAX_ITER; iter++)
  { w = (u+l)/2.f;
    v = w*(fhat*fhat-(fhat-sens*w)*(fhat-sens*w))-delta;
    if(v > 0)
    { u = w;
    }
    else
    { l = w;
    }
    if(fabs(v)<=tol || u-l<=tol)
    { break;
    }
  }

  return l;
}

template<bool is_learn, bool is_simulation>
inline void inner_loop(cs_active& cs_a, base_learner& base, example& ec, uint32_t i, float cost,
                       uint32_t& prediction, float& score, float& partial_prediction, bool query_this_label, bool& query_needed)
{ base.predict(ec, i-1);
  //cerr << "base.predict ==> partial_prediction=" << ec.partial_prediction << endl;
  if (is_learn)
  { vw& all = *cs_a.all;
    ec.l.simple.weight = 1.;
    ec.weight = 1.;
    if (is_simulation)
    { // In simulation mode 
      if(query_this_label)
      { ec.l.simple.label = cost;
        all.sd->queries += 1;
      }
      else 
      { ec.l.simple.label = FLT_MAX;
      }
    }
    else
    { // In reduction mode.
      // If the cost of this label was previously queried, then it should be available for learning now.
      // If the cost of this label was not queried, then skip it. 
      if (query_needed)
      { ec.l.simple.label = cost;
        if ((cost < cs_a.cost_min) || (cost > cs_a.cost_max))
          cerr << "warning: cost " << cost << " outside of cost range [" << cs_a.cost_min << ", " << cs_a.cost_max << "]!" << endl;
      }
      else
      { ec.l.simple.label = FLT_MAX;
      }
    }

    if(ec.l.simple.label != FLT_MAX)
<<<<<<< HEAD
    {
      //cerr << "t = " << cs_a.t << ", base.learn(" << i-1 << ", " << ec.l.simple.label << ", " << ec.l.simple.weight  << ")" << endl;
      base.learn(ec, i-1);
    } //else
    //cerr << "t = " << cs_a.t << ", no base.learn(" << i-1 << ", " << ec.l.simple.label << ")" << endl;
=======
    { base.learn(ec, i-1);
    }
>>>>>>> b69407b5
  }
  else if (!is_simulation) 
  {// Prediction in reduction mode could be used by upper layer to ask whether this label needs to be queried.
   // So we return that.
    query_needed = query_this_label;
  }
  
  partial_prediction = ec.partial_prediction;
  if (ec.partial_prediction < score || (ec.partial_prediction == score && i < prediction))
  { score = ec.partial_prediction;
    prediction = i;
  }
  add_passthrough_feature(ec, i, ec.partial_prediction);
}

inline void find_cost_range(cs_active& cs_a, base_learner& base, example& ec, uint32_t i, float delta, float eta, float& min_pred, float& max_pred, bool& is_range_large)
{ float tol = 1e-6;

  base.predict(ec, i-1);
  float sens = base.sensitivity(ec, i-1);
  
  if (cs_a.t <= 1 || nanpattern(sens) || infpattern(sens))
  { min_pred = cs_a.cost_min;
    max_pred = cs_a.cost_max;
    is_range_large = true;
  }
  else
  { // finding max_pred and min_pred by binary search
    max_pred =  min(ec.pred.scalar + sens*binarySearch(cs_a.cost_max-ec.pred.scalar, delta, sens, tol), cs_a.cost_max);
    min_pred =  max(ec.pred.scalar - sens*binarySearch(ec.pred.scalar-cs_a.cost_min, delta, sens, tol), cs_a.cost_min);
    is_range_large = (max_pred-min_pred > eta);
  }
}

template <bool is_learn, bool is_simulation>
void predict_or_learn(cs_active& cs_a, base_learner& base, example& ec)
{ //cerr << "------------- passthrough" << endl;
  COST_SENSITIVE::label ld = ec.l.cs;

  //cerr << "is_learn=" << is_learn << " ld.costs.size()=" << ld.costs.size() << endl;
  if(cs_a.all->sd->queries >= cs_a.min_labels*cs_a.num_classes)
  { // save regressor
    stringstream filename;
    filename << cs_a.all->final_regressor_name << "." << ec.example_t << "." << cs_a.all->sd->queries;	
    VW::save_predictor(*(cs_a.all), filename.str());
  
    // Double label query budget	
    cs_a.min_labels *= 2;
    for (size_t i=0; i<cs_a.all->sd->examples_by_queries.size(); i++)
    {  cerr << endl << "examples with " << i << " labels queried = " << cs_a.all->sd->examples_by_queries[i];
    }

    cerr << endl << "labels outside of cost range = " << cs_a.all->sd->labels_outside_range;
    cerr << endl << "average distance to range = " << cs_a.all->sd->distance_to_range/((float)cs_a.all->sd->labels_outside_range);
    cerr << endl << "average range = " << cs_a.all->sd->range/((float)cs_a.all->sd->labels_outside_range);
 
    /*
    for (size_t i=0; i<cs_a.all->sd->distance_to_range.size(); i++)
    {  cerr << endl << "label " << i << ", average distance to range = " << cs_a.all->sd->distance_to_range[i]/((float)(cs_a.t-1));
    }*/

    cerr << endl << endl;

  }

  if(cs_a.all->sd->queries >= cs_a.max_labels*cs_a.num_classes)
  { return;
  }

  uint32_t prediction = 1;
  float score = FLT_MAX;
  ec.l.simple = { 0., 0., 0. };

  float min_max_cost = FLT_MAX;
  float t = (float)cs_a.t; // ec.example_t;  // current round
  float t_prev = t-1.; // ec.weight; // last round

  float eta = cs_a.c1*(cs_a.cost_max - cs_a.cost_min)/sqrt(t); // threshold on cost range
  float delta = cs_a.c0*log((float)(cs_a.num_classes*max(t_prev,1.f)))*pow(cs_a.cost_max-cs_a.cost_min,2);  // threshold on empirical loss difference

  if (ld.costs.size() > 0)
  { uint32_t n_overlapped = 0;
    { for (COST_SENSITIVE::wclass& cl : ld.costs)
      { find_cost_range(cs_a, base, ec, cl.class_index, delta, eta, cl.min_pred, cl.max_pred, cl.is_range_large);
        min_max_cost = min(min_max_cost, cl.max_pred);
      }

<<<<<<< HEAD
      //bool large_range = false;
      for (COST_SENSITIVE::wclass& cl : ld.costs)
      { cl.is_range_overlapped = (cl.min_pred <= min_max_cost);
        n_overlapped += (uint32_t)(cl.is_range_overlapped); 
        //large_range = large_range || (cl.is_range_overlapped && cl.is_range_large);
        //if(cl.is_range_overlapped && is_learn)
        //{ cout << "label " << cl.class_index << ", min_pred = " << cl.min_pred << ", max_pred = " << cl.max_pred << ", is_range_large = " << cl.is_range_large << ", eta = " << eta << ", min_max_cost = " << min_max_cost << endl;
        //}
        cs_a.all->sd->overlapped_and_range_small += (size_t)(cl.is_range_overlapped && !cl.is_range_large);
      }
    }
      //bool query = (n_overlapped > 1 && large_range);
=======
    uint32_t n_overlapped = 0;
    for (COST_SENSITIVE::wclass& cl : ld.costs)
    { cl.is_range_overlapped = (cl.min_pred <= min_max_cost);
      n_overlapped += (uint32_t)(cl.is_range_overlapped); 
      cs_a.all->sd->overlapped_and_range_small += (size_t)(cl.is_range_overlapped && !cl.is_range_large);
      if(cl.x > cl.max_pred || cl.x < cl.min_pred)
      {  cs_a.all->sd->labels_outside_range++;
         //cs_a.all->sd->distance_to_range[cl.class_index-1] += max(cl.x - cl.max_pred, cl.min_pred - cl.x);
         cs_a.all->sd->distance_to_range += max(cl.x - cl.max_pred, cl.min_pred - cl.x);
         cs_a.all->sd->range += cl.max_pred - cl.min_pred;
      }

    }
    
>>>>>>> b69407b5
    bool query = (n_overlapped > 1);
    size_t queries = cs_a.all->sd->queries;
    for (COST_SENSITIVE::wclass& cl : ld.costs)
    { inner_loop<is_learn,is_simulation>(cs_a, base, ec, cl.class_index, cl.x, prediction, score, cl.partial_prediction, (query && (cs_a.is_baseline || (cl.is_range_overlapped && cl.is_range_large))), cl.query_needed);
    }

    cs_a.all->sd->examples_by_queries[cs_a.all->sd->queries - queries] += 1;

    ec.partial_prediction = score;
    if(is_learn)
    { cs_a.t++;
    }
  }
  else
  { float temp;
    bool temp2, temp3;
    for (uint32_t i = 1; i <= cs_a.num_classes; i++)
    { inner_loop<false,is_simulation>(cs_a, base, ec, i, FLT_MAX, prediction, score, temp, temp2, temp3);
    }
  }

  ec.pred.multiclass = prediction;
  ec.l.cs = ld;
}

void finish_example(vw& all, cs_active& cs_a, example& ec)
{ CSOAA::finish_example(all, *(CSOAA::csoaa*)&cs_a, ec);
}

base_learner* cs_active_setup(vw& all)
{ //parse and set arguments
  if(missing_option<size_t, true>(all, "cs_active", "Cost-sensitive active learning with <k> costs"))
    return nullptr;

  new_options(all, "cost-sensitive active Learning options")
  ("simulation", "cost-sensitive active learning simulation mode")
  ("baseline", "cost-sensitive active learning baseline")
  ("mellowness",po::value<float>(),"mellowness parameter c_0. Default 0.1.")
  ("range_c", po::value<float>(),"parameter controlling the threshold for per-label cost uncertainty. Default 0.5.")
  ("max_labels", po::value<float>(), "maximum number of label queries.")
  ("min_labels", po::value<float>(), "minimum number of label queries.")
  ("cost_max",po::value<float>(),"cost upper bound. Default 1.")
  ("cost_min",po::value<float>(),"cost lower bound. Default 0.");
  add_options(all);

  cs_active& data = calloc_or_throw<cs_active>();
  
  data.num_classes = (uint32_t)all.vm["cs_active"].as<size_t>();
  data.c0 = 0.1;
  data.c1 = 0.5;
  data.all = &all;
  data.cost_max = 1.f;
  data.cost_min = 0.f;
  data.t = 1;
  data.max_labels = (size_t)-1;
  data.min_labels = (size_t)-1;
  data.is_baseline = false; 
  
  if(all.vm.count("baseline"))
  { data.is_baseline = true;
  }
  
  if(all.vm.count("mellowness"))
  { data.c0 = all.vm["mellowness"].as<float>();
  }

  if(all.vm.count("range_c"))
  { data.c1 = all.vm["range_c"].as<float>();
  }
  
  if(all.vm.count("cost_max"))
  { data.cost_max = all.vm["cost_max"].as<float>();
  }
  
  if(all.vm.count("cost_min"))
  { data.cost_min = all.vm["cost_min"].as<float>();
  }

  string loss_function = all.vm["loss_function"].as<string>();
  if (loss_function.compare("squared") != 0)
  { free(&data);
    THROW("error: you can't use non-squared loss with cs_active");
  }
  
  if (count(all.args.begin(), all.args.end(),"--lda") != 0)
  { free(&data);
    THROW("error: you can't combine lda and active learning");
  }
 
  if(all.vm.count("max_labels"))
  { data.max_labels = (size_t)all.vm["max_labels"].as<float>();
  }
  
  if(all.vm.count("min_labels"))
  { data.min_labels = (size_t)all.vm["min_labels"].as<float>();
  }
  
  if (count(all.args.begin(), all.args.end(),"--active") != 0)
  { free(&data);
    THROW("error: you can't use --cs_active and --active at the same time");
  }
  
  if (count(all.args.begin(), all.args.end(),"--active_cover") != 0)
  { free(&data);
    THROW("error: you can't use --cs_active and --active_cover at the same time");
  }
  
  if (count(all.args.begin(), all.args.end(),"--csoaa") != 0)
  { free(&data);
    THROW("error: you can't use --cs_active and --csoaa at the same time");
  }

  learner<cs_active>* l; 

  if (all.vm.count("simulation"))
    l = &init_learner(&data, setup_base(all), predict_or_learn<true,true>, predict_or_learn<false,true>, data.num_classes);
  else
    l = &init_learner(&data, setup_base(all), predict_or_learn<true,false>, predict_or_learn<false,false>, data.num_classes);

  all.set_minmax(all.sd,data.cost_max);
  all.set_minmax(all.sd,data.cost_min);
  //cerr << "cs_active data = " << & data << endl;

  all.p->lp = cs_label; // assigning the label parser
  for (uint32_t i=0; i<data.num_classes+1; i++)
    all.sd->examples_by_queries.push_back(0); 

  /*
  for (uint32_t i=0; i<data.num_classes; i++)
    all.sd->distance_to_range.push_back(0.f); 
  */

  l->set_finish_example(finish_example);
  base_learner* b = make_base(*l);
  all.cost_sensitive = b;
  return b;
}
<|MERGE_RESOLUTION|>--- conflicted
+++ resolved
@@ -91,16 +91,11 @@
     }
 
     if(ec.l.simple.label != FLT_MAX)
-<<<<<<< HEAD
     {
       //cerr << "t = " << cs_a.t << ", base.learn(" << i-1 << ", " << ec.l.simple.label << ", " << ec.l.simple.weight  << ")" << endl;
       base.learn(ec, i-1);
     } //else
     //cerr << "t = " << cs_a.t << ", no base.learn(" << i-1 << ", " << ec.l.simple.label << ")" << endl;
-=======
-    { base.learn(ec, i-1);
-    }
->>>>>>> b69407b5
   }
   else if (!is_simulation) 
   {// Prediction in reduction mode could be used by upper layer to ask whether this label needs to be queried.
@@ -187,25 +182,15 @@
       { find_cost_range(cs_a, base, ec, cl.class_index, delta, eta, cl.min_pred, cl.max_pred, cl.is_range_large);
         min_max_cost = min(min_max_cost, cl.max_pred);
       }
-
-<<<<<<< HEAD
-      //bool large_range = false;
-      for (COST_SENSITIVE::wclass& cl : ld.costs)
-      { cl.is_range_overlapped = (cl.min_pred <= min_max_cost);
-        n_overlapped += (uint32_t)(cl.is_range_overlapped); 
+    }
+
+    for (COST_SENSITIVE::wclass& cl : ld.costs)
+    { cl.is_range_overlapped = (cl.min_pred <= min_max_cost);
+      n_overlapped += (uint32_t)(cl.is_range_overlapped); 
         //large_range = large_range || (cl.is_range_overlapped && cl.is_range_large);
         //if(cl.is_range_overlapped && is_learn)
         //{ cout << "label " << cl.class_index << ", min_pred = " << cl.min_pred << ", max_pred = " << cl.max_pred << ", is_range_large = " << cl.is_range_large << ", eta = " << eta << ", min_max_cost = " << min_max_cost << endl;
         //}
-        cs_a.all->sd->overlapped_and_range_small += (size_t)(cl.is_range_overlapped && !cl.is_range_large);
-      }
-    }
-      //bool query = (n_overlapped > 1 && large_range);
-=======
-    uint32_t n_overlapped = 0;
-    for (COST_SENSITIVE::wclass& cl : ld.costs)
-    { cl.is_range_overlapped = (cl.min_pred <= min_max_cost);
-      n_overlapped += (uint32_t)(cl.is_range_overlapped); 
       cs_a.all->sd->overlapped_and_range_small += (size_t)(cl.is_range_overlapped && !cl.is_range_large);
       if(cl.x > cl.max_pred || cl.x < cl.min_pred)
       {  cs_a.all->sd->labels_outside_range++;
@@ -216,7 +201,6 @@
 
     }
     
->>>>>>> b69407b5
     bool query = (n_overlapped > 1);
     size_t queries = cs_a.all->sd->queries;
     for (COST_SENSITIVE::wclass& cl : ld.costs)
@@ -231,8 +215,8 @@
     }
   }
   else
-  { float temp;
-    bool temp2, temp3;
+  { float temp = 0.f;
+    bool temp2=false, temp3=false;
     for (uint32_t i = 1; i <= cs_a.num_classes; i++)
     { inner_loop<false,is_simulation>(cs_a, base, ec, i, FLT_MAX, prediction, score, temp, temp2, temp3);
     }
