--- conflicted
+++ resolved
@@ -65,10 +65,6 @@
       if(is_range_large(cs_a,base,ec,i))
       { ec.l.simple.label = cost;
         all.sd->queries += 1;
-<<<<<<< HEAD
-        cout << ", query " << all.sd->queries << ", real cost = " << cost << endl;
-=======
->>>>>>> fe09b81b
       }
       else 
       { ec.l.simple.label = max(min(ec.pred.scalar,cs_a.cost_max),cs_a.cost_min);
