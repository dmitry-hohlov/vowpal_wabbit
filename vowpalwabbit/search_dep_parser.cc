--- conflicted
+++ resolved
@@ -6,11 +6,8 @@
 #include "search_dep_parser.h"
 #include "gd.h"
 #include "cost_sensitive.h"
-<<<<<<< HEAD
+#include "label_dictionary.h"   // for add_example_namespaces_from_example
 #include "vw.h"
-=======
-#include "label_dictionary.h"   // for add_example_namespaces_from_example
->>>>>>> dc5532fa
 
 #define val_namespace 100 // valency and distance feature space
 #define offset_const 344429
@@ -46,15 +43,7 @@
         ("old_style_labels", "Use old hack of label information");
     srn.add_program_options(vm, dparser_opts);
 
-<<<<<<< HEAD
-    for(uint32_t i=1; i<=data->num_label;i++)
-      if(i!=data->root_label)
-        data->valid_labels.push_back(i);
-
     data->ex = VW::alloc_examples(sizeof(polylabel), 1);
-=======
-    data->ex = alloc_examples(sizeof(polylabel), 1);
->>>>>>> dc5532fa
     data->ex->indices.push_back(val_namespace);
     for(size_t i=1; i<14; i++)
       data->ex->indices.push_back((unsigned char)i+'A');
@@ -71,13 +60,13 @@
     all.triples.swap(newtriples);
 
     for (v_string* i = all.interactions.begin; i != all.interactions.end; ++i)
-     i->delete_v();
+        i->delete_v();
     all.interactions.erase();
     for (vector<string>::const_iterator i = all.pairs.begin(); i != all.pairs.end(); ++i)
-     all.interactions.push_back(string2v_string(*i));
+        all.interactions.push_back(string2v_string(*i));
     for (vector<string>::const_iterator i = all.triples.begin(); i != all.triples.end(); ++i)
-     all.interactions.push_back(string2v_string(*i));
-
+        all.interactions.push_back(string2v_string(*i));
+    
     srn.set_options(AUTO_CONDITION_FEATURES | NO_CACHING);
     srn.set_label_parser( COST_SENSITIVE::cs_label, [](polylabel&l) -> bool { return l.cs.costs.size() == 0; });
   }
@@ -104,7 +93,7 @@
     if (audit) {
       audit_data a = { nullptr, nullptr, f.weight_index, 1.f, true };
       ex.audit_features[(int)ns].push_back(a);
-    }
+  }
   }
 
   void add_all_features(example& ex, example& src, unsigned char tgt_ns, size_t mask, uint32_t multiplier, uint32_t offset, bool audit=false) {
@@ -137,8 +126,8 @@
     v_array<uint32_t> &heads=data->heads, &stack=data->stack, &gold_heads=data->gold_heads, &gold_tags=data->gold_tags, &tags = data->tags;
     v_array<uint32_t> *children = data->children;
     if (a_id == SHIFT) {
-      stack.push_back(idx);
-      return idx+1;
+        stack.push_back(idx);
+        return idx+1;
     } else if (a_id == REDUCE_RIGHT) {
       uint32_t last   = stack.last();
       size_t   hd     = stack[ stack.size() - 2 ];
@@ -148,9 +137,9 @@
       children[1][hd] ++;
       tags[last]      = t_id;
       srn.loss(gold_heads[last] != heads[last] ? 2 : (gold_tags[last] != t_id) ? 1.f : 0.f);
-      assert(! stack.empty());
-      stack.pop();
-      return idx;
+        assert(! stack.empty());
+        stack.pop();
+        return idx;
     } else if (a_id == REDUCE_LEFT) {
       uint32_t last    = stack.last();
       heads[last]      = idx;
@@ -159,9 +148,9 @@
       children[0][idx] ++;
       tags[last]       = t_id;
       srn.loss(gold_heads[last] != heads[last] ? 2 : (gold_tags[last] != t_id) ? 1.f : 0.f);
-      assert(! stack.empty());
-      stack.pop();
-      return idx;
+        assert(! stack.empty());
+        stack.pop();
+        return idx;
     }
     throw exception();
   }
@@ -202,36 +191,13 @@
     ec_buf[12] = (stack.size()>1 && *(stack.end-2)!=0 && children[2][*(stack.end-2)]!=0) ? ec[children[2][*(stack.end-2)]-1] : 0;
 
     // unigram features
-<<<<<<< HEAD
-    uint64_t v0;
-    for(uint32_t i=0; i<13; i++) {
-      for (unsigned char* fs = ec[0]->indices.begin; fs != ec[0]->indices.end; fs++) {
-        if(*fs == constant_namespace) // ignore constant_namespace
-          continue;
-
-        uint32_t additional_offset = i*offset_const;
-        if(!ec_buf[i]){
-          for(size_t k=0; k<ec[0]->atomics[*fs].size(); k++) {
-            v0 = affix_constant*((*fs+1)*quadratic_constant + k);
-            add_feature(&ex, (uint32_t) v0 + additional_offset, (unsigned char)((i+1)+'A'), mask, multiplier);
-          }
-        }
-        else {
-          for(size_t k=0; k<ec_buf[i]->atomics[*fs].size(); k++) {
-            v0 = (ec_buf[i]->atomics[*fs][k].weight_index / multiplier);
-            add_feature(&ex, (uint32_t) v0 + additional_offset, (unsigned char)((i+1)+'A'), mask, multiplier);
-          }
-        }
-      }
-=======
     for(size_t i=0; i<13; i++) {
       uint32_t additional_offset = (uint32_t)(i*offset_const);
       if (!ec_buf[i])
         add_feature(ex, (uint32_t) 438129041 + additional_offset, (unsigned char)((i+1)+'A'), mask, multiplier);
       else
         add_all_features(ex, *ec_buf[i], 'A'+i+1, mask, multiplier, additional_offset, false);
->>>>>>> dc5532fa
-    }
+          }
 
     // Other features
     temp.resize(10,true);
@@ -249,7 +215,7 @@
       additional_offset += j* 1023;
       add_feature(ex, temp[j]+ additional_offset , val_namespace, mask, multiplier);
     }
-    
+
     size_t count=0;
     for (unsigned char* ns = data->ex->indices.begin; ns != data->ex->indices.end; ns++) {
       data->ex->sum_feat_sq[(int)*ns] = (float) data->ex->atomics[(int)*ns].size();
@@ -257,8 +223,8 @@
     }
     for (vector<string>::iterator i = all.pairs.begin(); i != all.pairs.end();i++)
       count += data->ex->atomics[(int)(*i)[0]].size()* data->ex->atomics[(int)(*i)[1]].size();	
-        for (vector<string>::iterator i = all.triples.begin(); i != all.triples.end();i++)
-          count += data->ex->atomics[(int)(*i)[0]].size()*data->ex->atomics[(int)(*i)[1]].size()*data->ex->atomics[(int)(*i)[2]].size();	
+    for (vector<string>::iterator i = all.triples.begin(); i != all.triples.end();i++)
+      count += data->ex->atomics[(int)(*i)[0]].size()*data->ex->atomics[(int)(*i)[1]].size()*data->ex->atomics[(int)(*i)[2]].size();	
     data->ex->num_features = count;
     data->ex->total_sum_feat_sq = (float) count;
   }
@@ -286,7 +252,7 @@
     v_array<uint32_t> &action_loss = data->action_loss, &stack = data->stack, &gold_heads=data->gold_heads, &valid_actions=data->valid_actions;
     size_t size = stack.size();
     uint32_t last = (size==0) ? 0 : stack.last();
-    
+
     if (is_valid(1,valid_actions) &&( stack.empty() || gold_heads[idx] == last)) {
       gold_actions.push_back(1);
       return;
@@ -347,10 +313,6 @@
     gold_tags.push_back(0);
     for (size_t i=0; i<n; i++) {
       v_array<COST_SENSITIVE::wclass>& costs = ec[i]->l.cs.costs;
-<<<<<<< HEAD
-      uint32_t head = (costs.size() == 0) ? 0 : costs[0].class_index;
-      uint32_t tag  = (costs.size() <= 1) ? (uint32_t)data->root_label : costs[1].class_index;
-=======
       uint32_t head,tag;
       if (data->old_style_labels) {
         uint32_t label = costs[0].class_index;
@@ -360,7 +322,6 @@
         head = (costs.size() == 0) ? 0 : costs[0].class_index;
         tag  = (costs.size() <= 1) ? data->root_label : costs[1].class_index;
       }
->>>>>>> dc5532fa
       if (tag > data->num_label) {
         stringstream msg;
 	msg << "invalid label " << tag << " which is > num actions=" << data->num_label;
@@ -372,24 +333,6 @@
       heads[i+1] = 0;
       tags[i+1] = -1;
     }
-<<<<<<< HEAD
-    /*
-    for(size_t i=0; i<n; i++) {
-      uint32_t label = ec[i]->l.multi.label;
-      gold_heads.push_back((label & 255) -1);
-      if (label >> 8 > data->num_label) {
-        stringstream msg;
-	msg << "invalid y=" << label << " implies a label of " << (label >> 8) << " which is > num actions=" << data->num_label;
-	cerr << msg << endl;
-	throw runtime_error(msg.str().c_str());
-      }
-      gold_tags.push_back(label >>8);
-      heads[i+1] = 0;
-      tags[i+1] = -1;
-    }
-    */
-=======
->>>>>>> dc5532fa
     for(size_t i=0; i<6; i++)
       data->children[i].resize(n+1, true);
   }    
@@ -404,21 +347,16 @@
     for(size_t i=0; i<6; i++)
       for(size_t j=0; j<n+1; j++)
         data->children[i][j] = 0;
-
+    
     v_array<action> gold_actions = v_init<action>();
     int count=1;
     uint32_t idx = ((data->root_label==0)?1:2);
     while(stack.size()>1 || idx <= n){
       if(srn.predictNeedsExample())
         extract_features(srn, idx, ec);
-<<<<<<< HEAD
-      get_valid_actions(valid_actions, idx, n, (uint32_t) stack.size(), stack.size()>0?stack.last():0);
-      uint32_t gold_action = (uint32_t) get_gold_actions(srn, idx, n);
-=======
       
       get_valid_actions(valid_actions, idx, n, (uint32_t) stack.size(), stack.empty() ? 0 : stack.last());      
       get_gold_actions(srn, idx, n, gold_actions);
->>>>>>> dc5532fa
 
       // Predict the next action {SHIFT, REDUCE_LEFT, REDUCE_RIGHT}
       uint32_t a_id= Search::predictor(srn, (ptag) count)
