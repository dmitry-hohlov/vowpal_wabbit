#include <float.h>
#include "reductions.h"
#include "multiclass.h"
#include "cost_sensitive.h"
#include "cb.h"
#include "cb_algs.h"
#include "rand48.h"
#include "bs.h"
#include "../explore/static/MWTExplorer.h"

using namespace LEARNER;
using namespace MultiWorldTesting;

namespace CBIFY {

  struct cbify {
    size_t k;
    
    size_t tau;

    float epsilon;

    size_t counter;

    size_t bags;
    v_array<float> count;
    v_array<uint32_t> predictions;
    
    CB::label cb_label;
    COST_SENSITIVE::label cs_label;
    COST_SENSITIVE::label second_cs_label;

    learner* cs;
    vw* all;
  };

  uint32_t do_uniform(cbify& data)
  {  //Draw an action
    return (uint32_t)ceil(frand48() * data.k);
  }

  uint32_t choose_bag(cbify& data)
  {  //Draw an action
    return (uint32_t)floor(frand48() * data.bags);
  }

  float loss(uint32_t label, uint32_t final_prediction)
  {
    if (label != final_prediction)
      return 1.;
    else
      return 0.;
  }

  u32 explore_policy(vw_context& ctx, Context& application_context)
  {
	  ctx.l->predict(*ctx.e);
	  return (u32)(((CB::label*)ctx.e->ld)->prediction);
  }

  template <bool is_learn>
  void predict_or_learn_first(cbify& data, learner& base, example& ec)
  {//Explore tau times, then act according to optimal.
    MULTICLASS::multiclass* ld = (MULTICLASS::multiclass*)ec.ld;
	base.mwt_policy_context->l = &base;
	base.mwt_policy_context->e = &ec;
	Context dummy(nullptr, 0);
    //Use CB to find current prediction for remaining rounds.
    if (data.tau && is_learn)
      {
<<<<<<< HEAD
	ld->prediction = (uint32_t)base.mwt->Choose_Action(string("vw"), dummy); // TODO: evolve unique key?
	ec.loss = loss(ld->label, ld->prediction);
=======
	uint32_t action = (uint32_t)do_uniform(data);
	ec.loss = loss(ld->label, action);
>>>>>>> aaf6ad46
	data.tau--;
	CB::cb_class l = {ec.loss, action, 1.f / data.k, 0};
	data.cb_label.costs.erase();
	data.cb_label.costs.push_back(l);
	ec.ld = &(data.cb_label);
	base.learn(ec);
	ld->prediction = action;
	ec.loss = l.cost;
      }
    else
      {
	data.cb_label.costs.erase();
	ec.ld = &(data.cb_label);
	ld->prediction = (uint32_t)base.mwt->Choose_Action(string("vw"), dummy); // TODO: evolve unique key?
	ec.loss = loss(ld->label, ld->prediction);
      }
    ec.ld = ld;
  }

  template <bool is_learn>
  void predict_or_learn_greedy(cbify& data, learner& base, example& ec)
  {//Explore uniform random an epsilon fraction of the time.
    MULTICLASS::multiclass* ld = (MULTICLASS::multiclass*)ec.ld;
    ec.ld = &(data.cb_label);
    data.cb_label.costs.erase();
    
	// TODO: ideally these call to modify the policy context are not needed, 
	// however at the moment MWT::Initialize requires the policy function's argument 
	// which is not available at calling time. This can be fixed if the Context object 
	// allows for a void* data instance, then we can pass the argument in at the
	// time of choose_action. Or if Choose_Action takes a separate parameter for this arg.
	base.mwt_policy_context->l = &base;
	base.mwt_policy_context->e = &ec;

<<<<<<< HEAD
	Context dummy(nullptr, 0);
	base.mwt->Choose_Action(string("vw"), dummy); // TODO: evolve unique key?

	size_t num_interactions = 0;
	Interaction** interactions = nullptr;
	base.mwt->Get_All_Interactions(num_interactions, interactions);
	
	if (num_interactions != 1)
	{
		throw std::exception();
	}

	u32 action = interactions[0]->Get_Action().Get_Id();
	float prob = interactions[0]->Get_Prob();

	CB::cb_class l = { loss(ld->label, ld->prediction), action, prob };
=======
    float base_prob = data.epsilon / data.k;
    if (frand48() < 1. - data.epsilon)
      {
	CB::cb_class l = {loss(ld->label, action), 
			  action, 1.f - data.epsilon + base_prob};
	data.cb_label.costs.push_back(l);
      }
    else
      {
	action = do_uniform(data);
	CB::cb_class l = {loss(ld->label, action), 
			  action, base_prob};
	if (action == data.cb_label.prediction)
	  l.probability = 1.f - data.epsilon + base_prob;
>>>>>>> aaf6ad46
	data.cb_label.costs.push_back(l);
    
    if (is_learn)
      base.learn(ec);
    
    ld->prediction = action;
    ec.ld = ld;
    ec.loss = loss(ld->label, action);

	delete interactions[0];
	delete[] interactions;
  }

  template <bool is_learn>
  void predict_or_learn_bag(cbify& data, learner& base, example& ec)
  {//Randomize over predictions from a base set of predictors
    //Use CB to find current predictions.
    MULTICLASS::multiclass* ld = (MULTICLASS::multiclass*)ec.ld;
    ec.ld = &(data.cb_label);
    data.cb_label.costs.erase();

    for (size_t j = 1; j <= data.k; j++)
       data.count[j] = 0;
	 
    size_t bag = choose_bag(data);
    uint32_t action = 0;
    for (size_t i = 0; i < data.bags; i++)
      {
	base.predict(ec,i);
	data.count[data.cb_label.prediction]++;
	if (i == bag)
	  action = data.cb_label.prediction;
      }
    assert(action != 0);
    if (is_learn)
      {
	float probability = (float)data.count[action] / (float)data.bags;
	CB::cb_class l = {loss(ld->label, action), 
			  action, probability};
	data.cb_label.costs.push_back(l);
	for (size_t i = 0; i < data.bags; i++)
	  {
	    uint32_t count = BS::weight_gen();
	    for (uint32_t j = 0; j < count; j++)
	      base.learn(ec,i);
	  }
      }
    ld->prediction = action;
    ec.ld = ld;
  }
  
  uint32_t choose_action(v_array<float>& distribution)
  {
    float value = frand48();
    for (uint32_t i = 0; i < distribution.size();i++)
      {
	if (value <= distribution[i])
	  return i+1;	    
	else
	  value -= distribution[i];
      }
    //some rounding problem presumably.
    return 1;
  }
  
  void safety(v_array<float>& distribution, float min_prob)
  {
    float added_mass = 0.;
    for (uint32_t i = 0; i < distribution.size();i++)
      if (distribution[i] > 0 && distribution[i] <= min_prob)
	{
	  added_mass += min_prob - distribution[i];
	  distribution[i] = min_prob;
	}
    
    float ratio = 1.f / (1.f + added_mass);
    if (ratio < 0.999)
      {
	for (uint32_t i = 0; i < distribution.size(); i++)
	  if (distribution[i] > min_prob)
	    distribution[i] = distribution[i] * ratio; 
	safety(distribution, min_prob);
      }
  }

  void gen_cs_label(vw& all, CB::cb_class& known_cost, example& ec, COST_SENSITIVE::label& cs_ld, uint32_t label)
  {
    COST_SENSITIVE::wclass wc;
    
    //get cost prediction for this label
    wc.x = CB_ALGS::get_cost_pred<false>(all, &known_cost, ec, label, all.sd->k);
    wc.class_index = label;
    wc.partial_prediction = 0.;
    wc.wap_value = 0.;
    
    //add correction if we observed cost for this action and regressor is wrong
    if( known_cost.action == label ) 
      wc.x += (known_cost.cost - wc.x) / known_cost.probability;
    
    cs_ld.costs.push_back( wc );
  }

  template <bool is_learn>
  void predict_or_learn_cover(cbify& data, learner& base, example& ec)
  {//Randomize over predictions from a base set of predictors
    //Use cost sensitive oracle to cover actions to form distribution.
    MULTICLASS::multiclass* ld = (MULTICLASS::multiclass*)ec.ld;
    data.counter++;

    data.count.erase();
    data.cs_label.costs.erase();
    for (uint32_t j = 0; j < data.k; j++)
      {
	data.count.push_back(0);

	COST_SENSITIVE::wclass wc;
	
	//get cost prediction for this label
	wc.x = FLT_MAX;
	wc.class_index = j+1;
	wc.partial_prediction = 0.;
	wc.wap_value = 0.;
	data.cs_label.costs.push_back(wc);
      }

    float additive_probability = 1.f / (float)data.bags;

    ec.ld = &data.cs_label;
    for (size_t i = 0; i < data.bags; i++)
      { //get predicted cost-sensitive predictions
	if (i == 0)
	  data.cs->predict(ec, i);
	else
	  data.cs->predict(ec,i+1);
	data.count[data.cs_label.prediction-1] += additive_probability;
	data.predictions[i] = (uint32_t)data.cs_label.prediction;
      }

    float min_prob = data.epsilon * min (1.f / data.k, 1.f / (float)sqrt(data.counter * data.k));
    
    safety(data.count, min_prob);
    
    //compute random action
    uint32_t action = choose_action(data.count);
    
    if (is_learn)
      {
	data.cb_label.costs.erase();
	float probability = (float)data.count[action-1];
	CB::cb_class l = {loss(ld->label, action), 
			  action, probability};
	data.cb_label.costs.push_back(l);
	ec.ld = &(data.cb_label);
	base.learn(ec);

	//Now update oracles
	
	//1. Compute loss vector
	data.cs_label.costs.erase();
	float norm = min_prob * data.k;
	for (uint32_t j = 0; j < data.k; j++)
	  { //data.cs_label now contains an unbiased estimate of cost of each class.
	    gen_cs_label(*data.all, l, ec, data.cs_label, j+1);
	    data.count[j] = 0;
	  }
	
	ec.ld = &data.second_cs_label;
	//2. Update functions
	for (size_t i = 0; i < data.bags; i++)
	  { //get predicted cost-sensitive predictions
	    for (uint32_t j = 0; j < data.k; j++)
	      {
		float pseudo_cost = data.cs_label.costs[j].x - data.epsilon * min_prob / (max(data.count[j], min_prob) / norm) + 1;
		data.second_cs_label.costs[j].class_index = j+1;
		data.second_cs_label.costs[j].x = pseudo_cost;
	      }
	    if (i != 0)
	      data.cs->learn(ec,i+1);
	    if (data.count[data.predictions[i]-1] < min_prob)
	      norm += max(0, additive_probability - (min_prob - data.count[data.predictions[i]-1]));
	    else
	      norm += additive_probability;
	    data.count[data.predictions[i]-1] += additive_probability;
	  }
      }

    ld->prediction = action;
    ec.ld = ld;
  }
  
  void init_driver(cbify&) {}

  void finish_example(vw& all, cbify&, example& ec)
  {
    MULTICLASS::output_example(all, ec);
    VW::finish_example(all, &ec);
  }

  void finish(cbify& data)
  {
    CB::cb_label.delete_label(&data.cb_label);
  }

  learner* setup(vw& all, po::variables_map& vm)
  {//parse and set arguments
    cbify* data = (cbify*)calloc_or_die(1, sizeof(cbify));

    data->epsilon = 0.05f;
    data->counter = 0;
    data->tau = 1000;
    data->all = &all;
    po::options_description cb_opts("CBIFY options");
    cb_opts.add_options()
      ("first", po::value<size_t>(), "tau-first exploration")
      ("epsilon",po::value<float>() ,"epsilon-greedy exploration")
      ("bag",po::value<size_t>() ,"bagging-based exploration")
      ("cover",po::value<size_t>() ,"bagging-based exploration");
    
    vm = add_options(all, cb_opts);
    
    data->k = (uint32_t)vm["cbify"].as<size_t>();
    
    //appends nb_actions to options_from_file so it is saved to regressor later
    std::stringstream ss;
    ss << " --cbify " << data->k;
    all.file_options.append(ss.str());

    all.p->lp = MULTICLASS::mc_label;
    learner* l;
    if (vm.count("cover"))
      {
	data->bags = (uint32_t)vm["cover"].as<size_t>();
	data->cs = all.cost_sensitive;
	data->count.resize(data->k+1);
	data->predictions.resize(data->bags);
	data->second_cs_label.costs.resize(data->k);
	data->second_cs_label.costs.end = data->second_cs_label.costs.begin+data->k;
	if ( vm.count("epsilon") ) 
	  data->epsilon = vm["epsilon"].as<float>();
	l = new learner(data, all.l, data->bags + 1);
	l->set_learn<cbify, predict_or_learn_cover<true> >();
	l->set_predict<cbify, predict_or_learn_cover<false> >();
      }
    else if (vm.count("bag"))
      {
	data->bags = (uint32_t)vm["bag"].as<size_t>();
	data->count.resize(data->k+1);
	l = new learner(data, all.l, data->bags);
	l->set_learn<cbify, predict_or_learn_bag<true> >();
	l->set_predict<cbify, predict_or_learn_bag<false> >();
      }
    else if (vm.count("first") )
      {
	data->tau = (uint32_t)vm["first"].as<size_t>();
	l = new learner(data, all.l, 1);
	all.l->mwt = new MWTExplorer("vw");
	all.l->mwt_policy_context = new vw_context();
	all.l->mwt->Initialize_Tau_First<vw_context>(data->tau, explore_policy, *all.l->mwt_policy_context, data->k);
	l->set_learn<cbify, predict_or_learn_first<true> >();
	l->set_predict<cbify, predict_or_learn_first<false> >();
      }
    else
      {
	if ( vm.count("epsilon") ) 
	  data->epsilon = vm["epsilon"].as<float>();
	l = new learner(data, all.l, 1);
	all.l->mwt = new MWTExplorer("vw");
	all.l->mwt_policy_context = new vw_context();
	all.l->mwt->Initialize_Epsilon_Greedy<vw_context>(data->epsilon, explore_policy, *all.l->mwt_policy_context, (uint32_t)data->k);
	l->set_learn<cbify, predict_or_learn_greedy<true> >();
	l->set_predict<cbify, predict_or_learn_greedy<false> >();
      }

    l->set_finish_example<cbify,finish_example>();
    l->set_finish<cbify,finish>();
    l->set_init_driver<cbify,init_driver>();
    
    return l;
  }
}<|MERGE_RESOLUTION|>--- conflicted
+++ resolved
@@ -68,13 +68,8 @@
     //Use CB to find current prediction for remaining rounds.
     if (data.tau && is_learn)
       {
-<<<<<<< HEAD
-	ld->prediction = (uint32_t)base.mwt->Choose_Action(string("vw"), dummy); // TODO: evolve unique key?
-	ec.loss = loss(ld->label, ld->prediction);
-=======
-	uint32_t action = (uint32_t)do_uniform(data);
+	uint32_t action = (uint32_t)base.mwt->Choose_Action(string("vw"), dummy); // TODO: evolve unique key?
 	ec.loss = loss(ld->label, action);
->>>>>>> aaf6ad46
 	data.tau--;
 	CB::cb_class l = {ec.loss, action, 1.f / data.k, 0};
 	data.cb_label.costs.erase();
@@ -101,48 +96,29 @@
     ec.ld = &(data.cb_label);
     data.cb_label.costs.erase();
     
-	// TODO: ideally these call to modify the policy context are not needed, 
-	// however at the moment MWT::Initialize requires the policy function's argument 
-	// which is not available at calling time. This can be fixed if the Context object 
-	// allows for a void* data instance, then we can pass the argument in at the
-	// time of choose_action. Or if Choose_Action takes a separate parameter for this arg.
-	base.mwt_policy_context->l = &base;
-	base.mwt_policy_context->e = &ec;
-
-<<<<<<< HEAD
-	Context dummy(nullptr, 0);
-	base.mwt->Choose_Action(string("vw"), dummy); // TODO: evolve unique key?
-
-	size_t num_interactions = 0;
-	Interaction** interactions = nullptr;
-	base.mwt->Get_All_Interactions(num_interactions, interactions);
-	
-	if (num_interactions != 1)
-	{
-		throw std::exception();
-	}
-
-	u32 action = interactions[0]->Get_Action().Get_Id();
-	float prob = interactions[0]->Get_Prob();
-
-	CB::cb_class l = { loss(ld->label, ld->prediction), action, prob };
-=======
-    float base_prob = data.epsilon / data.k;
-    if (frand48() < 1. - data.epsilon)
-      {
-	CB::cb_class l = {loss(ld->label, action), 
-			  action, 1.f - data.epsilon + base_prob};
-	data.cb_label.costs.push_back(l);
-      }
-    else
-      {
-	action = do_uniform(data);
-	CB::cb_class l = {loss(ld->label, action), 
-			  action, base_prob};
-	if (action == data.cb_label.prediction)
-	  l.probability = 1.f - data.epsilon + base_prob;
->>>>>>> aaf6ad46
-	data.cb_label.costs.push_back(l);
+    // TODO: ideally these call to modify the policy context are not needed, 
+    // however at the moment MWT::Initialize requires the policy function's argument 
+    // which is not available at calling time. This can be fixed if the Context object 
+    // allows for a void* data instance, then we can pass the argument in at the
+    // time of choose_action. Or if Choose_Action takes a separate parameter for this arg.
+    base.mwt_policy_context->l = &base;
+    base.mwt_policy_context->e = &ec;
+    
+    Context dummy(nullptr, 0);
+    base.mwt->Choose_Action(string("vw"), dummy); // TODO: evolve unique key?
+    
+    size_t num_interactions = 0;
+    Interaction** interactions = nullptr;
+    base.mwt->Get_All_Interactions(num_interactions, interactions);
+    
+    if (num_interactions != 1)
+      throw std::exception();
+    
+    u32 action = interactions[0]->Get_Action().Get_Id();
+    float prob = interactions[0]->Get_Prob();
+    
+    CB::cb_class l = { loss(ld->label, action), action, prob };
+    data.cb_label.costs.push_back(l);
     
     if (is_learn)
       base.learn(ec);
