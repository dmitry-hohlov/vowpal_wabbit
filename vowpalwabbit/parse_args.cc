--- conflicted
+++ resolved
@@ -1,2298 +1,1156 @@
-<<<<<<< HEAD
-/*
-Copyright (c) by respective owners including Yahoo!, Microsoft, and
-individual contributors. All rights reserved.  Released under a BSD (revised)
-license as described in the file LICENSE.
- */
-#include <stdio.h>
-#include <float.h>
-#include <sstream>
-#include <fstream>
-
-#include "parse_regressor.h"
-#include "parser.h"
-#include "vw.h"
-#include "interactions.h"
-
-#include "sender.h"
-#include "nn.h"
-#include "gd.h"
-#include "cbify.h"
-#include "oaa.h"
-#include "multilabel_oaa.h"
-#include "rand48.h"
-#include "bs.h"
-#include "topk.h"
-#include "ect.h"
-#include "csoaa.h"
-#include "cb_algs.h"
-#include "cb_adf.h"
-#include "scorer.h"
-#include "search.h"
-#include "bfgs.h"
-#include "lda_core.h"
-#include "noop.h"
-#include "print.h"
-#include "gd_mf.h"
-#include "learner.h"
-#include "mf.h"
-#include "ftrl.h"
-#include "svrg.h"
-#include "rand48.h"
-#include "binary.h"
-#include "lrq.h"
-#include "lrqfa.h"
-#include "autolink.h"
-#include "log_multi.h"
-#include "stagewise_poly.h"
-#include "active.h"
-#include "kernel_svm.h"
-#include "parse_example.h"
-#include "best_constant.h"
-#include "interact.h"
-
-using namespace std;
-//
-// Does string end with a certain substring?
-//
-bool ends_with(string const &fullString, string const &ending)
-{
-    if (fullString.length() > ending.length()) {
-        return (fullString.compare(fullString.length() - ending.length(), ending.length(), ending) == 0);
-    } else {
-        return false;
-    }
-}
-
-bool substring_equal(substring&a, substring&b) {
-  return (a.end - a.begin == b.end - b.begin) // same length
-      && (strncmp(a.begin, b.begin, a.end - a.begin) == 0);
-}  
-
-void parse_dictionary_argument(vw&all, string str) {
-  if (str.length() == 0) return;
-  // expecting 'namespace:file', for instance 'w:foo.txt'
-  // in the case of just 'foo.txt' it's applied to the default namespace
-
-  char ns = ' ';
-  const char*s  = str.c_str();
-  if ((str.length() > 3) && (str[1] == ':')) {
-    ns = str[0];
-    s  += 2;
-  }
-
-  // see if we've already read this dictionary
-  for (size_t id=0; id<all.read_dictionaries.size(); id++)
-    if (strcmp(all.read_dictionaries[id].name, s) == 0) {
-      all.namespace_dictionaries[(size_t)ns].push_back(all.read_dictionaries[id].dict);
-      return;
-    }
-
-  feature_dict* map = new feature_dict(1023, nullptr, substring_equal);
-  
-  // TODO: handle gzipped dictionaries
-  example *ec = VW::alloc_examples(all.p->lp.label_size, 1);
-  ifstream infile(s);
-  size_t def = (size_t)' ';
-  for (string line; getline(infile, line);) {
-    char* c = (char*)line.c_str(); // we're throwing away const, which is dangerous...
-    while (*c == ' ' || *c == '\t') ++c; // skip initial whitespace
-    char* d = c;
-    while (*d != ' ' && *d != '\t' && *d != '\n' && *d != '\0') ++d; // gobble up initial word
-    if (d == c) continue; // no word
-    if (*d != ' ' && *d != '\t') continue; // reached end of line
-    char* word = calloc_or_die<char>(d-c);
-    memcpy(word, c, d-c);
-    substring ss = { word, word + (d - c) };
-    uint32_t hash = uniform_hash( ss.begin, ss.end-ss.begin, quadratic_constant);
-    if (map->get(ss, hash) != nullptr) { // don't overwrite old values!
-      free(word);
-      continue;
-    }
-    
-    d--;
-    *d = '|';  // set up for parser::read_line
-    read_line(all, ec, d);
-    // now we just need to grab stuff from the default namespace of ec!
-    if (ec->atomics[def].size() == 0) {
-      free(word);
-      continue;
-    }
-    v_array<feature>* arr = new v_array<feature>;
-    *arr = v_init<feature>();
-    push_many(*arr, ec->atomics[def].begin, ec->atomics[def].size());
-    map->put(ss, hash, arr);
-
-    // clear up ec
-    ec->tag.erase(); ec->indices.erase();
-    for (size_t i=0; i<256; i++) { ec->atomics[i].erase(); ec->audit_features[i].erase(); }
-  }
-  VW::dealloc_example(all.p->lp.delete_label, *ec);
-  free(ec);
-  
-  cerr << "dictionary " << s << " contains " << map->size() << " item" << (map->size() == 1 ? "\n" : "s\n");
-  all.namespace_dictionaries[(size_t)ns].push_back(map);
-  dictionary_info info = { calloc_or_die<char>(strlen(s)+1), map };
-  strcpy(info.name, s);
-  all.read_dictionaries.push_back(info);
-}
-
-void parse_affix_argument(vw&all, string str) {
-  if (str.length() == 0) return;
-  char* cstr = calloc_or_die<char>(str.length()+1);
-  strcpy(cstr, str.c_str());
-
-  char*p = strtok(cstr, ",");
-  while (p != 0) {
-    char*q = p;
-    uint16_t prefix = 1;
-    if (q[0] == '+') { q++; }
-    else if (q[0] == '-') { prefix = 0; q++; }
-    if ((q[0] < '1') || (q[0] > '7')) {
-      stringstream msg;
-      msg << "malformed affix argument (length must be 1..7): " << p;
-      cerr << msg.str() << endl;
-      throw runtime_error(msg.str().c_str());
-    }
-    uint16_t len = (uint16_t)(q[0] - '0');
-    uint16_t ns = (uint16_t)' ';  // default namespace
-    if (q[1] != 0) {
-      if (valid_ns(q[1]))
-        ns = (uint16_t)q[1];
-      else {
-        stringstream msg;
-	msg << "malformed affix argument (invalid namespace): " << p;
-	cerr << msg.str() << endl;
-	throw runtime_error(msg.str().c_str());
-      }
-      if (q[2] != 0) {
-        stringstream msg;
-        msg << "malformed affix argument (too long): " << p;
-        cerr << msg.str() << endl;
-        throw runtime_error(msg.str().c_str());
-      }
-    }
-
-    uint16_t afx = (len << 1) | (prefix & 0x1);
-    all.affix_features[ns] <<= 4;
-    all.affix_features[ns] |=  afx;
-
-    p = strtok(nullptr, ",");
-  }
-
-  free(cstr);
-}
-
-void parse_diagnostics(vw& all, int argc)
-{
-  new_options(all, "Diagnostic options")
-    ("version","Version information")
-    ("audit,a", "print weights of features")
-    ("progress,P", po::value< string >(), "Progress update frequency. int: additive, float: multiplicative")
-    ("quiet", "Don't output disgnostics and progress updates")
-    ("help,h","Look here: http://hunch.net/~vw/ and click on Tutorial.");
-  add_options(all);
-
-  po::variables_map& vm = all.vm;
-
-  if (vm.count("version")) {
-    /* upon direct query for version -- spit it out to stdout */
-    cout << version.to_string() << "\n";
-    exit(0);
-  }
-
-  if (vm.count("quiet")) {
-    all.quiet = true;
-    // --quiet wins over --progress
-  } else {
-    if (argc == 1)
-      cerr << "For more information use: vw --help" << endl;
-
-    all.quiet = false;
-
-    if (vm.count("progress")) {
-      string progress_str = vm["progress"].as<string>();
-      all.progress_arg = (float)::atof(progress_str.c_str());
-
-      // --progress interval is dual: either integer or floating-point
-      if (progress_str.find_first_of(".") == string::npos) {
-        // No "." in arg: assume integer -> additive
-        all.progress_add = true;
-        if (all.progress_arg < 1) {
-          cerr    << "warning: additive --progress <int>"
-                  << " can't be < 1: forcing to 1\n";
-          all.progress_arg = 1;
-
-        }
-        all.sd->dump_interval = all.progress_arg;
-
-      } else {
-        // A "." in arg: assume floating-point -> multiplicative
-        all.progress_add = false;
-
-        if (all.progress_arg <= 1.0) {
-          cerr    << "warning: multiplicative --progress <float>: "
-                  << vm["progress"].as<string>()
-                  << " is <= 1.0: adding 1.0\n";
-          all.progress_arg += 1.0;
-
-        } else if (all.progress_arg > 9.0) {
-          cerr    << "warning: multiplicative --progress <float>"
-                  << " is > 9.0: you probably meant to use an integer\n";
-        }
-        all.sd->dump_interval = 1.0;
-      }
-    }
-  }  
-
-  if (vm.count("audit")){
-    all.audit = true;
-  }
-}
-
-void parse_source(vw& all)
-{
-  new_options(all, "Input options")
-    ("data,d", po::value< string >(), "Example Set")
-    ("daemon", "persistent daemon mode on port 26542")
-    ("port", po::value<size_t>(),"port to listen on; use 0 to pick unused port")
-    ("num_children", po::value<size_t>(&(all.num_children)), "number of children for persistent daemon mode")
-    ("pid_file", po::value< string >(), "Write pid file in persistent daemon mode")
-    ("port_file", po::value< string >(), "Write port used in persistent daemon mode")
-    ("cache,c", "Use a cache.  The default is <data>.cache")
-    ("cache_file", po::value< vector<string> >(), "The location(s) of cache_file.")
-    ("kill_cache,k", "do not reuse existing cache: create a new one always")
-    ("compressed", "use gzip format whenever possible. If a cache file is being created, this option creates a compressed cache file. A mixture of raw-text & compressed inputs are supported with autodetection.")
-    ("no_stdin", "do not default to reading from stdin");
-  add_options(all);
-
-  // Be friendly: if -d was left out, treat positional param as data file
-  po::positional_options_description p;  
-  p.add("data", -1);
-  po::parsed_options pos = po::command_line_parser(all.args).
-    style(po::command_line_style::default_style ^ po::command_line_style::allow_guessing).
-    options(all.opts).positional(p).run();
-  all.vm = po::variables_map();
-  po::store(pos, all.vm);
-  po::variables_map& vm = all.vm;
- 
-  //begin input source
-  if (vm.count("no_stdin"))
-    all.stdin_off = true;
-  
-  if ( (vm.count("total") || vm.count("node") || vm.count("unique_id")) && !(vm.count("total") && vm.count("node") && vm.count("unique_id")) )
-    {
-      const char* msg = "you must specificy unique_id, total, and node if you specify any";
-      cout << msg << endl;
-      throw runtime_error(msg);
-    }
-  
-  if (vm.count("daemon") || vm.count("pid_file") || (vm.count("port") && !all.active) ) {
-    all.daemon = true;
-    
-    // allow each child to process up to 1e5 connections
-    all.numpasses = (size_t) 1e5;
-  }
-
-  if (vm.count("compressed"))
-      set_compressed(all.p);
-
-  if (vm.count("data")) {
-    all.data_filename = vm["data"].as<string>();
-    if (ends_with(all.data_filename, ".gz"))
-      set_compressed(all.p);
-  } else
-    all.data_filename = "";
-
-  if ((vm.count("cache") || vm.count("cache_file")) && vm.count("invert_hash"))
-    {
-      const char* msg = "invert_hash is incompatible with a cache file.  Use it in single pass mode only.";
-      cout << msg << endl;
-      throw runtime_error(msg);
-    }
-
-  if(!all.holdout_set_off && (vm.count("output_feature_regularizer_binary") || vm.count("output_feature_regularizer_text")))
-    {
-      all.holdout_set_off = true;
-      cerr<<"Making holdout_set_off=true since output regularizer specified\n";
-    }
-}
-
-void parse_feature_tweaks(vw& all)
-{
-  new_options(all, "Feature options")
-    ("hash", po::value< string > (), "how to hash the features. Available options: strings, all")
-    ("ignore", po::value< vector<unsigned char> >(), "ignore namespaces beginning with character <arg>")
-    ("keep", po::value< vector<unsigned char> >(), "keep namespaces beginning with character <arg>")
-    ("redefine", po::value< vector<string> >(), "redefine namespaces beginning with characters of string S as namespace N. <arg> shall be in form 'N:=S' where := is operator. Empty N or S are treated as default namespace. Use ':' as a wildcard in S.")
-    ("bit_precision,b", po::value<size_t>(), "number of bits in the feature table")
-    ("noconstant", "Don't add a constant feature")
-    ("constant,C", po::value<float>(&(all.initial_constant)), "Set initial value of constant")
-    ("ngram", po::value< vector<string> >(), "Generate N grams. To generate N grams for a single namespace 'foo', arg should be fN.")
-    ("skips", po::value< vector<string> >(), "Generate skips in N grams. This in conjunction with the ngram tag can be used to generate generalized n-skip-k-gram. To generate n-skips for a single namespace 'foo', arg should be fN.")
-    ("feature_limit", po::value< vector<string> >(), "limit to N features. To apply to a single namespace 'foo', arg should be fN")
-    ("affix", po::value<string>(), "generate prefixes/suffixes of features; argument '+2a,-3b,+1' means generate 2-char prefixes for namespace a, 3-char suffixes for b and 1 char prefixes for default namespace")
-    ("spelling", po::value< vector<string> >(), "compute spelling features for a give namespace (use '_' for default namespace)")
-    ("dictionary", po::value< vector<string> >(), "read a dictionary for additional features (arg either 'x:file' or just 'file')")
-    ("interactions", po::value< vector<string> > (), "Create feature interactions of any level between namespaces.")
-    ("permutations", "Use permutations instead of combinations for feature interactions of same namespace.")
-    ("leave_duplicate_interactions", "Don't remove interactions with duplicate combinations of namespaces. For ex. this is a duplicate: '-q ab -q ba' and a lot more in '-q ::'.")
-    ("quadratic,q", po::value< vector<string> > (), "Create and use quadratic features")
-    ("q:", po::value< string >(), ": corresponds to a wildcard for all printable characters")
-    ("cubic", po::value< vector<string> > (),
-     "Create and use cubic features");
-  add_options(all);
-
-  po::variables_map& vm = all.vm;
-
-  //feature manipulation
-  string hash_function("strings");
-  if(vm.count("hash")) 
-    hash_function = vm["hash"].as<string>();
-  all.p->hasher = getHasher(hash_function);
-      
-  if (vm.count("spelling")) {
-    vector<string> spelling_ns = vm["spelling"].as< vector<string> >();
-    for (size_t id=0; id<spelling_ns.size(); id++)
-      if (spelling_ns[id][0] == '_') all.spelling_features[(unsigned char)' '] = true;
-      else all.spelling_features[(size_t)spelling_ns[id][0]] = true;
-  }
-
-  if (vm.count("affix")) {
-    parse_affix_argument(all, vm["affix"].as<string>());
-    *all.file_options << " --affix " << vm["affix"].as<string>();
-  }
-
-  if(vm.count("ngram")){
-    if(vm.count("sort_features"))
-      {
-	const char* msg = "ngram is incompatible with sort_features.  ";
-	cerr << msg << endl;
-	throw runtime_error(msg);
-      }
-
-    all.ngram_strings = vm["ngram"].as< vector<string> >();
-    compile_gram(all.ngram_strings, all.ngram, (char*)"grams", all.quiet);
-  }
-
-  if(vm.count("skips"))
-    {
-      if(!vm.count("ngram"))
-	{
-	  const char* msg = "You can not skip unless ngram is > 1";
-	  cout << msg << endl;
-	  throw runtime_error(msg);
-	}
-
-      all.skip_strings = vm["skips"].as<vector<string> >();
-      compile_gram(all.skip_strings, all.skips, (char*)"skips", all.quiet);
-    }
-
-  if(vm.count("feature_limit"))
-    {
-      all.limit_strings = vm["feature_limit"].as< vector<string> >();
-      compile_limits(all.limit_strings, all.limit, all.quiet);
-    }
-
-  if (vm.count("bit_precision"))
-    {
-      uint32_t new_bits = (uint32_t)vm["bit_precision"].as< size_t>();
-      if (all.default_bits == false && new_bits != all.num_bits)
-	{
-	  stringstream msg;
-	  msg << "Number of bits is set to " << new_bits << " and " << all.num_bits << " by argument and model.  That does not work.";
-	  cout << msg.str() << endl;
-	  throw runtime_error(msg.str().c_str());
-	}
-      all.default_bits = false;
-      all.num_bits = new_bits;
-      if (all.num_bits > min(31, sizeof(size_t)*8 - 3))
-	{
-	  stringstream msg;
-	  msg << "Only " << min(31, sizeof(size_t)*8 - 3) << " or fewer bits allowed.  If this is a serious limit, speak up.";
-	  cout << msg.str() << endl;
-	  throw runtime_error(msg.str().c_str());
-	}
-    }
-
-  all.permutations = vm.count("permutations");
-
-  // prepare namespace interactions
-  v_array<v_string> expanded_interactions = v_init<v_string>();
-
-  if (vm.count("quadratic"))
-  {
-      const vector<string> vec_arg = vm["quadratic"].as< vector<string> >();
-      if (!all.quiet)
-      {
-          cerr << "creating quadratic features for pairs: ";
-          for (vector<string>::const_iterator i = vec_arg.begin(); i != vec_arg.end(); ++i)
-              if (!all.quiet) cerr << *i << " ";
-      }
-      expanded_interactions = INTERACTIONS::expand_interactions(vec_arg, 2, "error, quadratic features must involve two sets.");
-
-      if (!all.quiet) cerr << endl;
-  }
-
-  if (vm.count("cubic"))
-  {
-      vector<string> vec_arg = vm["cubic"].as< vector<string> >();
-      if (!all.quiet)
-      {
-          cerr << "creating cubic features for triples: ";
-          for (vector<string>::const_iterator i = vec_arg.begin(); i != vec_arg.end(); ++i)
-              if (!all.quiet) cerr << *i << " ";
-      }
-
-      v_array<v_string> exp_cubic = INTERACTIONS::expand_interactions(vec_arg, 3, "error, cubic features must involve three sets.");
-      push_many(expanded_interactions, exp_cubic.begin, exp_cubic.size());
-      exp_cubic.delete_v();
-
-      if (!all.quiet) cerr << endl;
-  }
-
-  if (vm.count("interactions"))
-  {
-      vector<string> vec_arg = vm["interactions"].as< vector<string> >();
-      if (!all.quiet)
-      {
-          cerr << "creating features for following interactions: ";
-          for (vector<string>::const_iterator i = vec_arg.begin(); i != vec_arg.end(); ++i)
-              if (!all.quiet) cerr << *i << " ";
-      }
-
-      v_array<v_string> exp_inter = INTERACTIONS::expand_interactions(vec_arg, 0, "");
-      push_many(expanded_interactions, exp_inter.begin, exp_inter.size());
-      exp_inter.delete_v();
-
-      if (!all.quiet) cerr << endl;
-  }
-
-  if (expanded_interactions.size() > 0)
-  {
-
-      size_t removed_cnt;
-      size_t sorted_cnt;
-      INTERACTIONS::sort_and_filter_duplicate_interactions(expanded_interactions, !vm.count("leave_duplicate_interactions"), removed_cnt, sorted_cnt);
-
-      if (removed_cnt > 0)
-          cerr << "WARNING: duplicate namespace interactions were found. Removed: " << removed_cnt << '.' << endl << "You can use --leave_duplicate_interactions to disable this behaviour." << endl;
-      if (sorted_cnt > 0)
-          cerr << "WARNING: some interactions contain duplicate characters and their characters order has been changed. Interactions affected: " << sorted_cnt << '.' << endl;
-
-      all.interactions = expanded_interactions;
-
-      // copy interactions of size 2 and 3 to old vectors for backward compatibility
-      for (v_string* i = expanded_interactions.begin; i != expanded_interactions.end; ++i)
-      {
-          const size_t len = i->size();
-          if (len == 2)
-              all.pairs.push_back(v_string2string(*i));
-          else if (len == 3)
-              all.triples.push_back(v_string2string(*i));
-      }
-  }
-
-
-  for (size_t i = 0; i < 256; i++)
-    all.ignore[i] = false;
-  all.ignore_some = false;
-  
-  if (vm.count("ignore"))
-    {
-      all.ignore_some = true;
-
-      vector<unsigned char> ignore = vm["ignore"].as< vector<unsigned char> >();
-      for (vector<unsigned char>::iterator i = ignore.begin(); i != ignore.end();i++)
-	{
-	  all.ignore[*i] = true;
-	}
-      if (!all.quiet)
-	{
-	  cerr << "ignoring namespaces beginning with: ";
-	  for (vector<unsigned char>::iterator i = ignore.begin(); i != ignore.end();i++)
-	    cerr << *i << " ";
-
-	  cerr << endl;
-	}
-    }
-
-  if (vm.count("keep"))
-    {
-      for (size_t i = 0; i < 256; i++)
-        all.ignore[i] = true;
-
-      all.ignore_some = true;
-
-      vector<unsigned char> keep = vm["keep"].as< vector<unsigned char> >();
-      for (vector<unsigned char>::iterator i = keep.begin(); i != keep.end();i++)
-	{
-	  all.ignore[*i] = false;
-	}
-      if (!all.quiet)
-	{
-	  cerr << "using namespaces beginning with: ";
-	  for (vector<unsigned char>::iterator i = keep.begin(); i != keep.end();i++)
-	    cerr << *i << " ";
-
-	  cerr << endl;
-	}
-    }
-
-  // --redefine param code
-  all.redefine_some = false; // false by default
-
-  if (vm.count("redefine"))
-  {
-      // initail values: i-th namespace is redefined to i itself
-      for (size_t i = 0; i < 256; i++)
-          all.redefine[i] = (unsigned char)i;
-
-      // note: --redefine declaration order is matter
-      // so --redefine :=L --redefine ab:=M  --ignore L  will ignore all except a and b under new M namspace
-
-      vector< string > arg_list = vm["redefine"].as< vector< string > >();
-      for (vector<string>::iterator arg_iter = arg_list.begin(); arg_iter != arg_list.end(); arg_iter++)
-      {
-          string arg = *arg_iter;
-          size_t arg_len = arg.length();
-
-          size_t operator_pos = 0; //keeps operator pos + 1 to stay unsigned type
-          bool operator_found = false;
-          unsigned char new_namespace = ' ';
-
-          // let's find operator ':=' position in N:=S
-          for (size_t i = 0; i < arg_len; i++)
-          {
-              if (operator_found)
-              {
-                  if (i > 2) { new_namespace = arg[0];} //N is not empty
-                  break;
-              } else
-                  if (arg[i] == ':')
-                      operator_pos = i+1;
-                  else
-                      if ( (arg[i] == '=') && (operator_pos == i) )
-                          operator_found = true;
-          }
-
-          if (!operator_found)
-          {
-	      const char* msg = "argument of --redefine is malformed. Valid format is N:=S, :=S or N:=";
-	      cerr << msg << endl;
-	      throw runtime_error(msg);
-          }
-
-          if (++operator_pos > 3) // seek operator end
-              cerr << "WARNING: multiple namespaces are used in target part of --redefine argument. Only first one ('" << new_namespace << "') will be used as target namespace." << endl;
-
-          all.redefine_some = true;         
-
-          // case ':=S' doesn't require any additional code as new_namespace = ' ' by default
-
-          if (operator_pos == arg_len) // S is empty, default namespace shall be used
-              all.redefine[(int) ' '] = new_namespace;
-          else
-              for (size_t i = operator_pos; i < arg_len; i++)
-              { // all namespaces from S are redefined to N
-                  unsigned char c = arg[i];
-                  if (c != ':')
-                      all.redefine[c] = new_namespace;
-                  else
-                  { // wildcard found: redefine all except default and break
-                      for (size_t i = 0; i < 256; i++)
-                         all.redefine[i] = new_namespace;
-                      break; //break processing S
-                  }
-              }
-
-      }
-  }
-
-  if (vm.count("dictionary")) {
-    vector<string> dictionary_ns = vm["dictionary"].as< vector<string> >();
-    for (size_t id=0; id<dictionary_ns.size(); id++)
-      parse_dictionary_argument(all, dictionary_ns[id]);
-  }
-  
-  if (vm.count("noconstant"))
-    all.add_constant = false;
-}
-
-void parse_example_tweaks(vw& all)
-{
-  new_options(all, "Example options")
-    ("testonly,t", "Ignore label information and just test")
-    ("holdout_off", "no holdout data in multiple passes")
-    ("holdout_period", po::value<uint32_t>(&(all.holdout_period)), "holdout period for test only, default 10")
-    ("holdout_after", po::value<uint32_t>(&(all.holdout_after)), "holdout after n training examples, default off (disables holdout_period)")
-    ("early_terminate", po::value<size_t>(), "Specify the number of passes tolerated when holdout loss doesn't decrease before early termination, default is 3")
-    ("passes", po::value<size_t>(&(all.numpasses)),"Number of Training Passes")
-    ("initial_pass_length", po::value<size_t>(&(all.pass_length)), "initial number of examples per pass")
-    ("examples", po::value<size_t>(&(all.max_examples)), "number of examples to parse")
-    ("min_prediction", po::value<float>(&(all.sd->min_label)), "Smallest prediction to output")
-    ("max_prediction", po::value<float>(&(all.sd->max_label)), "Largest prediction to output")
-    ("sort_features", "turn this on to disregard order in which features have been defined. This will lead to smaller cache sizes")
-    ("loss_function", po::value<string>()->default_value("squared"), "Specify the loss function to be used, uses squared by default. Currently available ones are squared, classic, hinge, logistic and quantile.")
-    ("quantile_tau", po::value<float>()->default_value(0.5), "Parameter \\tau associated with Quantile loss. Defaults to 0.5")
-    ("l1", po::value<float>(&(all.l1_lambda)), "l_1 lambda")
-    ("l2", po::value<float>(&(all.l2_lambda)), "l_2 lambda");
-  add_options(all);
-
-  po::variables_map& vm = all.vm;
-  if (vm.count("testonly") || all.eta == 0.)
-    {
-      if (!all.quiet)
-	cerr << "only testing" << endl;
-      all.training = false;
-      if (all.lda > 0)
-        all.eta = 0;
-    }
-  else
-    all.training = true;
-
-  if(all.numpasses > 1)
-      all.holdout_set_off = false;
-
-  if(vm.count("holdout_off"))
-      all.holdout_set_off = true;
-
-  if(vm.count("sort_features"))
-    all.p->sort_features = true;
-  
-  if (vm.count("min_prediction"))
-    all.sd->min_label = vm["min_prediction"].as<float>();
-  if (vm.count("max_prediction"))
-    all.sd->max_label = vm["max_prediction"].as<float>();
-  if (vm.count("min_prediction") || vm.count("max_prediction") || vm.count("testonly"))
-    all.set_minmax = noop_mm;
-
-  string loss_function = vm["loss_function"].as<string>();
-  float loss_parameter = 0.0;
-  if(vm.count("quantile_tau"))
-    loss_parameter = vm["quantile_tau"].as<float>();
-
-  all.loss = getLossFunction(all, loss_function, (float)loss_parameter);
-
-  if (all.l1_lambda < 0.) {
-    cerr << "l1_lambda should be nonnegative: resetting from " << all.l1_lambda << " to 0" << endl;
-    all.l1_lambda = 0.;
-  }
-  if (all.l2_lambda < 0.) {
-    cerr << "l2_lambda should be nonnegative: resetting from " << all.l2_lambda << " to 0" << endl;
-    all.l2_lambda = 0.;
-  }
-  all.reg_mode += (all.l1_lambda > 0.) ? 1 : 0;
-  all.reg_mode += (all.l2_lambda > 0.) ? 2 : 0;
-  if (!all.quiet)
-    {
-      if (all.reg_mode %2 && !vm.count("bfgs"))
-	cerr << "using l1 regularization = " << all.l1_lambda << endl;
-      if (all.reg_mode > 1)
-	cerr << "using l2 regularization = " << all.l2_lambda << endl;
-    }
-}
-
-void parse_output_preds(vw& all)
-{
-  new_options(all, "Output options")
-    ("predictions,p", po::value< string >(), "File to output predictions to")
-    ("raw_predictions,r", po::value< string >(), "File to output unnormalized predictions to");
-  add_options(all);
-
-  po::variables_map& vm = all.vm;
-  if (vm.count("predictions")) {
-    if (!all.quiet)
-      cerr << "predictions = " <<  vm["predictions"].as< string >() << endl;
-    if (strcmp(vm["predictions"].as< string >().c_str(), "stdout") == 0)
-      {
-	all.final_prediction_sink.push_back((size_t) 1);//stdout
-      }
-    else
-      {
-	const char* fstr = (vm["predictions"].as< string >().c_str());
-	int f;
-#ifdef _WIN32
-	_sopen_s(&f, fstr, _O_CREAT|_O_WRONLY|_O_BINARY|_O_TRUNC, _SH_DENYWR, _S_IREAD|_S_IWRITE);
-#else
-	f = open(fstr, O_CREAT|O_WRONLY|O_LARGEFILE|O_TRUNC,0666);
-#endif
-	if (f < 0)
-	  cerr << "Error opening the predictions file: " << fstr << endl;
-	all.final_prediction_sink.push_back((size_t) f);
-      }
-  }
-
-  if (vm.count("raw_predictions")) {
-    if (!all.quiet) {
-      cerr << "raw predictions = " <<  vm["raw_predictions"].as< string >() << endl;
-      if (vm.count("binary"))
-        cerr << "Warning: --raw has no defined value when --binary specified, expect no output" << endl;
-    }
-    if (strcmp(vm["raw_predictions"].as< string >().c_str(), "stdout") == 0)
-      all.raw_prediction = 1;//stdout
-    else
-	{
-	  const char* t = vm["raw_predictions"].as< string >().c_str();
-	  int f;
-#ifdef _WIN32
-	  _sopen_s(&f, t, _O_CREAT|_O_WRONLY|_O_BINARY|_O_TRUNC, _SH_DENYWR, _S_IREAD|_S_IWRITE);
-#else
-	  f = open(t, O_CREAT|O_WRONLY|O_LARGEFILE|O_TRUNC,0666);
-#endif
-	  all.raw_prediction = f;
-	}
-  }
-}
-
-void parse_output_model(vw& all)
-{
-  new_options(all, "Output model")
-    ("final_regressor,f", po::value< string >(), "Final regressor")
-    ("readable_model", po::value< string >(), "Output human-readable final regressor with numeric features")
-    ("invert_hash", po::value< string >(), "Output human-readable final regressor with feature names.  Computationally expensive.")
-    ("save_resume", "save extra state so learning can be resumed later with new data")
-    ("save_per_pass", "Save the model after every pass over data")
-    ("output_feature_regularizer_binary", po::value< string >(&(all.per_feature_regularizer_output)), "Per feature regularization output file")
-    ("output_feature_regularizer_text", po::value< string >(&(all.per_feature_regularizer_text)), "Per feature regularization output file, in text");  
-  add_options(all);
-
-  po::variables_map& vm = all.vm;
-  if (vm.count("final_regressor")) {
-    all.final_regressor_name = vm["final_regressor"].as<string>();
-    if (!all.quiet)
-      cerr << "final_regressor = " << vm["final_regressor"].as<string>() << endl;
-  }
-  else
-    all.final_regressor_name = "";
-
-  if (vm.count("readable_model"))
-    all.text_regressor_name = vm["readable_model"].as<string>();
-
-  if (vm.count("invert_hash")){
-    all.inv_hash_regressor_name = vm["invert_hash"].as<string>();
-    all.hash_inv = true;
-  }
-
-  if (vm.count("save_per_pass"))
-    all.save_per_pass = true;
-
-  if (vm.count("save_resume"))
-    all.save_resume = true;
-}
-
-void load_input_model(vw& all, io_buf& io_temp)
-{
-  // Need to see if we have to load feature mask first or second.
-  // -i and -mask are from same file, load -i file first so mask can use it
-  if (all.vm.count("feature_mask") && all.vm.count("initial_regressor")
-      && all.vm["feature_mask"].as<string>() == all.vm["initial_regressor"].as< vector<string> >()[0]) {
-    // load rest of regressor
-    all.l->save_load(io_temp, true, false);
-    io_temp.close_file();
-
-    // set the mask, which will reuse -i file we just loaded
-    parse_mask_regressor_args(all);
-  }
-  else {
-    // load mask first
-    parse_mask_regressor_args(all);
-
-    // load rest of regressor
-    all.l->save_load(io_temp, true, false);
-    io_temp.close_file();
-  }
-}
-
-LEARNER::base_learner* setup_base(vw& all)
-{
-  LEARNER::base_learner* ret = all.reduction_stack.pop()(all);
-  if (ret == nullptr)
-    return setup_base(all);
-  else 
-    return ret;
-}
-
-void parse_reductions(vw& all)
-{
-  new_options(all, "Reduction options, use [option] --help for more info");
-  add_options(all);
-  //Base algorithms
-  all.reduction_stack.push_back(GD::setup);
-  all.reduction_stack.push_back(kernel_svm_setup);
-  all.reduction_stack.push_back(ftrl_setup);
-  all.reduction_stack.push_back(svrg_setup);
-  all.reduction_stack.push_back(sender_setup);
-  all.reduction_stack.push_back(gd_mf_setup);
-  all.reduction_stack.push_back(print_setup);
-  all.reduction_stack.push_back(noop_setup);
-  all.reduction_stack.push_back(lda_setup);
-  all.reduction_stack.push_back(bfgs_setup);
-
-  //Score Users
-  all.reduction_stack.push_back(active_setup);
-  all.reduction_stack.push_back(nn_setup);
-  all.reduction_stack.push_back(mf_setup);
-  all.reduction_stack.push_back(autolink_setup);
-  all.reduction_stack.push_back(lrq_setup);
-  all.reduction_stack.push_back(lrqfa_setup);
-  all.reduction_stack.push_back(stagewise_poly_setup);
-  all.reduction_stack.push_back(scorer_setup);
-
-  //Reductions
-  all.reduction_stack.push_back(binary_setup);
-  all.reduction_stack.push_back(topk_setup);
-  all.reduction_stack.push_back(oaa_setup);
-  all.reduction_stack.push_back(ect_setup);
-  all.reduction_stack.push_back(log_multi_setup);
-  all.reduction_stack.push_back(multilabel_oaa_setup);
-  all.reduction_stack.push_back(csoaa_setup);
-  all.reduction_stack.push_back(interact_setup);
-  all.reduction_stack.push_back(csldf_setup);
-  all.reduction_stack.push_back(cb_algs_setup);
-  all.reduction_stack.push_back(cb_adf_setup);
-  all.reduction_stack.push_back(cbify_setup);
-  all.reduction_stack.push_back(Search::setup);
-  all.reduction_stack.push_back(bs_setup);
-
-  all.l = setup_base(all);
-}
-
-void add_to_args(vw& all, int argc, char* argv[])
-{
-  for (int i = 1; i < argc; i++)
-    all.args.push_back(string(argv[i]));
-}
-
-vw& parse_args(int argc, char *argv[], io_buf* model)
-{
-  vw& all = *(new vw());
-
-  all.vw_is_main = false;
-  add_to_args(all, argc, argv);
-
-  size_t random_seed = 0;
-  all.program_name = argv[0];
-
-  time(&all.init_time);
-
-  new_options(all, "VW options")
-    ("random_seed", po::value<size_t>(&random_seed), "seed random number generator")
-    ("ring_size", po::value<size_t>(&(all.p->ring_size)), "size of example ring");
-  add_options(all);
-
-  new_options(all, "Update options")
-    ("learning_rate,l", po::value<float>(&(all.eta)), "Set learning rate")
-    ("power_t", po::value<float>(&(all.power_t)), "t power value")
-    ("decay_learning_rate",    po::value<float>(&(all.eta_decay_rate)),
-     "Set Decay factor for learning_rate between passes")
-    ("initial_t", po::value<double>(&((all.sd->t))), "initial t value")
-    ("feature_mask", po::value< string >(), "Use existing regressor to determine which parameters may be updated.  If no initial_regressor given, also used for initial weights.");
-  add_options(all);
-
-  new_options(all, "Weight options")
-    ("initial_regressor,i", po::value< vector<string> >(), "Initial regressor(s)")
-    ("initial_weight", po::value<float>(&(all.initial_weight)), "Set all weights to an initial value of arg.")
-    ("random_weights", po::value<bool>(&(all.random_weights)), "make initial weights random")
-    ("input_feature_regularizer", po::value< string >(&(all.per_feature_regularizer_input)), "Per feature regularization input file");
-  add_options(all);
-
-  new_options(all, "Parallelization options")
-    ("span_server", po::value<string>(&(all.span_server)), "Location of server for setting up spanning tree")
-    ("unique_id", po::value<size_t>(&(all.unique_id)),"unique id used for cluster parallel jobs")
-    ("total", po::value<size_t>(&(all.total)),"total number of nodes used in cluster parallel job")
-    ("node", po::value<size_t>(&(all.node)),"node number in cluster parallel job");
-  add_options(all);
-
-  po::variables_map& vm = all.vm;
-  msrand48(random_seed);
-  parse_diagnostics(all, argc);
-
-  all.sd->weighted_unlabeled_examples = all.sd->t;
-  all.initial_t = (float)all.sd->t;
-
-  //Input regressor header
-  io_buf* io_temp = model ? model : new io_buf();
-  parse_regressor_args(all, vm, *io_temp);
-  
-  int temp_argc = 0;
-  char** temp_argv = VW::get_argv_from_string(all.file_options->str(), temp_argc);
-  add_to_args(all, temp_argc, temp_argv);
-  for (int i = 0; i < temp_argc; i++)
-    free(temp_argv[i]);
-  free(temp_argv);
-  
-  po::parsed_options pos = po::command_line_parser(all.args).
-    style(po::command_line_style::default_style ^ po::command_line_style::allow_guessing).
-    options(all.opts).allow_unregistered().run();
-
-  vm = po::variables_map();
-
-  po::store(pos, vm);
-  po::notify(vm);
-  all.file_options->str("");
-
-  parse_feature_tweaks(all); //feature tweaks
-
-  parse_example_tweaks(all); //example manipulation
-
-  parse_output_model(all);
-  
-  parse_output_preds(all);
-
-  parse_reductions(all);
-
-  if (!all.quiet)
-    {
-      cerr << "Num weight bits = " << all.num_bits << endl;
-      cerr << "learning rate = " << all.eta << endl;
-      cerr << "initial_t = " << all.sd->t << endl;
-      cerr << "power_t = " << all.power_t << endl;
-      if (all.numpasses > 1)
-	cerr << "decay_learning_rate = " << all.eta_decay_rate << endl;
-    }
-
-  load_input_model(all, *io_temp);
-
-  if (!model)
-  {
-	  delete model;
-  }
-
-  parse_source(all);
-
-  enable_sources(all, all.quiet, all.numpasses);
-
-  // force wpp to be a power of 2 to avoid 32-bit overflow
-  uint32_t i = 0;
-  size_t params_per_problem = all.l->increment;
-  while (params_per_problem > (uint32_t)(1 << i))
-    i++;
-  all.wpp = (1 << i) >> all.reg.stride_shift;
-
-  if (vm.count("help")) {
-    /* upon direct query for help -- spit it out to stdout */
-    cout << "\n" << all.opts << "\n";
-    exit(0);
-  }
-
-  return all;
-}
-
-vw& parse_args(int argc, char *argv[])
-{
-	return parse_args(argc, argv, nullptr);
-}
-
-namespace VW {
-  void cmd_string_replace_value( std::stringstream*& ss, string flag_to_replace, string new_value )
-  {
-    flag_to_replace.append(" "); //add a space to make sure we obtain the right flag in case 2 flags start with the same set of characters
-    string cmd = ss->str();
-    size_t pos = cmd.find(flag_to_replace);
-    if( pos == string::npos )
-      //flag currently not present in command string, so just append it to command string
-      *ss << " " << flag_to_replace << new_value;
-    else {
-      //flag is present, need to replace old value with new value
-
-      //compute position after flag_to_replace
-      pos += flag_to_replace.size();
-
-      //now pos is position where value starts
-      //find position of next space
-      size_t pos_after_value = cmd.find(" ",pos);
-      if(pos_after_value == string::npos) 
-        //we reach the end of the string, so replace the all characters after pos by new_value
-        cmd.replace(pos,cmd.size()-pos,new_value);
-      else 
-        //replace characters between pos and pos_after_value by new_value
-        cmd.replace(pos,pos_after_value-pos,new_value);
-      ss->str(cmd);
-    }
-  }
-
-  char** get_argv_from_string(string s, int& argc)
-  {
-    char* c = calloc_or_die<char>(s.length()+3);
-    c[0] = 'b';
-    c[1] = ' ';
-    strcpy(c+2, s.c_str());
-    substring ss = {c, c+s.length()+2};
-    v_array<substring> foo = v_init<substring>();
-    tokenize(' ', ss, foo);
-
-    char** argv = calloc_or_die<char*>(foo.size());
-    for (size_t i = 0; i < foo.size(); i++)
-      {
-	*(foo[i].end) = '\0';
-	argv[i] = calloc_or_die<char>(foo[i].end-foo[i].begin+1);
-        sprintf(argv[i],"%s",foo[i].begin);
-      }
-
-    argc = (int)foo.size();
-    free(c);
-    foo.delete_v();
-    return argv;
-  }
-
-  vw* initialize(string s)
-  {
-	  return initialize(s, nullptr);
-  }
-
-  vw* initialize(string s, io_buf* model)
-  {
-    int argc = 0;
-    s += " --no_stdin";
-    char** argv = get_argv_from_string(s,argc);
-
-    vw& all = parse_args(argc, argv, model);
-
-    initialize_parser_datastructures(all);
-    
-    for(int i = 0; i < argc; i++)
-      free(argv[i]);
-    free(argv);
-
-    return &all;
-  }
-
-  // Create a new VW instance while sharing the model with another instance
-  // The extra arguments will be appended to those of the other VW instance
-  vw* seed_vw_model(vw* vw_model, const string extra_args)
-  {
-    vector<string> model_args = vw_model->args;
-    model_args.push_back(extra_args);
-
-    std::ostringstream init_args;
-    for (size_t i = 0; i < model_args.size(); i++)
-    {
-      if (model_args[i] == "--no_stdin" || // ignore this since it will be added by vw::initialize
-          model_args[i] == "-i" || // ignore -i since we don't want to reload the model
-          (i > 0 && model_args[i - 1] == "-i"))
-      {
-        continue;
-      }
-      init_args << model_args[i] << " ";
-    }
-
-    vw* new_model = VW::initialize(init_args.str().c_str());
-    
-    // reference model states stored in the specified VW instance
-    new_model->reg = vw_model->reg; // regressor
-    new_model->sd = vw_model->sd; // shared data
-
-    new_model->seeded = true;
-
-    return new_model;
-  }
-
-  void delete_dictionary_entry(substring ss, v_array<feature>*A) {
-    free(ss.begin);
-    A->delete_v();
-    delete A;
-  }
-  
-  void finish(vw& all, bool delete_all)
-  {
-    if (!all.quiet)
-        {
-        cerr.precision(6);
-        cerr << endl << "finished run";
-        if(all.current_pass == 0)
-            cerr << endl << "number of examples = " << all.sd->example_number;
-        else{
-            cerr << endl << "number of examples per pass = " << all.sd->example_number / all.current_pass;
-            cerr << endl << "passes used = " << all.current_pass;
-        }
-        cerr << endl << "weighted example sum = " << all.sd->weighted_examples;
-        cerr << endl << "weighted label sum = " << all.sd->weighted_labels;
-        if(all.holdout_set_off || (all.sd->holdout_best_loss == FLT_MAX))
-	  cerr << endl << "average loss = " << all.sd->sum_loss / all.sd->weighted_examples;
-	else
-	  cerr << endl << "average loss = " << all.sd->holdout_best_loss << " h";
-
-        float best_constant; float best_constant_loss;
-        if (get_best_constant(all, best_constant, best_constant_loss))
-	  {
-            cerr << endl << "best constant = " << best_constant;
-            if (best_constant_loss != FLT_MIN)
-	      cerr << endl << "best constant's loss = " << best_constant_loss;
-	  }
-	
-        cerr << endl << "total feature number = " << all.sd->total_features;
-        if (all.sd->queries > 0)
-	  cerr << endl << "total queries = " << all.sd->queries << endl;
-        cerr << endl;
-        }
-    
-    finalize_regressor(all, all.final_regressor_name);
-    all.l->finish();
-    free_it(all.l);
-    if (all.reg.weight_vector != nullptr && !all.seeded) // don't free weight vector if it is shared with another instance
-      free(all.reg.weight_vector);
-    free_parser(all);
-    finalize_source(all.p);
-    all.p->parse_name.erase();
-    all.p->parse_name.delete_v();
-    free(all.p);
-    if (!all.seeded)
-    {
-      free(all.sd);
-    }
-    all.reduction_stack.delete_v();
-    delete all.file_options;
-    for (size_t i = 0; i < all.final_prediction_sink.size(); i++)
-      if (all.final_prediction_sink[i] != 1)
-	io_buf::close_file_or_socket(all.final_prediction_sink[i]);
-    all.final_prediction_sink.delete_v();
-    for (size_t i=0; i<all.read_dictionaries.size(); i++) {
-      free(all.read_dictionaries[i].name);
-      all.read_dictionaries[i].dict->iter(delete_dictionary_entry);
-      all.read_dictionaries[i].dict->delete_v();
-      delete all.read_dictionaries[i].dict;
-    }
-    delete all.loss;
-
-    // destroy all interactions and array of them
-    for (v_string* i = all.interactions.begin; i != all.interactions.end; ++i) i->delete_v();
-    all.interactions.delete_v();
-
-    if (delete_all) delete &all;
-  }
-}
-=======
-/*
-Copyright (c) by respective owners including Yahoo!, Microsoft, and
-individual contributors. All rights reserved.  Released under a BSD (revised)
-license as described in the file LICENSE.
- */
-#include <stdio.h>
-#include <float.h>
-#include <sstream>
-#include <fstream>
-
-#include "parse_regressor.h"
-#include "parser.h"
-#include "vw.h"
-#include "interactions.h"
-
-#include "sender.h"
-#include "nn.h"
-#include "gd.h"
-#include "cbify.h"
-#include "oaa.h"
-#include "multilabel_oaa.h"
-#include "rand48.h"
-#include "bs.h"
-#include "topk.h"
-#include "ect.h"
-#include "csoaa.h"
-#include "cb_algs.h"
-#include "cb_adf.h"
-#include "scorer.h"
-#include "search.h"
-#include "bfgs.h"
-#include "lda_core.h"
-#include "noop.h"
-#include "print.h"
-#include "gd_mf.h"
-#include "learner.h"
-#include "mf.h"
-#include "ftrl.h"
-#include "svrg.h"
-#include "rand48.h"
-#include "binary.h"
-#include "lrq.h"
-#include "lrqfa.h"
-#include "autolink.h"
-#include "log_multi.h"
-#include "stagewise_poly.h"
-#include "active.h"
-#include "kernel_svm.h"
-#include "parse_example.h"
-#include "best_constant.h"
-#include "interact.h"
-
-using namespace std;
-//
-// Does string end with a certain substring?
-//
-bool ends_with(string const &fullString, string const &ending)
-{
-    if (fullString.length() > ending.length()) {
-        return (fullString.compare(fullString.length() - ending.length(), ending.length(), ending) == 0);
-    } else {
-        return false;
-    }
-}
-
-bool substring_equal(substring&a, substring&b) {
-  return (a.end - a.begin == b.end - b.begin) // same length
-      && (strncmp(a.begin, b.begin, a.end - a.begin) == 0);
-}  
-
-void parse_dictionary_argument(vw&all, string str) {
-  if (str.length() == 0) return;
-  // expecting 'namespace:file', for instance 'w:foo.txt'
-  // in the case of just 'foo.txt' it's applied to the default namespace
-
-  char ns = ' ';
-  const char*s  = str.c_str();
-  if ((str.length() > 3) && (str[1] == ':')) {
-    ns = str[0];
-    s  += 2;
-  }
-
-  // see if we've already read this dictionary
-  for (size_t id=0; id<all.read_dictionaries.size(); id++)
-    if (strcmp(all.read_dictionaries[id].name, s) == 0) {
-      all.namespace_dictionaries[(size_t)ns].push_back(all.read_dictionaries[id].dict);
-      return;
-    }
-
-  feature_dict* map = new feature_dict(1023, nullptr, substring_equal);
-  
-  // TODO: handle gzipped dictionaries
-  example *ec = alloc_examples(all.p->lp.label_size, 1);
-  ifstream infile(s);
-  size_t def = (size_t)' ';
-  for (string line; getline(infile, line);) {
-    char* c = (char*)line.c_str(); // we're throwing away const, which is dangerous...
-    while (*c == ' ' || *c == '\t') ++c; // skip initial whitespace
-    char* d = c;
-    while (*d != ' ' && *d != '\t' && *d != '\n' && *d != '\0') ++d; // gobble up initial word
-    if (d == c) continue; // no word
-    if (*d != ' ' && *d != '\t') continue; // reached end of line
-    char* word = calloc_or_die<char>(d-c);
-    memcpy(word, c, d-c);
-    substring ss = { word, word + (d - c) };
-    uint32_t hash = uniform_hash( ss.begin, ss.end-ss.begin, quadratic_constant);
-    if (map->get(ss, hash) != nullptr) { // don't overwrite old values!
-      free(word);
-      continue;
-    }
-    
-    d--;
-    *d = '|';  // set up for parser::read_line
-    read_line(all, ec, d);
-    // now we just need to grab stuff from the default namespace of ec!
-    if (ec->atomics[def].size() == 0) {
-      free(word);
-      continue;
-    }
-    v_array<feature>* arr = new v_array<feature>;
-    *arr = v_init<feature>();
-    push_many(*arr, ec->atomics[def].begin, ec->atomics[def].size());
-    map->put(ss, hash, arr);
-
-    // clear up ec
-    ec->tag.erase(); ec->indices.erase();
-    for (size_t i=0; i<256; i++) { ec->atomics[i].erase(); ec->audit_features[i].erase(); }
-  }
-  dealloc_example(all.p->lp.delete_label, *ec);
-  free(ec);
-  
-  cerr << "dictionary " << s << " contains " << map->size() << " item" << (map->size() == 1 ? "\n" : "s\n");
-  all.namespace_dictionaries[(size_t)ns].push_back(map);
-  dictionary_info info = { calloc_or_die<char>(strlen(s)+1), map };
-  strcpy(info.name, s);
-  all.read_dictionaries.push_back(info);
-}
-
-void parse_affix_argument(vw&all, string str) {
-  if (str.length() == 0) return;
-  char* cstr = calloc_or_die<char>(str.length()+1);
-  strcpy(cstr, str.c_str());
-
-  char*p = strtok(cstr, ",");
-  while (p != 0) {
-    char*q = p;
-    uint16_t prefix = 1;
-    if (q[0] == '+') { q++; }
-    else if (q[0] == '-') { prefix = 0; q++; }
-    if ((q[0] < '1') || (q[0] > '7')) {
-      cerr << "malformed affix argument (length must be 1..7): " << p << endl;
-      throw exception();
-    }
-    uint16_t len = (uint16_t)(q[0] - '0');
-    uint16_t ns = (uint16_t)' ';  // default namespace
-    if (q[1] != 0) {
-      if (valid_ns(q[1]))
-        ns = (uint16_t)q[1];
-      else {
-        cerr << "malformed affix argument (invalid namespace): " << p << endl;
-        throw exception();
-      }
-      if (q[2] != 0) {
-        cerr << "malformed affix argument (too long): " << p << endl;
-        throw exception();
-      }
-    }
-
-    uint16_t afx = (len << 1) | (prefix & 0x1);
-    all.affix_features[ns] <<= 4;
-    all.affix_features[ns] |=  afx;
-
-    p = strtok(nullptr, ",");
-  }
-
-  free(cstr);
-}
-
-void parse_diagnostics(vw& all, int argc)
-{
-  new_options(all, "Diagnostic options")
-    ("version","Version information")
-    ("audit,a", "print weights of features")
-    ("progress,P", po::value< string >(), "Progress update frequency. int: additive, float: multiplicative")
-    ("quiet", "Don't output disgnostics and progress updates")
-    ("help,h","Look here: http://hunch.net/~vw/ and click on Tutorial.");
-  add_options(all);
-
-  po::variables_map& vm = all.vm;
-
-  if (vm.count("version")) {
-    /* upon direct query for version -- spit it out to stdout */
-    cout << version.to_string() << "\n";
-    exit(0);
-  }
-
-  if (vm.count("quiet")) {
-    all.quiet = true;
-    // --quiet wins over --progress
-  } else {
-    if (argc == 1)
-      cerr << "For more information use: vw --help" << endl;
-
-    all.quiet = false;
-
-    if (vm.count("progress")) {
-      string progress_str = vm["progress"].as<string>();
-      all.progress_arg = (float)::atof(progress_str.c_str());
-
-      // --progress interval is dual: either integer or floating-point
-      if (progress_str.find_first_of(".") == string::npos) {
-        // No "." in arg: assume integer -> additive
-        all.progress_add = true;
-        if (all.progress_arg < 1) {
-          cerr    << "warning: additive --progress <int>"
-                  << " can't be < 1: forcing to 1\n";
-          all.progress_arg = 1;
-
-        }
-        all.sd->dump_interval = all.progress_arg;
-
-      } else {
-        // A "." in arg: assume floating-point -> multiplicative
-        all.progress_add = false;
-
-        if (all.progress_arg <= 1.0) {
-          cerr    << "warning: multiplicative --progress <float>: "
-                  << vm["progress"].as<string>()
-                  << " is <= 1.0: adding 1.0\n";
-          all.progress_arg += 1.0;
-
-        } else if (all.progress_arg > 9.0) {
-          cerr    << "warning: multiplicative --progress <float>"
-                  << " is > 9.0: you probably meant to use an integer\n";
-        }
-        all.sd->dump_interval = 1.0;
-      }
-    }
-  }  
-
-  if (vm.count("audit")){
-    all.audit = true;
-  }
-}
-
-void parse_source(vw& all)
-{
-  new_options(all, "Input options")
-    ("data,d", po::value< string >(), "Example Set")
-    ("daemon", "persistent daemon mode on port 26542")
-    ("port", po::value<size_t>(),"port to listen on; use 0 to pick unused port")
-    ("num_children", po::value<size_t>(&(all.num_children)), "number of children for persistent daemon mode")
-    ("pid_file", po::value< string >(), "Write pid file in persistent daemon mode")
-    ("port_file", po::value< string >(), "Write port used in persistent daemon mode")
-    ("cache,c", "Use a cache.  The default is <data>.cache")
-    ("cache_file", po::value< vector<string> >(), "The location(s) of cache_file.")
-    ("kill_cache,k", "do not reuse existing cache: create a new one always")
-    ("compressed", "use gzip format whenever possible. If a cache file is being created, this option creates a compressed cache file. A mixture of raw-text & compressed inputs are supported with autodetection.")
-    ("no_stdin", "do not default to reading from stdin");
-  add_options(all);
-
-  // Be friendly: if -d was left out, treat positional param as data file
-  po::positional_options_description p;  
-  p.add("data", -1);
-  po::parsed_options pos = po::command_line_parser(all.args).
-    style(po::command_line_style::default_style ^ po::command_line_style::allow_guessing).
-    options(all.opts).positional(p).run();
-  all.vm = po::variables_map();
-  po::store(pos, all.vm);
-  po::variables_map& vm = all.vm;
- 
-  //begin input source
-  if (vm.count("no_stdin"))
-    all.stdin_off = true;
-  
-  if ( (vm.count("total") || vm.count("node") || vm.count("unique_id")) && !(vm.count("total") && vm.count("node") && vm.count("unique_id")) )
-    {
-      cout << "you must specificy unique_id, total, and node if you specify any" << endl;
-      throw exception();
-    }
-  
-  if (vm.count("daemon") || vm.count("pid_file") || (vm.count("port") && !all.active) ) {
-    all.daemon = true;
-    
-    // allow each child to process up to 1e5 connections
-    all.numpasses = (size_t) 1e5;
-  }
-
-  if (vm.count("compressed"))
-      set_compressed(all.p);
-
-  if (vm.count("data")) {
-    all.data_filename = vm["data"].as<string>();
-    if (ends_with(all.data_filename, ".gz"))
-      set_compressed(all.p);
-  } else
-    all.data_filename = "";
-
-  if ((vm.count("cache") || vm.count("cache_file")) && vm.count("invert_hash"))
-    {
-      cout << "invert_hash is incompatible with a cache file.  Use it in single pass mode only." << endl;
-      throw exception();
-    }
-
-  if(!all.holdout_set_off && (vm.count("output_feature_regularizer_binary") || vm.count("output_feature_regularizer_text")))
-    {
-      all.holdout_set_off = true;
-      cerr<<"Making holdout_set_off=true since output regularizer specified\n";
-    }
-}
-
-void parse_feature_tweaks(vw& all)
-{
-  new_options(all, "Feature options")
-    ("hash", po::value< string > (), "how to hash the features. Available options: strings, all")
-    ("ignore", po::value< vector<unsigned char> >(), "ignore namespaces beginning with character <arg>")
-    ("keep", po::value< vector<unsigned char> >(), "keep namespaces beginning with character <arg>")
-    ("redefine", po::value< vector<string> >(), "redefine namespaces beginning with characters of string S as namespace N. <arg> shall be in form 'N:=S' where := is operator. Empty N or S are treated as default namespace. Use ':' as a wildcard in S.")
-    ("bit_precision,b", po::value<size_t>(), "number of bits in the feature table")
-    ("noconstant", "Don't add a constant feature")
-    ("constant,C", po::value<float>(&(all.initial_constant)), "Set initial value of constant")
-    ("ngram", po::value< vector<string> >(), "Generate N grams. To generate N grams for a single namespace 'foo', arg should be fN.")
-    ("skips", po::value< vector<string> >(), "Generate skips in N grams. This in conjunction with the ngram tag can be used to generate generalized n-skip-k-gram. To generate n-skips for a single namespace 'foo', arg should be fN.")
-    ("feature_limit", po::value< vector<string> >(), "limit to N features. To apply to a single namespace 'foo', arg should be fN")
-    ("affix", po::value<string>(), "generate prefixes/suffixes of features; argument '+2a,-3b,+1' means generate 2-char prefixes for namespace a, 3-char suffixes for b and 1 char prefixes for default namespace")
-    ("spelling", po::value< vector<string> >(), "compute spelling features for a give namespace (use '_' for default namespace)")
-    ("dictionary", po::value< vector<string> >(), "read a dictionary for additional features (arg either 'x:file' or just 'file')")
-    ("interactions", po::value< vector<string> > (), "Create feature interactions of any level between namespaces.")
-    ("permutations", "Use permutations instead of combinations for feature interactions of same namespace.")
-    ("leave_duplicate_interactions", "Don't remove interactions with duplicate combinations of namespaces. For ex. this is a duplicate: '-q ab -q ba' and a lot more in '-q ::'.")
-    ("quadratic,q", po::value< vector<string> > (), "Create and use quadratic features")
-    ("q:", po::value< string >(), ": corresponds to a wildcard for all printable characters")
-    ("cubic", po::value< vector<string> > (),
-     "Create and use cubic features");
-  add_options(all);
-
-  po::variables_map& vm = all.vm;
-
-  //feature manipulation
-  string hash_function("strings");
-  if(vm.count("hash")) 
-    hash_function = vm["hash"].as<string>();
-  all.p->hasher = getHasher(hash_function);
-      
-  if (vm.count("spelling")) {
-    vector<string> spelling_ns = vm["spelling"].as< vector<string> >();
-    for (size_t id=0; id<spelling_ns.size(); id++)
-      if (spelling_ns[id][0] == '_') all.spelling_features[(unsigned char)' '] = true;
-      else all.spelling_features[(size_t)spelling_ns[id][0]] = true;
-  }
-
-  if (vm.count("affix")) {
-    parse_affix_argument(all, vm["affix"].as<string>());
-    *all.file_options << " --affix " << vm["affix"].as<string>();
-  }
-
-  if(vm.count("ngram")){
-    if(vm.count("sort_features"))
-      {
-	cerr << "ngram is incompatible with sort_features.  " << endl;
-	throw exception();
-      }
-
-    all.ngram_strings = vm["ngram"].as< vector<string> >();
-    compile_gram(all.ngram_strings, all.ngram, (char*)"grams", all.quiet);
-  }
-
-  if(vm.count("skips"))
-    {
-      if(!vm.count("ngram"))
-	{
-	  cout << "You can not skip unless ngram is > 1" << endl;
-	  throw exception();
-	}
-
-      all.skip_strings = vm["skips"].as<vector<string> >();
-      compile_gram(all.skip_strings, all.skips, (char*)"skips", all.quiet);
-    }
-
-  if(vm.count("feature_limit"))
-    {
-      all.limit_strings = vm["feature_limit"].as< vector<string> >();
-      compile_limits(all.limit_strings, all.limit, all.quiet);
-    }
-
-  if (vm.count("bit_precision"))
-    {
-      uint32_t new_bits = (uint32_t)vm["bit_precision"].as< size_t>();
-      if (all.default_bits == false && new_bits != all.num_bits)
-	{
-	  cout << "Number of bits is set to " << new_bits << " and " << all.num_bits << " by argument and model.  That does not work." << endl;
-	  throw exception();
-	}
-      all.default_bits = false;
-      all.num_bits = new_bits;
-      if (all.num_bits > min(31, sizeof(size_t)*8 - 3))
-	{
-	  cout << "Only " << min(31, sizeof(size_t)*8 - 3) << " or fewer bits allowed.  If this is a serious limit, speak up." << endl;
-	  throw exception();
-	}
-    }
-
-  all.permutations = vm.count("permutations");
-
-  // prepare namespace interactions
-  v_array<v_string> expanded_interactions = v_init<v_string>();
-
-  if (vm.count("quadratic"))
-  {
-      const vector<string> vec_arg = vm["quadratic"].as< vector<string> >();
-      if (!all.quiet)
-      {
-          cerr << "creating quadratic features for pairs: ";
-          for (vector<string>::const_iterator i = vec_arg.begin(); i != vec_arg.end(); ++i)
-              if (!all.quiet) cerr << *i << " ";
-      }
-      expanded_interactions = INTERACTIONS::expand_interactions(vec_arg, 2, "error, quadratic features must involve two sets.");
-
-      if (!all.quiet) cerr << endl;
-  }
-
-  if (vm.count("cubic"))
-  {
-      vector<string> vec_arg = vm["cubic"].as< vector<string> >();
-      if (!all.quiet)
-      {
-          cerr << "creating cubic features for triples: ";
-          for (vector<string>::const_iterator i = vec_arg.begin(); i != vec_arg.end(); ++i)
-              if (!all.quiet) cerr << *i << " ";
-      }
-
-      v_array<v_string> exp_cubic = INTERACTIONS::expand_interactions(vec_arg, 3, "error, cubic features must involve three sets.");
-      push_many(expanded_interactions, exp_cubic.begin, exp_cubic.size());
-      exp_cubic.delete_v();
-
-      if (!all.quiet) cerr << endl;
-  }
-
-  if (vm.count("interactions"))
-  {
-      vector<string> vec_arg = vm["interactions"].as< vector<string> >();
-      if (!all.quiet)
-      {
-          cerr << "creating features for following interactions: ";
-          for (vector<string>::const_iterator i = vec_arg.begin(); i != vec_arg.end(); ++i)
-              if (!all.quiet) cerr << *i << " ";
-      }
-
-      v_array<v_string> exp_inter = INTERACTIONS::expand_interactions(vec_arg, 0, "");
-      push_many(expanded_interactions, exp_inter.begin, exp_inter.size());
-      exp_inter.delete_v();
-
-      if (!all.quiet) cerr << endl;
-  }
-
-  if (expanded_interactions.size() > 0)
-  {
-
-      size_t removed_cnt;
-      size_t sorted_cnt;
-      INTERACTIONS::sort_and_filter_duplicate_interactions(expanded_interactions, !vm.count("leave_duplicate_interactions"), removed_cnt, sorted_cnt);
-
-      if (removed_cnt > 0)
-          cerr << "WARNING: duplicate namespace interactions were found. Removed: " << removed_cnt << '.' << endl << "You can use --leave_duplicate_interactions to disable this behaviour." << endl;
-      if (sorted_cnt > 0)
-          cerr << "WARNING: some interactions contain duplicate characters and their characters order has been changed. Interactions affected: " << sorted_cnt << '.' << endl;
-
-      all.interactions = expanded_interactions;
-
-      // copy interactions of size 2 and 3 to old vectors for backward compatibility
-      for (v_string* i = expanded_interactions.begin; i != expanded_interactions.end; ++i)
-      {
-          const size_t len = i->size();
-          if (len == 2)
-              all.pairs.push_back(v_string2string(*i));
-          else if (len == 3)
-              all.triples.push_back(v_string2string(*i));
-      }
-  }
-
-
-  for (size_t i = 0; i < 256; i++)
-    all.ignore[i] = false;
-  all.ignore_some = false;
-  
-  if (vm.count("ignore"))
-    {
-      all.ignore_some = true;
-
-      vector<unsigned char> ignore = vm["ignore"].as< vector<unsigned char> >();
-      for (vector<unsigned char>::iterator i = ignore.begin(); i != ignore.end();i++)
-	{
-	  all.ignore[*i] = true;
-	}
-      if (!all.quiet)
-	{
-	  cerr << "ignoring namespaces beginning with: ";
-	  for (vector<unsigned char>::iterator i = ignore.begin(); i != ignore.end();i++)
-	    cerr << *i << " ";
-
-	  cerr << endl;
-	}
-    }
-
-  if (vm.count("keep"))
-    {
-      for (size_t i = 0; i < 256; i++)
-        all.ignore[i] = true;
-
-      all.ignore_some = true;
-
-      vector<unsigned char> keep = vm["keep"].as< vector<unsigned char> >();
-      for (vector<unsigned char>::iterator i = keep.begin(); i != keep.end();i++)
-	{
-	  all.ignore[*i] = false;
-	}
-      if (!all.quiet)
-	{
-	  cerr << "using namespaces beginning with: ";
-	  for (vector<unsigned char>::iterator i = keep.begin(); i != keep.end();i++)
-	    cerr << *i << " ";
-
-	  cerr << endl;
-	}
-    }
-
-  // --redefine param code
-  all.redefine_some = false; // false by default
-
-  if (vm.count("redefine"))
-  {
-      // initail values: i-th namespace is redefined to i itself
-      for (size_t i = 0; i < 256; i++)
-          all.redefine[i] = (unsigned char)i;
-
-      // note: --redefine declaration order is matter
-      // so --redefine :=L --redefine ab:=M  --ignore L  will ignore all except a and b under new M namspace
-
-      vector< string > arg_list = vm["redefine"].as< vector< string > >();
-      for (vector<string>::iterator arg_iter = arg_list.begin(); arg_iter != arg_list.end(); arg_iter++)
-      {
-          string arg = *arg_iter;
-          size_t arg_len = arg.length();
-
-          size_t operator_pos = 0; //keeps operator pos + 1 to stay unsigned type
-          bool operator_found = false;
-          unsigned char new_namespace = ' ';
-
-          // let's find operator ':=' position in N:=S
-          for (size_t i = 0; i < arg_len; i++)
-          {
-              if (operator_found)
-              {
-                  if (i > 2) { new_namespace = arg[0];} //N is not empty
-                  break;
-              } else
-                  if (arg[i] == ':')
-                      operator_pos = i+1;
-                  else
-                      if ( (arg[i] == '=') && (operator_pos == i) )
-                          operator_found = true;
-          }
-
-          if (!operator_found)
-          {
-              cerr << "argument of --redefine is malformed. Valid format is N:=S, :=S or N:=" << endl;
-              throw exception();
-          }
-
-          if (++operator_pos > 3) // seek operator end
-              cerr << "WARNING: multiple namespaces are used in target part of --redefine argument. Only first one ('" << new_namespace << "') will be used as target namespace." << endl;
-
-          all.redefine_some = true;         
-
-          // case ':=S' doesn't require any additional code as new_namespace = ' ' by default
-
-          if (operator_pos == arg_len) // S is empty, default namespace shall be used
-              all.redefine[(int) ' '] = new_namespace;
-          else
-              for (size_t i = operator_pos; i < arg_len; i++)
-              { // all namespaces from S are redefined to N
-                  unsigned char c = arg[i];
-                  if (c != ':')
-                      all.redefine[c] = new_namespace;
-                  else
-                  { // wildcard found: redefine all except default and break
-                      for (size_t i = 0; i < 256; i++)
-                         all.redefine[i] = new_namespace;
-                      break; //break processing S
-                  }
-              }
-
-      }
-  }
-
-  if (vm.count("dictionary")) {
-    vector<string> dictionary_ns = vm["dictionary"].as< vector<string> >();
-    for (size_t id=0; id<dictionary_ns.size(); id++)
-      parse_dictionary_argument(all, dictionary_ns[id]);
-  }
-  
-  if (vm.count("noconstant"))
-    all.add_constant = false;
-}
-
-void parse_example_tweaks(vw& all)
-{
-  new_options(all, "Example options")
-    ("testonly,t", "Ignore label information and just test")
-    ("holdout_off", "no holdout data in multiple passes")
-    ("holdout_period", po::value<uint32_t>(&(all.holdout_period)), "holdout period for test only, default 10")
-    ("holdout_after", po::value<uint32_t>(&(all.holdout_after)), "holdout after n training examples, default off (disables holdout_period)")
-    ("early_terminate", po::value<size_t>(), "Specify the number of passes tolerated when holdout loss doesn't decrease before early termination, default is 3")
-    ("passes", po::value<size_t>(&(all.numpasses)),"Number of Training Passes")
-    ("initial_pass_length", po::value<size_t>(&(all.pass_length)), "initial number of examples per pass")
-    ("examples", po::value<size_t>(&(all.max_examples)), "number of examples to parse")
-    ("min_prediction", po::value<float>(&(all.sd->min_label)), "Smallest prediction to output")
-    ("max_prediction", po::value<float>(&(all.sd->max_label)), "Largest prediction to output")
-    ("sort_features", "turn this on to disregard order in which features have been defined. This will lead to smaller cache sizes")
-    ("loss_function", po::value<string>()->default_value("squared"), "Specify the loss function to be used, uses squared by default. Currently available ones are squared, classic, hinge, logistic and quantile.")
-    ("quantile_tau", po::value<float>()->default_value(0.5), "Parameter \\tau associated with Quantile loss. Defaults to 0.5")
-    ("l1", po::value<float>(&(all.l1_lambda)), "l_1 lambda")
-    ("l2", po::value<float>(&(all.l2_lambda)), "l_2 lambda");
-  add_options(all);
-
-  po::variables_map& vm = all.vm;
-  if (vm.count("testonly") || all.eta == 0.)
-    {
-      if (!all.quiet)
-	cerr << "only testing" << endl;
-      all.training = false;
-      if (all.lda > 0)
-        all.eta = 0;
-    }
-  else
-    all.training = true;
-
-  if(all.numpasses > 1)
-      all.holdout_set_off = false;
-
-  if(vm.count("holdout_off"))
-      all.holdout_set_off = true;
-
-  if(vm.count("sort_features"))
-    all.p->sort_features = true;
-  
-  if (vm.count("min_prediction"))
-    all.sd->min_label = vm["min_prediction"].as<float>();
-  if (vm.count("max_prediction"))
-    all.sd->max_label = vm["max_prediction"].as<float>();
-  if (vm.count("min_prediction") || vm.count("max_prediction") || vm.count("testonly"))
-    all.set_minmax = noop_mm;
-
-  string loss_function = vm["loss_function"].as<string>();
-  float loss_parameter = 0.0;
-  if(vm.count("quantile_tau"))
-    loss_parameter = vm["quantile_tau"].as<float>();
-
-  all.loss = getLossFunction(all, loss_function, (float)loss_parameter);
-
-  if (all.l1_lambda < 0.) {
-    cerr << "l1_lambda should be nonnegative: resetting from " << all.l1_lambda << " to 0" << endl;
-    all.l1_lambda = 0.;
-  }
-  if (all.l2_lambda < 0.) {
-    cerr << "l2_lambda should be nonnegative: resetting from " << all.l2_lambda << " to 0" << endl;
-    all.l2_lambda = 0.;
-  }
-  all.reg_mode += (all.l1_lambda > 0.) ? 1 : 0;
-  all.reg_mode += (all.l2_lambda > 0.) ? 2 : 0;
-  if (!all.quiet)
-    {
-      if (all.reg_mode %2 && !vm.count("bfgs"))
-	cerr << "using l1 regularization = " << all.l1_lambda << endl;
-      if (all.reg_mode > 1)
-	cerr << "using l2 regularization = " << all.l2_lambda << endl;
-    }
-}
-
-void parse_output_preds(vw& all)
-{
-  new_options(all, "Output options")
-    ("predictions,p", po::value< string >(), "File to output predictions to")
-    ("raw_predictions,r", po::value< string >(), "File to output unnormalized predictions to");
-  add_options(all);
-
-  po::variables_map& vm = all.vm;
-  if (vm.count("predictions")) {
-    if (!all.quiet)
-      cerr << "predictions = " <<  vm["predictions"].as< string >() << endl;
-    if (strcmp(vm["predictions"].as< string >().c_str(), "stdout") == 0)
-      {
-	all.final_prediction_sink.push_back((size_t) 1);//stdout
-      }
-    else
-      {
-	const char* fstr = (vm["predictions"].as< string >().c_str());
-	int f;
-#ifdef _WIN32
-	_sopen_s(&f, fstr, _O_CREAT|_O_WRONLY|_O_BINARY|_O_TRUNC, _SH_DENYWR, _S_IREAD|_S_IWRITE);
-#else
-	f = open(fstr, O_CREAT|O_WRONLY|O_LARGEFILE|O_TRUNC,0666);
-#endif
-	if (f < 0)
-	  cerr << "Error opening the predictions file: " << fstr << endl;
-	all.final_prediction_sink.push_back((size_t) f);
-      }
-  }
-
-  if (vm.count("raw_predictions")) {
-    if (!all.quiet) {
-      cerr << "raw predictions = " <<  vm["raw_predictions"].as< string >() << endl;
-      if (vm.count("binary"))
-        cerr << "Warning: --raw has no defined value when --binary specified, expect no output" << endl;
-    }
-    if (strcmp(vm["raw_predictions"].as< string >().c_str(), "stdout") == 0)
-      all.raw_prediction = 1;//stdout
-    else
-	{
-	  const char* t = vm["raw_predictions"].as< string >().c_str();
-	  int f;
-#ifdef _WIN32
-	  _sopen_s(&f, t, _O_CREAT|_O_WRONLY|_O_BINARY|_O_TRUNC, _SH_DENYWR, _S_IREAD|_S_IWRITE);
-#else
-	  f = open(t, O_CREAT|O_WRONLY|O_LARGEFILE|O_TRUNC,0666);
-#endif
-	  all.raw_prediction = f;
-	}
-  }
-}
-
-void parse_output_model(vw& all)
-{
-  new_options(all, "Output model")
-    ("final_regressor,f", po::value< string >(), "Final regressor")
-    ("readable_model", po::value< string >(), "Output human-readable final regressor with numeric features")
-    ("invert_hash", po::value< string >(), "Output human-readable final regressor with feature names.  Computationally expensive.")
-    ("save_resume", "save extra state so learning can be resumed later with new data")
-    ("save_per_pass", "Save the model after every pass over data")
-    ("output_feature_regularizer_binary", po::value< string >(&(all.per_feature_regularizer_output)), "Per feature regularization output file")
-    ("output_feature_regularizer_text", po::value< string >(&(all.per_feature_regularizer_text)), "Per feature regularization output file, in text");  
-  add_options(all);
-
-  po::variables_map& vm = all.vm;
-  if (vm.count("final_regressor")) {
-    all.final_regressor_name = vm["final_regressor"].as<string>();
-    if (!all.quiet)
-      cerr << "final_regressor = " << vm["final_regressor"].as<string>() << endl;
-  }
-  else
-    all.final_regressor_name = "";
-
-  if (vm.count("readable_model"))
-    all.text_regressor_name = vm["readable_model"].as<string>();
-
-  if (vm.count("invert_hash")){
-    all.inv_hash_regressor_name = vm["invert_hash"].as<string>();
-    all.hash_inv = true;
-  }
-
-  if (vm.count("save_per_pass"))
-    all.save_per_pass = true;
-
-  if (vm.count("save_resume"))
-    all.save_resume = true;
-}
-
-void load_input_model(vw& all, io_buf& io_temp)
-{
-  // Need to see if we have to load feature mask first or second.
-  // -i and -mask are from same file, load -i file first so mask can use it
-  if (all.vm.count("feature_mask") && all.vm.count("initial_regressor")
-      && all.vm["feature_mask"].as<string>() == all.vm["initial_regressor"].as< vector<string> >()[0]) {
-    // load rest of regressor
-    all.l->save_load(io_temp, true, false);
-    io_temp.close_file();
-
-    // set the mask, which will reuse -i file we just loaded
-    parse_mask_regressor_args(all);
-  }
-  else {
-    // load mask first
-    parse_mask_regressor_args(all);
-
-    // load rest of regressor
-    all.l->save_load(io_temp, true, false);
-    io_temp.close_file();
-  }
-}
-
-LEARNER::base_learner* setup_base(vw& all)
-{
-  LEARNER::base_learner* ret = all.reduction_stack.pop()(all);
-  if (ret == nullptr)
-    return setup_base(all);
-  else 
-    return ret;
-}
-
-void parse_reductions(vw& all)
-{
-  new_options(all, "Reduction options, use [option] --help for more info");
-  add_options(all);
-  //Base algorithms
-  all.reduction_stack.push_back(GD::setup);
-  all.reduction_stack.push_back(kernel_svm_setup);
-  all.reduction_stack.push_back(ftrl_setup);
-  all.reduction_stack.push_back(svrg_setup);
-  all.reduction_stack.push_back(sender_setup);
-  all.reduction_stack.push_back(gd_mf_setup);
-  all.reduction_stack.push_back(print_setup);
-  all.reduction_stack.push_back(noop_setup);
-  all.reduction_stack.push_back(lda_setup);
-  all.reduction_stack.push_back(bfgs_setup);
-
-  //Score Users
-  all.reduction_stack.push_back(active_setup);
-  all.reduction_stack.push_back(nn_setup);
-  all.reduction_stack.push_back(mf_setup);
-  all.reduction_stack.push_back(autolink_setup);
-  all.reduction_stack.push_back(lrq_setup);
-  all.reduction_stack.push_back(lrqfa_setup);
-  all.reduction_stack.push_back(stagewise_poly_setup);
-  all.reduction_stack.push_back(scorer_setup);
-
-  //Reductions
-  all.reduction_stack.push_back(binary_setup);
-  all.reduction_stack.push_back(topk_setup);
-  all.reduction_stack.push_back(oaa_setup);
-  all.reduction_stack.push_back(ect_setup);
-  all.reduction_stack.push_back(log_multi_setup);
-  all.reduction_stack.push_back(multilabel_oaa_setup);
-  all.reduction_stack.push_back(csoaa_setup);
-  all.reduction_stack.push_back(interact_setup);
-  all.reduction_stack.push_back(csldf_setup);
-  all.reduction_stack.push_back(cb_algs_setup);
-  all.reduction_stack.push_back(cb_adf_setup);
-  all.reduction_stack.push_back(cbify_setup);
-  all.reduction_stack.push_back(Search::setup);
-  all.reduction_stack.push_back(bs_setup);
-
-  all.l = setup_base(all);
-}
-
-void add_to_args(vw& all, int argc, char* argv[])
-{
-  for (int i = 1; i < argc; i++)
-    all.args.push_back(string(argv[i]));
-}
-
-vw& parse_args(int argc, char *argv[])
-{
-  vw& all = *(new vw());
-
-  all.vw_is_main = false;
-  add_to_args(all, argc, argv);
-
-  all.program_name = argv[0];
-
-  time(&all.init_time);
-
-  new_options(all, "VW options")
-    ("random_seed", po::value<size_t>(&(all.random_seed)), "seed random number generator")
-    ("ring_size", po::value<size_t>(&(all.p->ring_size)), "size of example ring");
-  add_options(all);
-
-  new_options(all, "Update options")
-    ("learning_rate,l", po::value<float>(&(all.eta)), "Set learning rate")
-    ("power_t", po::value<float>(&(all.power_t)), "t power value")
-    ("decay_learning_rate",    po::value<float>(&(all.eta_decay_rate)),
-     "Set Decay factor for learning_rate between passes")
-    ("initial_t", po::value<double>(&((all.sd->t))), "initial t value")
-    ("feature_mask", po::value< string >(), "Use existing regressor to determine which parameters may be updated.  If no initial_regressor given, also used for initial weights.");
-  add_options(all);
-
-  new_options(all, "Weight options")
-    ("initial_regressor,i", po::value< vector<string> >(), "Initial regressor(s)")
-    ("initial_weight", po::value<float>(&(all.initial_weight)), "Set all weights to an initial value of arg.")
-    ("random_weights", po::value<bool>(&(all.random_weights)), "make initial weights random")
-    ("input_feature_regularizer", po::value< string >(&(all.per_feature_regularizer_input)), "Per feature regularization input file");
-  add_options(all);
-
-  new_options(all, "Parallelization options")
-    ("span_server", po::value<string>(&(all.span_server)), "Location of server for setting up spanning tree")
-    ("unique_id", po::value<size_t>(&(all.unique_id)),"unique id used for cluster parallel jobs")
-    ("total", po::value<size_t>(&(all.total)),"total number of nodes used in cluster parallel job")
-    ("node", po::value<size_t>(&(all.node)),"node number in cluster parallel job");
-  add_options(all);
-
-  po::variables_map& vm = all.vm;
-  msrand48(all.random_seed);
-  parse_diagnostics(all, argc);
-
-  all.sd->weighted_unlabeled_examples = all.sd->t;
-  all.initial_t = (float)all.sd->t;
-
-  //Input regressor header
-  io_buf io_temp;
-  parse_regressor_args(all, vm, io_temp);
-  
-  int temp_argc = 0;
-  char** temp_argv = VW::get_argv_from_string(all.file_options->str(), temp_argc);
-  add_to_args(all, temp_argc, temp_argv);
-  for (int i = 0; i < temp_argc; i++)
-    free(temp_argv[i]);
-  free(temp_argv);
-  
-  po::parsed_options pos = po::command_line_parser(all.args).
-    style(po::command_line_style::default_style ^ po::command_line_style::allow_guessing).
-    options(all.opts).allow_unregistered().run();
-
-  vm = po::variables_map();
-
-  po::store(pos, vm);
-  po::notify(vm);
-  all.file_options->str("");
-
-  parse_feature_tweaks(all); //feature tweaks
-
-  parse_example_tweaks(all); //example manipulation
-
-  parse_output_model(all);
-  
-  parse_output_preds(all);
-
-  parse_reductions(all);
-
-  if (!all.quiet)
-    {
-      cerr << "Num weight bits = " << all.num_bits << endl;
-      cerr << "learning rate = " << all.eta << endl;
-      cerr << "initial_t = " << all.sd->t << endl;
-      cerr << "power_t = " << all.power_t << endl;
-      if (all.numpasses > 1)
-	cerr << "decay_learning_rate = " << all.eta_decay_rate << endl;
-    }
-
-  load_input_model(all, io_temp);
-
-  parse_source(all);
-
-  enable_sources(all, all.quiet, all.numpasses);
-
-  // force wpp to be a power of 2 to avoid 32-bit overflow
-  uint32_t i = 0;
-  size_t params_per_problem = all.l->increment;
-  while (params_per_problem > (uint32_t)(1 << i))
-    i++;
-  all.wpp = (1 << i) >> all.reg.stride_shift;
-
-  if (vm.count("help")) {
-    /* upon direct query for help -- spit it out to stdout */
-    cout << "\n" << all.opts << "\n";
-    exit(0);
-  }
-
-  return all;
-}
-
-namespace VW {
-  void cmd_string_replace_value( std::stringstream*& ss, string flag_to_replace, string new_value )
-  {
-    flag_to_replace.append(" "); //add a space to make sure we obtain the right flag in case 2 flags start with the same set of characters
-    string cmd = ss->str();
-    size_t pos = cmd.find(flag_to_replace);
-    if( pos == string::npos )
-      //flag currently not present in command string, so just append it to command string
-      *ss << " " << flag_to_replace << new_value;
-    else {
-      //flag is present, need to replace old value with new value
-
-      //compute position after flag_to_replace
-      pos += flag_to_replace.size();
-
-      //now pos is position where value starts
-      //find position of next space
-      size_t pos_after_value = cmd.find(" ",pos);
-      if(pos_after_value == string::npos) 
-        //we reach the end of the string, so replace the all characters after pos by new_value
-        cmd.replace(pos,cmd.size()-pos,new_value);
-      else 
-        //replace characters between pos and pos_after_value by new_value
-        cmd.replace(pos,pos_after_value-pos,new_value);
-      ss->str(cmd);
-    }
-  }
-
-  char** get_argv_from_string(string s, int& argc)
-  {
-    char* c = calloc_or_die<char>(s.length()+3);
-    c[0] = 'b';
-    c[1] = ' ';
-    strcpy(c+2, s.c_str());
-    substring ss = {c, c+s.length()+2};
-    v_array<substring> foo = v_init<substring>();
-    tokenize(' ', ss, foo);
-
-    char** argv = calloc_or_die<char*>(foo.size());
-    for (size_t i = 0; i < foo.size(); i++)
-      {
-	*(foo[i].end) = '\0';
-	argv[i] = calloc_or_die<char>(foo[i].end-foo[i].begin+1);
-        sprintf(argv[i],"%s",foo[i].begin);
-      }
-
-    argc = (int)foo.size();
-    free(c);
-    foo.delete_v();
-    return argv;
-  }
-
-  vw* initialize(string s)
-  {
-    int argc = 0;
-    s += " --no_stdin";
-    char** argv = get_argv_from_string(s,argc);
-
-    vw& all = parse_args(argc, argv);
-
-    initialize_parser_datastructures(all);
-    
-    for(int i = 0; i < argc; i++)
-      free(argv[i]);
-    free(argv);
-
-    return &all;
-  }
-
-  // Create a new VW instance while sharing the model with another instance
-  // The extra arguments will be appended to those of the other VW instance
-  vw* seed_vw_model(vw* vw_model, const string extra_args)
-  {
-    vector<string> model_args = vw_model->args;
-    model_args.push_back(extra_args);
-
-    std::ostringstream init_args;
-    for (size_t i = 0; i < model_args.size(); i++)
-    {
-      if (model_args[i] == "--no_stdin" || // ignore this since it will be added by vw::initialize
-          model_args[i] == "-i" || // ignore -i since we don't want to reload the model
-          (i > 0 && model_args[i - 1] == "-i"))
-      {
-        continue;
-      }
-      init_args << model_args[i] << " ";
-    }
-
-    vw* new_model = VW::initialize(init_args.str().c_str());
-    
-    // reference model states stored in the specified VW instance
-    new_model->reg = vw_model->reg; // regressor
-    new_model->sd = vw_model->sd; // shared data
-
-    new_model->seeded = true;
-
-    return new_model;
-  }
-
-  void delete_dictionary_entry(substring ss, v_array<feature>*A) {
-    free(ss.begin);
-    A->delete_v();
-    delete A;
-  }
-  
-  void finish(vw& all, bool delete_all)
-  {
-    if (!all.quiet)
-        {
-        cerr.precision(6);
-        cerr << endl << "finished run";
-        if(all.current_pass == 0)
-            cerr << endl << "number of examples = " << all.sd->example_number;
-        else{
-            cerr << endl << "number of examples per pass = " << all.sd->example_number / all.current_pass;
-            cerr << endl << "passes used = " << all.current_pass;
-        }
-        cerr << endl << "weighted example sum = " << all.sd->weighted_examples;
-        cerr << endl << "weighted label sum = " << all.sd->weighted_labels;
-        if(all.holdout_set_off || (all.sd->holdout_best_loss == FLT_MAX))
-	  cerr << endl << "average loss = " << all.sd->sum_loss / all.sd->weighted_examples;
-	else
-	  cerr << endl << "average loss = " << all.sd->holdout_best_loss << " h";
-
-        float best_constant; float best_constant_loss;
-        if (get_best_constant(all, best_constant, best_constant_loss))
-	  {
-            cerr << endl << "best constant = " << best_constant;
-            if (best_constant_loss != FLT_MIN)
-	      cerr << endl << "best constant's loss = " << best_constant_loss;
-	  }
-	
-        cerr << endl << "total feature number = " << all.sd->total_features;
-        if (all.sd->queries > 0)
-	  cerr << endl << "total queries = " << all.sd->queries << endl;
-        cerr << endl;
-        }
-    
-    finalize_regressor(all, all.final_regressor_name);
-    all.l->finish();
-    free_it(all.l);
-    if (all.reg.weight_vector != nullptr && !all.seeded) // don't free weight vector if it is shared with another instance
-      free(all.reg.weight_vector);
-    free_parser(all);
-    finalize_source(all.p);
-    all.p->parse_name.erase();
-    all.p->parse_name.delete_v();
-    free(all.p);
-    if (!all.seeded)
-    {
-      free(all.sd);
-    }
-    all.reduction_stack.delete_v();
-    delete all.file_options;
-    for (size_t i = 0; i < all.final_prediction_sink.size(); i++)
-      if (all.final_prediction_sink[i] != 1)
-	io_buf::close_file_or_socket(all.final_prediction_sink[i]);
-    all.final_prediction_sink.delete_v();
-    for (size_t i=0; i<all.read_dictionaries.size(); i++) {
-      free(all.read_dictionaries[i].name);
-      all.read_dictionaries[i].dict->iter(delete_dictionary_entry);
-      all.read_dictionaries[i].dict->delete_v();
-      delete all.read_dictionaries[i].dict;
-    }
-    delete all.loss;
-
-    // destroy all interactions and array of them
-    for (v_string* i = all.interactions.begin; i != all.interactions.end; ++i) i->delete_v();
-    all.interactions.delete_v();
-
-    if (delete_all) delete &all;
-  }
-}
->>>>>>> 10a56240
+/*
+Copyright (c) by respective owners including Yahoo!, Microsoft, and
+individual contributors. All rights reserved.  Released under a BSD (revised)
+license as described in the file LICENSE.
+ */
+#include <stdio.h>
+#include <float.h>
+#include <sstream>
+#include <fstream>
+
+#include "parse_regressor.h"
+#include "parser.h"
+#include "vw.h"
+#include "interactions.h"
+
+#include "sender.h"
+#include "nn.h"
+#include "gd.h"
+#include "cbify.h"
+#include "oaa.h"
+#include "multilabel_oaa.h"
+#include "rand48.h"
+#include "bs.h"
+#include "topk.h"
+#include "ect.h"
+#include "csoaa.h"
+#include "cb_algs.h"
+#include "cb_adf.h"
+#include "scorer.h"
+#include "search.h"
+#include "bfgs.h"
+#include "lda_core.h"
+#include "noop.h"
+#include "print.h"
+#include "gd_mf.h"
+#include "learner.h"
+#include "mf.h"
+#include "ftrl.h"
+#include "svrg.h"
+#include "rand48.h"
+#include "binary.h"
+#include "lrq.h"
+#include "lrqfa.h"
+#include "autolink.h"
+#include "log_multi.h"
+#include "stagewise_poly.h"
+#include "active.h"
+#include "kernel_svm.h"
+#include "parse_example.h"
+#include "best_constant.h"
+#include "interact.h"
+
+using namespace std;
+//
+// Does string end with a certain substring?
+//
+bool ends_with(string const &fullString, string const &ending)
+{
+    if (fullString.length() > ending.length()) {
+        return (fullString.compare(fullString.length() - ending.length(), ending.length(), ending) == 0);
+    } else {
+        return false;
+    }
+}
+
+bool substring_equal(substring&a, substring&b) {
+  return (a.end - a.begin == b.end - b.begin) // same length
+      && (strncmp(a.begin, b.begin, a.end - a.begin) == 0);
+}  
+
+void parse_dictionary_argument(vw&all, string str) {
+  if (str.length() == 0) return;
+  // expecting 'namespace:file', for instance 'w:foo.txt'
+  // in the case of just 'foo.txt' it's applied to the default namespace
+
+  char ns = ' ';
+  const char*s  = str.c_str();
+  if ((str.length() > 3) && (str[1] == ':')) {
+    ns = str[0];
+    s  += 2;
+  }
+
+  // see if we've already read this dictionary
+  for (size_t id=0; id<all.read_dictionaries.size(); id++)
+    if (strcmp(all.read_dictionaries[id].name, s) == 0) {
+      all.namespace_dictionaries[(size_t)ns].push_back(all.read_dictionaries[id].dict);
+      return;
+    }
+
+  feature_dict* map = new feature_dict(1023, nullptr, substring_equal);
+  
+  // TODO: handle gzipped dictionaries
+  example *ec = VW::alloc_examples(all.p->lp.label_size, 1);
+  ifstream infile(s);
+  size_t def = (size_t)' ';
+  for (string line; getline(infile, line);) {
+    char* c = (char*)line.c_str(); // we're throwing away const, which is dangerous...
+    while (*c == ' ' || *c == '\t') ++c; // skip initial whitespace
+    char* d = c;
+    while (*d != ' ' && *d != '\t' && *d != '\n' && *d != '\0') ++d; // gobble up initial word
+    if (d == c) continue; // no word
+    if (*d != ' ' && *d != '\t') continue; // reached end of line
+    char* word = calloc_or_die<char>(d-c);
+    memcpy(word, c, d-c);
+    substring ss = { word, word + (d - c) };
+    uint32_t hash = uniform_hash( ss.begin, ss.end-ss.begin, quadratic_constant);
+    if (map->get(ss, hash) != nullptr) { // don't overwrite old values!
+      free(word);
+      continue;
+    }
+    
+    d--;
+    *d = '|';  // set up for parser::read_line
+    read_line(all, ec, d);
+    // now we just need to grab stuff from the default namespace of ec!
+    if (ec->atomics[def].size() == 0) {
+      free(word);
+      continue;
+    }
+    v_array<feature>* arr = new v_array<feature>;
+    *arr = v_init<feature>();
+    push_many(*arr, ec->atomics[def].begin, ec->atomics[def].size());
+    map->put(ss, hash, arr);
+
+    // clear up ec
+    ec->tag.erase(); ec->indices.erase();
+    for (size_t i=0; i<256; i++) { ec->atomics[i].erase(); ec->audit_features[i].erase(); }
+  }
+  VW::dealloc_example(all.p->lp.delete_label, *ec);
+  free(ec);
+  
+  cerr << "dictionary " << s << " contains " << map->size() << " item" << (map->size() == 1 ? "\n" : "s\n");
+  all.namespace_dictionaries[(size_t)ns].push_back(map);
+  dictionary_info info = { calloc_or_die<char>(strlen(s)+1), map };
+  strcpy(info.name, s);
+  all.read_dictionaries.push_back(info);
+}
+
+void parse_affix_argument(vw&all, string str) {
+  if (str.length() == 0) return;
+  char* cstr = calloc_or_die<char>(str.length()+1);
+  strcpy(cstr, str.c_str());
+
+  char*p = strtok(cstr, ",");
+  while (p != 0) {
+    char*q = p;
+    uint16_t prefix = 1;
+    if (q[0] == '+') { q++; }
+    else if (q[0] == '-') { prefix = 0; q++; }
+    if ((q[0] < '1') || (q[0] > '7')) {
+      stringstream msg;
+      msg << "malformed affix argument (length must be 1..7): " << p;
+      cerr << msg.str() << endl;
+      throw runtime_error(msg.str().c_str());
+    }
+    uint16_t len = (uint16_t)(q[0] - '0');
+    uint16_t ns = (uint16_t)' ';  // default namespace
+    if (q[1] != 0) {
+      if (valid_ns(q[1]))
+        ns = (uint16_t)q[1];
+      else {
+        stringstream msg;
+	msg << "malformed affix argument (invalid namespace): " << p;
+	cerr << msg.str() << endl;
+	throw runtime_error(msg.str().c_str());
+      }
+      if (q[2] != 0) {
+        stringstream msg;
+        msg << "malformed affix argument (too long): " << p;
+        cerr << msg.str() << endl;
+        throw runtime_error(msg.str().c_str());
+      }
+    }
+
+    uint16_t afx = (len << 1) | (prefix & 0x1);
+    all.affix_features[ns] <<= 4;
+    all.affix_features[ns] |=  afx;
+
+    p = strtok(nullptr, ",");
+  }
+
+  free(cstr);
+}
+
+void parse_diagnostics(vw& all, int argc)
+{
+  new_options(all, "Diagnostic options")
+    ("version","Version information")
+    ("audit,a", "print weights of features")
+    ("progress,P", po::value< string >(), "Progress update frequency. int: additive, float: multiplicative")
+    ("quiet", "Don't output disgnostics and progress updates")
+    ("help,h","Look here: http://hunch.net/~vw/ and click on Tutorial.");
+  add_options(all);
+
+  po::variables_map& vm = all.vm;
+
+  if (vm.count("version")) {
+    /* upon direct query for version -- spit it out to stdout */
+    cout << version.to_string() << "\n";
+    exit(0);
+  }
+
+  if (vm.count("quiet")) {
+    all.quiet = true;
+    // --quiet wins over --progress
+  } else {
+    if (argc == 1)
+      cerr << "For more information use: vw --help" << endl;
+
+    all.quiet = false;
+
+    if (vm.count("progress")) {
+      string progress_str = vm["progress"].as<string>();
+      all.progress_arg = (float)::atof(progress_str.c_str());
+
+      // --progress interval is dual: either integer or floating-point
+      if (progress_str.find_first_of(".") == string::npos) {
+        // No "." in arg: assume integer -> additive
+        all.progress_add = true;
+        if (all.progress_arg < 1) {
+          cerr    << "warning: additive --progress <int>"
+                  << " can't be < 1: forcing to 1\n";
+          all.progress_arg = 1;
+
+        }
+        all.sd->dump_interval = all.progress_arg;
+
+      } else {
+        // A "." in arg: assume floating-point -> multiplicative
+        all.progress_add = false;
+
+        if (all.progress_arg <= 1.0) {
+          cerr    << "warning: multiplicative --progress <float>: "
+                  << vm["progress"].as<string>()
+                  << " is <= 1.0: adding 1.0\n";
+          all.progress_arg += 1.0;
+
+        } else if (all.progress_arg > 9.0) {
+          cerr    << "warning: multiplicative --progress <float>"
+                  << " is > 9.0: you probably meant to use an integer\n";
+        }
+        all.sd->dump_interval = 1.0;
+      }
+    }
+  }  
+
+  if (vm.count("audit")){
+    all.audit = true;
+  }
+}
+
+void parse_source(vw& all)
+{
+  new_options(all, "Input options")
+    ("data,d", po::value< string >(), "Example Set")
+    ("daemon", "persistent daemon mode on port 26542")
+    ("port", po::value<size_t>(),"port to listen on; use 0 to pick unused port")
+    ("num_children", po::value<size_t>(&(all.num_children)), "number of children for persistent daemon mode")
+    ("pid_file", po::value< string >(), "Write pid file in persistent daemon mode")
+    ("port_file", po::value< string >(), "Write port used in persistent daemon mode")
+    ("cache,c", "Use a cache.  The default is <data>.cache")
+    ("cache_file", po::value< vector<string> >(), "The location(s) of cache_file.")
+    ("kill_cache,k", "do not reuse existing cache: create a new one always")
+    ("compressed", "use gzip format whenever possible. If a cache file is being created, this option creates a compressed cache file. A mixture of raw-text & compressed inputs are supported with autodetection.")
+    ("no_stdin", "do not default to reading from stdin");
+  add_options(all);
+
+  // Be friendly: if -d was left out, treat positional param as data file
+  po::positional_options_description p;  
+  p.add("data", -1);
+  po::parsed_options pos = po::command_line_parser(all.args).
+    style(po::command_line_style::default_style ^ po::command_line_style::allow_guessing).
+    options(all.opts).positional(p).run();
+  all.vm = po::variables_map();
+  po::store(pos, all.vm);
+  po::variables_map& vm = all.vm;
+ 
+  //begin input source
+  if (vm.count("no_stdin"))
+    all.stdin_off = true;
+  
+  if ( (vm.count("total") || vm.count("node") || vm.count("unique_id")) && !(vm.count("total") && vm.count("node") && vm.count("unique_id")) )
+    {
+      const char* msg = "you must specificy unique_id, total, and node if you specify any";
+      cout << msg << endl;
+      throw runtime_error(msg);
+    }
+  
+  if (vm.count("daemon") || vm.count("pid_file") || (vm.count("port") && !all.active) ) {
+    all.daemon = true;
+    
+    // allow each child to process up to 1e5 connections
+    all.numpasses = (size_t) 1e5;
+  }
+
+  if (vm.count("compressed"))
+      set_compressed(all.p);
+
+  if (vm.count("data")) {
+    all.data_filename = vm["data"].as<string>();
+    if (ends_with(all.data_filename, ".gz"))
+      set_compressed(all.p);
+  } else
+    all.data_filename = "";
+
+  if ((vm.count("cache") || vm.count("cache_file")) && vm.count("invert_hash"))
+    {
+      const char* msg = "invert_hash is incompatible with a cache file.  Use it in single pass mode only.";
+      cout << msg << endl;
+      throw runtime_error(msg);
+    }
+
+  if(!all.holdout_set_off && (vm.count("output_feature_regularizer_binary") || vm.count("output_feature_regularizer_text")))
+    {
+      all.holdout_set_off = true;
+      cerr<<"Making holdout_set_off=true since output regularizer specified\n";
+    }
+}
+
+void parse_feature_tweaks(vw& all)
+{
+  new_options(all, "Feature options")
+    ("hash", po::value< string > (), "how to hash the features. Available options: strings, all")
+    ("ignore", po::value< vector<unsigned char> >(), "ignore namespaces beginning with character <arg>")
+    ("keep", po::value< vector<unsigned char> >(), "keep namespaces beginning with character <arg>")
+    ("redefine", po::value< vector<string> >(), "redefine namespaces beginning with characters of string S as namespace N. <arg> shall be in form 'N:=S' where := is operator. Empty N or S are treated as default namespace. Use ':' as a wildcard in S.")
+    ("bit_precision,b", po::value<size_t>(), "number of bits in the feature table")
+    ("noconstant", "Don't add a constant feature")
+    ("constant,C", po::value<float>(&(all.initial_constant)), "Set initial value of constant")
+    ("ngram", po::value< vector<string> >(), "Generate N grams. To generate N grams for a single namespace 'foo', arg should be fN.")
+    ("skips", po::value< vector<string> >(), "Generate skips in N grams. This in conjunction with the ngram tag can be used to generate generalized n-skip-k-gram. To generate n-skips for a single namespace 'foo', arg should be fN.")
+    ("feature_limit", po::value< vector<string> >(), "limit to N features. To apply to a single namespace 'foo', arg should be fN")
+    ("affix", po::value<string>(), "generate prefixes/suffixes of features; argument '+2a,-3b,+1' means generate 2-char prefixes for namespace a, 3-char suffixes for b and 1 char prefixes for default namespace")
+    ("spelling", po::value< vector<string> >(), "compute spelling features for a give namespace (use '_' for default namespace)")
+    ("dictionary", po::value< vector<string> >(), "read a dictionary for additional features (arg either 'x:file' or just 'file')")
+    ("interactions", po::value< vector<string> > (), "Create feature interactions of any level between namespaces.")
+    ("permutations", "Use permutations instead of combinations for feature interactions of same namespace.")
+    ("leave_duplicate_interactions", "Don't remove interactions with duplicate combinations of namespaces. For ex. this is a duplicate: '-q ab -q ba' and a lot more in '-q ::'.")
+    ("quadratic,q", po::value< vector<string> > (), "Create and use quadratic features")
+    ("q:", po::value< string >(), ": corresponds to a wildcard for all printable characters")
+    ("cubic", po::value< vector<string> > (),
+     "Create and use cubic features");
+  add_options(all);
+
+  po::variables_map& vm = all.vm;
+
+  //feature manipulation
+  string hash_function("strings");
+  if(vm.count("hash")) 
+    hash_function = vm["hash"].as<string>();
+  all.p->hasher = getHasher(hash_function);
+      
+  if (vm.count("spelling")) {
+    vector<string> spelling_ns = vm["spelling"].as< vector<string> >();
+    for (size_t id=0; id<spelling_ns.size(); id++)
+      if (spelling_ns[id][0] == '_') all.spelling_features[(unsigned char)' '] = true;
+      else all.spelling_features[(size_t)spelling_ns[id][0]] = true;
+  }
+
+  if (vm.count("affix")) {
+    parse_affix_argument(all, vm["affix"].as<string>());
+    *all.file_options << " --affix " << vm["affix"].as<string>();
+  }
+
+  if(vm.count("ngram")){
+    if(vm.count("sort_features"))
+      {
+	const char* msg = "ngram is incompatible with sort_features.  ";
+	cerr << msg << endl;
+	throw runtime_error(msg);
+      }
+
+    all.ngram_strings = vm["ngram"].as< vector<string> >();
+    compile_gram(all.ngram_strings, all.ngram, (char*)"grams", all.quiet);
+  }
+
+  if(vm.count("skips"))
+    {
+      if(!vm.count("ngram"))
+	{
+	  const char* msg = "You can not skip unless ngram is > 1";
+	  cout << msg << endl;
+	  throw runtime_error(msg);
+	}
+
+      all.skip_strings = vm["skips"].as<vector<string> >();
+      compile_gram(all.skip_strings, all.skips, (char*)"skips", all.quiet);
+    }
+
+  if(vm.count("feature_limit"))
+    {
+      all.limit_strings = vm["feature_limit"].as< vector<string> >();
+      compile_limits(all.limit_strings, all.limit, all.quiet);
+    }
+
+  if (vm.count("bit_precision"))
+    {
+      uint32_t new_bits = (uint32_t)vm["bit_precision"].as< size_t>();
+      if (all.default_bits == false && new_bits != all.num_bits)
+	{
+	  stringstream msg;
+	  msg << "Number of bits is set to " << new_bits << " and " << all.num_bits << " by argument and model.  That does not work.";
+	  cout << msg.str() << endl;
+	  throw runtime_error(msg.str().c_str());
+	}
+      all.default_bits = false;
+      all.num_bits = new_bits;
+      if (all.num_bits > min(31, sizeof(size_t)*8 - 3))
+	{
+	  stringstream msg;
+	  msg << "Only " << min(31, sizeof(size_t)*8 - 3) << " or fewer bits allowed.  If this is a serious limit, speak up.";
+	  cout << msg.str() << endl;
+	  throw runtime_error(msg.str().c_str());
+	}
+    }
+
+  all.permutations = vm.count("permutations");
+
+  // prepare namespace interactions
+  v_array<v_string> expanded_interactions = v_init<v_string>();
+
+  if (vm.count("quadratic"))
+  {
+      const vector<string> vec_arg = vm["quadratic"].as< vector<string> >();
+      if (!all.quiet)
+      {
+          cerr << "creating quadratic features for pairs: ";
+          for (vector<string>::const_iterator i = vec_arg.begin(); i != vec_arg.end(); ++i)
+              if (!all.quiet) cerr << *i << " ";
+      }
+      expanded_interactions = INTERACTIONS::expand_interactions(vec_arg, 2, "error, quadratic features must involve two sets.");
+
+      if (!all.quiet) cerr << endl;
+  }
+
+  if (vm.count("cubic"))
+  {
+      vector<string> vec_arg = vm["cubic"].as< vector<string> >();
+      if (!all.quiet)
+      {
+          cerr << "creating cubic features for triples: ";
+          for (vector<string>::const_iterator i = vec_arg.begin(); i != vec_arg.end(); ++i)
+              if (!all.quiet) cerr << *i << " ";
+      }
+
+      v_array<v_string> exp_cubic = INTERACTIONS::expand_interactions(vec_arg, 3, "error, cubic features must involve three sets.");
+      push_many(expanded_interactions, exp_cubic.begin, exp_cubic.size());
+      exp_cubic.delete_v();
+
+      if (!all.quiet) cerr << endl;
+  }
+
+  if (vm.count("interactions"))
+  {
+      vector<string> vec_arg = vm["interactions"].as< vector<string> >();
+      if (!all.quiet)
+      {
+          cerr << "creating features for following interactions: ";
+          for (vector<string>::const_iterator i = vec_arg.begin(); i != vec_arg.end(); ++i)
+              if (!all.quiet) cerr << *i << " ";
+      }
+
+      v_array<v_string> exp_inter = INTERACTIONS::expand_interactions(vec_arg, 0, "");
+      push_many(expanded_interactions, exp_inter.begin, exp_inter.size());
+      exp_inter.delete_v();
+
+      if (!all.quiet) cerr << endl;
+  }
+
+  if (expanded_interactions.size() > 0)
+  {
+
+      size_t removed_cnt;
+      size_t sorted_cnt;
+      INTERACTIONS::sort_and_filter_duplicate_interactions(expanded_interactions, !vm.count("leave_duplicate_interactions"), removed_cnt, sorted_cnt);
+
+      if (removed_cnt > 0)
+          cerr << "WARNING: duplicate namespace interactions were found. Removed: " << removed_cnt << '.' << endl << "You can use --leave_duplicate_interactions to disable this behaviour." << endl;
+      if (sorted_cnt > 0)
+          cerr << "WARNING: some interactions contain duplicate characters and their characters order has been changed. Interactions affected: " << sorted_cnt << '.' << endl;
+
+      all.interactions = expanded_interactions;
+
+      // copy interactions of size 2 and 3 to old vectors for backward compatibility
+      for (v_string* i = expanded_interactions.begin; i != expanded_interactions.end; ++i)
+      {
+          const size_t len = i->size();
+          if (len == 2)
+              all.pairs.push_back(v_string2string(*i));
+          else if (len == 3)
+              all.triples.push_back(v_string2string(*i));
+      }
+  }
+
+
+  for (size_t i = 0; i < 256; i++)
+    all.ignore[i] = false;
+  all.ignore_some = false;
+  
+  if (vm.count("ignore"))
+    {
+      all.ignore_some = true;
+
+      vector<unsigned char> ignore = vm["ignore"].as< vector<unsigned char> >();
+      for (vector<unsigned char>::iterator i = ignore.begin(); i != ignore.end();i++)
+	{
+	  all.ignore[*i] = true;
+	}
+      if (!all.quiet)
+	{
+	  cerr << "ignoring namespaces beginning with: ";
+	  for (vector<unsigned char>::iterator i = ignore.begin(); i != ignore.end();i++)
+	    cerr << *i << " ";
+
+	  cerr << endl;
+	}
+    }
+
+  if (vm.count("keep"))
+    {
+      for (size_t i = 0; i < 256; i++)
+        all.ignore[i] = true;
+
+      all.ignore_some = true;
+
+      vector<unsigned char> keep = vm["keep"].as< vector<unsigned char> >();
+      for (vector<unsigned char>::iterator i = keep.begin(); i != keep.end();i++)
+	{
+	  all.ignore[*i] = false;
+	}
+      if (!all.quiet)
+	{
+	  cerr << "using namespaces beginning with: ";
+	  for (vector<unsigned char>::iterator i = keep.begin(); i != keep.end();i++)
+	    cerr << *i << " ";
+
+	  cerr << endl;
+	}
+    }
+
+  // --redefine param code
+  all.redefine_some = false; // false by default
+
+  if (vm.count("redefine"))
+  {
+      // initail values: i-th namespace is redefined to i itself
+      for (size_t i = 0; i < 256; i++)
+          all.redefine[i] = (unsigned char)i;
+
+      // note: --redefine declaration order is matter
+      // so --redefine :=L --redefine ab:=M  --ignore L  will ignore all except a and b under new M namspace
+
+      vector< string > arg_list = vm["redefine"].as< vector< string > >();
+      for (vector<string>::iterator arg_iter = arg_list.begin(); arg_iter != arg_list.end(); arg_iter++)
+      {
+          string arg = *arg_iter;
+          size_t arg_len = arg.length();
+
+          size_t operator_pos = 0; //keeps operator pos + 1 to stay unsigned type
+          bool operator_found = false;
+          unsigned char new_namespace = ' ';
+
+          // let's find operator ':=' position in N:=S
+          for (size_t i = 0; i < arg_len; i++)
+          {
+              if (operator_found)
+              {
+                  if (i > 2) { new_namespace = arg[0];} //N is not empty
+                  break;
+              } else
+                  if (arg[i] == ':')
+                      operator_pos = i+1;
+                  else
+                      if ( (arg[i] == '=') && (operator_pos == i) )
+                          operator_found = true;
+          }
+
+          if (!operator_found)
+          {
+	      const char* msg = "argument of --redefine is malformed. Valid format is N:=S, :=S or N:=";
+	      cerr << msg << endl;
+	      throw runtime_error(msg);
+          }
+
+          if (++operator_pos > 3) // seek operator end
+              cerr << "WARNING: multiple namespaces are used in target part of --redefine argument. Only first one ('" << new_namespace << "') will be used as target namespace." << endl;
+
+          all.redefine_some = true;         
+
+          // case ':=S' doesn't require any additional code as new_namespace = ' ' by default
+
+          if (operator_pos == arg_len) // S is empty, default namespace shall be used
+              all.redefine[(int) ' '] = new_namespace;
+          else
+              for (size_t i = operator_pos; i < arg_len; i++)
+              { // all namespaces from S are redefined to N
+                  unsigned char c = arg[i];
+                  if (c != ':')
+                      all.redefine[c] = new_namespace;
+                  else
+                  { // wildcard found: redefine all except default and break
+                      for (size_t i = 0; i < 256; i++)
+                         all.redefine[i] = new_namespace;
+                      break; //break processing S
+                  }
+              }
+
+      }
+  }
+
+  if (vm.count("dictionary")) {
+    vector<string> dictionary_ns = vm["dictionary"].as< vector<string> >();
+    for (size_t id=0; id<dictionary_ns.size(); id++)
+      parse_dictionary_argument(all, dictionary_ns[id]);
+  }
+  
+  if (vm.count("noconstant"))
+    all.add_constant = false;
+}
+
+void parse_example_tweaks(vw& all)
+{
+  new_options(all, "Example options")
+    ("testonly,t", "Ignore label information and just test")
+    ("holdout_off", "no holdout data in multiple passes")
+    ("holdout_period", po::value<uint32_t>(&(all.holdout_period)), "holdout period for test only, default 10")
+    ("holdout_after", po::value<uint32_t>(&(all.holdout_after)), "holdout after n training examples, default off (disables holdout_period)")
+    ("early_terminate", po::value<size_t>(), "Specify the number of passes tolerated when holdout loss doesn't decrease before early termination, default is 3")
+    ("passes", po::value<size_t>(&(all.numpasses)),"Number of Training Passes")
+    ("initial_pass_length", po::value<size_t>(&(all.pass_length)), "initial number of examples per pass")
+    ("examples", po::value<size_t>(&(all.max_examples)), "number of examples to parse")
+    ("min_prediction", po::value<float>(&(all.sd->min_label)), "Smallest prediction to output")
+    ("max_prediction", po::value<float>(&(all.sd->max_label)), "Largest prediction to output")
+    ("sort_features", "turn this on to disregard order in which features have been defined. This will lead to smaller cache sizes")
+    ("loss_function", po::value<string>()->default_value("squared"), "Specify the loss function to be used, uses squared by default. Currently available ones are squared, classic, hinge, logistic and quantile.")
+    ("quantile_tau", po::value<float>()->default_value(0.5), "Parameter \\tau associated with Quantile loss. Defaults to 0.5")
+    ("l1", po::value<float>(&(all.l1_lambda)), "l_1 lambda")
+    ("l2", po::value<float>(&(all.l2_lambda)), "l_2 lambda");
+  add_options(all);
+
+  po::variables_map& vm = all.vm;
+  if (vm.count("testonly") || all.eta == 0.)
+    {
+      if (!all.quiet)
+	cerr << "only testing" << endl;
+      all.training = false;
+      if (all.lda > 0)
+        all.eta = 0;
+    }
+  else
+    all.training = true;
+
+  if(all.numpasses > 1)
+      all.holdout_set_off = false;
+
+  if(vm.count("holdout_off"))
+      all.holdout_set_off = true;
+
+  if(vm.count("sort_features"))
+    all.p->sort_features = true;
+  
+  if (vm.count("min_prediction"))
+    all.sd->min_label = vm["min_prediction"].as<float>();
+  if (vm.count("max_prediction"))
+    all.sd->max_label = vm["max_prediction"].as<float>();
+  if (vm.count("min_prediction") || vm.count("max_prediction") || vm.count("testonly"))
+    all.set_minmax = noop_mm;
+
+  string loss_function = vm["loss_function"].as<string>();
+  float loss_parameter = 0.0;
+  if(vm.count("quantile_tau"))
+    loss_parameter = vm["quantile_tau"].as<float>();
+
+  all.loss = getLossFunction(all, loss_function, (float)loss_parameter);
+
+  if (all.l1_lambda < 0.) {
+    cerr << "l1_lambda should be nonnegative: resetting from " << all.l1_lambda << " to 0" << endl;
+    all.l1_lambda = 0.;
+  }
+  if (all.l2_lambda < 0.) {
+    cerr << "l2_lambda should be nonnegative: resetting from " << all.l2_lambda << " to 0" << endl;
+    all.l2_lambda = 0.;
+  }
+  all.reg_mode += (all.l1_lambda > 0.) ? 1 : 0;
+  all.reg_mode += (all.l2_lambda > 0.) ? 2 : 0;
+  if (!all.quiet)
+    {
+      if (all.reg_mode %2 && !vm.count("bfgs"))
+	cerr << "using l1 regularization = " << all.l1_lambda << endl;
+      if (all.reg_mode > 1)
+	cerr << "using l2 regularization = " << all.l2_lambda << endl;
+    }
+}
+
+void parse_output_preds(vw& all)
+{
+  new_options(all, "Output options")
+    ("predictions,p", po::value< string >(), "File to output predictions to")
+    ("raw_predictions,r", po::value< string >(), "File to output unnormalized predictions to");
+  add_options(all);
+
+  po::variables_map& vm = all.vm;
+  if (vm.count("predictions")) {
+    if (!all.quiet)
+      cerr << "predictions = " <<  vm["predictions"].as< string >() << endl;
+    if (strcmp(vm["predictions"].as< string >().c_str(), "stdout") == 0)
+      {
+	all.final_prediction_sink.push_back((size_t) 1);//stdout
+      }
+    else
+      {
+	const char* fstr = (vm["predictions"].as< string >().c_str());
+	int f;
+#ifdef _WIN32
+	_sopen_s(&f, fstr, _O_CREAT|_O_WRONLY|_O_BINARY|_O_TRUNC, _SH_DENYWR, _S_IREAD|_S_IWRITE);
+#else
+	f = open(fstr, O_CREAT|O_WRONLY|O_LARGEFILE|O_TRUNC,0666);
+#endif
+	if (f < 0)
+	  cerr << "Error opening the predictions file: " << fstr << endl;
+	all.final_prediction_sink.push_back((size_t) f);
+      }
+  }
+
+  if (vm.count("raw_predictions")) {
+    if (!all.quiet) {
+      cerr << "raw predictions = " <<  vm["raw_predictions"].as< string >() << endl;
+      if (vm.count("binary"))
+        cerr << "Warning: --raw has no defined value when --binary specified, expect no output" << endl;
+    }
+    if (strcmp(vm["raw_predictions"].as< string >().c_str(), "stdout") == 0)
+      all.raw_prediction = 1;//stdout
+    else
+	{
+	  const char* t = vm["raw_predictions"].as< string >().c_str();
+	  int f;
+#ifdef _WIN32
+	  _sopen_s(&f, t, _O_CREAT|_O_WRONLY|_O_BINARY|_O_TRUNC, _SH_DENYWR, _S_IREAD|_S_IWRITE);
+#else
+	  f = open(t, O_CREAT|O_WRONLY|O_LARGEFILE|O_TRUNC,0666);
+#endif
+	  all.raw_prediction = f;
+	}
+  }
+}
+
+void parse_output_model(vw& all)
+{
+  new_options(all, "Output model")
+    ("final_regressor,f", po::value< string >(), "Final regressor")
+    ("readable_model", po::value< string >(), "Output human-readable final regressor with numeric features")
+    ("invert_hash", po::value< string >(), "Output human-readable final regressor with feature names.  Computationally expensive.")
+    ("save_resume", "save extra state so learning can be resumed later with new data")
+    ("save_per_pass", "Save the model after every pass over data")
+    ("output_feature_regularizer_binary", po::value< string >(&(all.per_feature_regularizer_output)), "Per feature regularization output file")
+    ("output_feature_regularizer_text", po::value< string >(&(all.per_feature_regularizer_text)), "Per feature regularization output file, in text");  
+  add_options(all);
+
+  po::variables_map& vm = all.vm;
+  if (vm.count("final_regressor")) {
+    all.final_regressor_name = vm["final_regressor"].as<string>();
+    if (!all.quiet)
+      cerr << "final_regressor = " << vm["final_regressor"].as<string>() << endl;
+  }
+  else
+    all.final_regressor_name = "";
+
+  if (vm.count("readable_model"))
+    all.text_regressor_name = vm["readable_model"].as<string>();
+
+  if (vm.count("invert_hash")){
+    all.inv_hash_regressor_name = vm["invert_hash"].as<string>();
+    all.hash_inv = true;
+  }
+
+  if (vm.count("save_per_pass"))
+    all.save_per_pass = true;
+
+  if (vm.count("save_resume"))
+    all.save_resume = true;
+}
+
+void load_input_model(vw& all, io_buf& io_temp)
+{
+  // Need to see if we have to load feature mask first or second.
+  // -i and -mask are from same file, load -i file first so mask can use it
+  if (all.vm.count("feature_mask") && all.vm.count("initial_regressor")
+      && all.vm["feature_mask"].as<string>() == all.vm["initial_regressor"].as< vector<string> >()[0]) {
+    // load rest of regressor
+    all.l->save_load(io_temp, true, false);
+    io_temp.close_file();
+
+    // set the mask, which will reuse -i file we just loaded
+    parse_mask_regressor_args(all);
+  }
+  else {
+    // load mask first
+    parse_mask_regressor_args(all);
+
+    // load rest of regressor
+    all.l->save_load(io_temp, true, false);
+    io_temp.close_file();
+  }
+}
+
+LEARNER::base_learner* setup_base(vw& all)
+{
+  LEARNER::base_learner* ret = all.reduction_stack.pop()(all);
+  if (ret == nullptr)
+    return setup_base(all);
+  else 
+    return ret;
+}
+
+void parse_reductions(vw& all)
+{
+  new_options(all, "Reduction options, use [option] --help for more info");
+  add_options(all);
+  //Base algorithms
+  all.reduction_stack.push_back(GD::setup);
+  all.reduction_stack.push_back(kernel_svm_setup);
+  all.reduction_stack.push_back(ftrl_setup);
+  all.reduction_stack.push_back(svrg_setup);
+  all.reduction_stack.push_back(sender_setup);
+  all.reduction_stack.push_back(gd_mf_setup);
+  all.reduction_stack.push_back(print_setup);
+  all.reduction_stack.push_back(noop_setup);
+  all.reduction_stack.push_back(lda_setup);
+  all.reduction_stack.push_back(bfgs_setup);
+
+  //Score Users
+  all.reduction_stack.push_back(active_setup);
+  all.reduction_stack.push_back(nn_setup);
+  all.reduction_stack.push_back(mf_setup);
+  all.reduction_stack.push_back(autolink_setup);
+  all.reduction_stack.push_back(lrq_setup);
+  all.reduction_stack.push_back(lrqfa_setup);
+  all.reduction_stack.push_back(stagewise_poly_setup);
+  all.reduction_stack.push_back(scorer_setup);
+
+  //Reductions
+  all.reduction_stack.push_back(binary_setup);
+  all.reduction_stack.push_back(topk_setup);
+  all.reduction_stack.push_back(oaa_setup);
+  all.reduction_stack.push_back(ect_setup);
+  all.reduction_stack.push_back(log_multi_setup);
+  all.reduction_stack.push_back(multilabel_oaa_setup);
+  all.reduction_stack.push_back(csoaa_setup);
+  all.reduction_stack.push_back(interact_setup);
+  all.reduction_stack.push_back(csldf_setup);
+  all.reduction_stack.push_back(cb_algs_setup);
+  all.reduction_stack.push_back(cb_adf_setup);
+  all.reduction_stack.push_back(cbify_setup);
+  all.reduction_stack.push_back(Search::setup);
+  all.reduction_stack.push_back(bs_setup);
+
+  all.l = setup_base(all);
+}
+
+void add_to_args(vw& all, int argc, char* argv[])
+{
+  for (int i = 1; i < argc; i++)
+    all.args.push_back(string(argv[i]));
+}
+
+vw& parse_args(int argc, char *argv[])
+{
+	vw& all = *(new vw());
+
+	all.vw_is_main = false;
+	add_to_args(all, argc, argv);
+
+	all.program_name = argv[0];
+
+	time(&all.init_time);
+
+	new_options(all, "VW options")
+		("random_seed", po::value<size_t>(&(all.random_seed)), "seed random number generator")
+		("ring_size", po::value<size_t>(&(all.p->ring_size)), "size of example ring");
+	add_options(all);
+
+	new_options(all, "Update options")
+		("learning_rate,l", po::value<float>(&(all.eta)), "Set learning rate")
+		("power_t", po::value<float>(&(all.power_t)), "t power value")
+		("decay_learning_rate", po::value<float>(&(all.eta_decay_rate)),
+		"Set Decay factor for learning_rate between passes")
+		("initial_t", po::value<double>(&((all.sd->t))), "initial t value")
+		("feature_mask", po::value< string >(), "Use existing regressor to determine which parameters may be updated.  If no initial_regressor given, also used for initial weights.");
+	add_options(all);
+
+	new_options(all, "Weight options")
+		("initial_regressor,i", po::value< vector<string> >(), "Initial regressor(s)")
+		("initial_weight", po::value<float>(&(all.initial_weight)), "Set all weights to an initial value of arg.")
+		("random_weights", po::value<bool>(&(all.random_weights)), "make initial weights random")
+		("input_feature_regularizer", po::value< string >(&(all.per_feature_regularizer_input)), "Per feature regularization input file");
+	add_options(all);
+
+	new_options(all, "Parallelization options")
+		("span_server", po::value<string>(&(all.span_server)), "Location of server for setting up spanning tree")
+		("unique_id", po::value<size_t>(&(all.unique_id)), "unique id used for cluster parallel jobs")
+		("total", po::value<size_t>(&(all.total)), "total number of nodes used in cluster parallel job")
+		("node", po::value<size_t>(&(all.node)), "node number in cluster parallel job");
+	add_options(all);
+
+	po::variables_map& vm = all.vm;
+	msrand48(all.random_seed);
+	parse_diagnostics(all, argc);
+
+	all.sd->weighted_unlabeled_examples = all.sd->t;
+	all.initial_t = (float)all.sd->t;
+
+	return all;
+}
+
+void parse_modules(vw& all, io_buf& model)
+{
+	save_load_header(all, model, true, false);
+
+	int temp_argc = 0;
+	char** temp_argv = VW::get_argv_from_string(all.file_options->str(), temp_argc);
+	add_to_args(all, temp_argc, temp_argv);
+	for (int i = 0; i < temp_argc; i++)
+		free(temp_argv[i]);
+	free(temp_argv);
+
+	po::parsed_options pos = po::command_line_parser(all.args).
+		style(po::command_line_style::default_style ^ po::command_line_style::allow_guessing).
+		options(all.opts).allow_unregistered().run();
+
+	po::variables_map& vm = po::variables_map();
+
+	po::store(pos, vm);
+	po::notify(vm);
+	all.file_options->str("");
+
+	parse_feature_tweaks(all); //feature tweaks
+
+	parse_example_tweaks(all); //example manipulation
+
+	parse_output_model(all);
+
+	parse_output_preds(all);
+
+	parse_reductions(all);
+
+	if (!all.quiet)
+	{
+		cerr << "Num weight bits = " << all.num_bits << endl;
+		cerr << "learning rate = " << all.eta << endl;
+		cerr << "initial_t = " << all.sd->t << endl;
+		cerr << "power_t = " << all.power_t << endl;
+		if (all.numpasses > 1)
+			cerr << "decay_learning_rate = " << all.eta_decay_rate << endl;
+	}
+}
+
+void parse_sources(vw& all, io_buf& model)
+{
+  load_input_model(all, model);
+
+  parse_source(all);
+
+  enable_sources(all, all.quiet, all.numpasses);
+
+  // force wpp to be a power of 2 to avoid 32-bit overflow
+  uint32_t i = 0;
+  size_t params_per_problem = all.l->increment;
+  while (params_per_problem > (uint32_t)(1 << i))
+    i++;
+  all.wpp = (1 << i) >> all.reg.stride_shift;
+
+  if (po::variables_map().count("help")) {
+    /* upon direct query for help -- spit it out to stdout */
+    cout << "\n" << all.opts << "\n";
+    exit(0);
+  }
+}
+
+
+namespace VW {
+  void cmd_string_replace_value( std::stringstream*& ss, string flag_to_replace, string new_value )
+  {
+    flag_to_replace.append(" "); //add a space to make sure we obtain the right flag in case 2 flags start with the same set of characters
+    string cmd = ss->str();
+    size_t pos = cmd.find(flag_to_replace);
+    if( pos == string::npos )
+      //flag currently not present in command string, so just append it to command string
+      *ss << " " << flag_to_replace << new_value;
+    else {
+      //flag is present, need to replace old value with new value
+
+      //compute position after flag_to_replace
+      pos += flag_to_replace.size();
+
+      //now pos is position where value starts
+      //find position of next space
+      size_t pos_after_value = cmd.find(" ",pos);
+      if(pos_after_value == string::npos) 
+        //we reach the end of the string, so replace the all characters after pos by new_value
+        cmd.replace(pos,cmd.size()-pos,new_value);
+      else 
+        //replace characters between pos and pos_after_value by new_value
+        cmd.replace(pos,pos_after_value-pos,new_value);
+      ss->str(cmd);
+    }
+  }
+
+  char** get_argv_from_string(string s, int& argc)
+  {
+    char* c = calloc_or_die<char>(s.length()+3);
+    c[0] = 'b';
+    c[1] = ' ';
+    strcpy(c+2, s.c_str());
+    substring ss = {c, c+s.length()+2};
+    v_array<substring> foo = v_init<substring>();
+    tokenize(' ', ss, foo);
+
+    char** argv = calloc_or_die<char*>(foo.size());
+    for (size_t i = 0; i < foo.size(); i++)
+      {
+	*(foo[i].end) = '\0';
+	argv[i] = calloc_or_die<char>(foo[i].end-foo[i].begin+1);
+        sprintf(argv[i],"%s",foo[i].begin);
+      }
+
+    argc = (int)foo.size();
+    free(c);
+    foo.delete_v();
+    return argv;
+  }
+
+  vw* initialize(string s)
+  {
+    int argc = 0;
+    s += " --no_stdin";
+    char** argv = get_argv_from_string(s,argc);
+
+    vw& all = parse_args(argc, argv);
+	io_buf model;
+	parse_regressor_args(all, model);
+	parse_modules(all, model);
+	parse_sources(all, model);
+
+    initialize_parser_datastructures(all);
+    
+    for(int i = 0; i < argc; i++)
+      free(argv[i]);
+    free(argv);
+
+    return &all;
+  }
+
+  // Create a new VW instance while sharing the model with another instance
+  // The extra arguments will be appended to those of the other VW instance
+  vw* seed_vw_model(vw* vw_model, const string extra_args)
+  {
+    vector<string> model_args = vw_model->args;
+    model_args.push_back(extra_args);
+
+    std::ostringstream init_args;
+    for (size_t i = 0; i < model_args.size(); i++)
+    {
+      if (model_args[i] == "--no_stdin" || // ignore this since it will be added by vw::initialize
+          model_args[i] == "-i" || // ignore -i since we don't want to reload the model
+          (i > 0 && model_args[i - 1] == "-i"))
+      {
+        continue;
+      }
+      init_args << model_args[i] << " ";
+    }
+
+    vw* new_model = VW::initialize(init_args.str().c_str());
+    
+    // reference model states stored in the specified VW instance
+    new_model->reg = vw_model->reg; // regressor
+    new_model->sd = vw_model->sd; // shared data
+
+    new_model->seeded = true;
+
+    return new_model;
+  }
+
+  void delete_dictionary_entry(substring ss, v_array<feature>*A) {
+    free(ss.begin);
+    A->delete_v();
+    delete A;
+  }
+  
+  void finish(vw& all, bool delete_all)
+  {
+    if (!all.quiet)
+        {
+        cerr.precision(6);
+        cerr << endl << "finished run";
+        if(all.current_pass == 0)
+            cerr << endl << "number of examples = " << all.sd->example_number;
+        else{
+            cerr << endl << "number of examples per pass = " << all.sd->example_number / all.current_pass;
+            cerr << endl << "passes used = " << all.current_pass;
+        }
+        cerr << endl << "weighted example sum = " << all.sd->weighted_examples;
+        cerr << endl << "weighted label sum = " << all.sd->weighted_labels;
+        if(all.holdout_set_off || (all.sd->holdout_best_loss == FLT_MAX))
+	  cerr << endl << "average loss = " << all.sd->sum_loss / all.sd->weighted_examples;
+	else
+	  cerr << endl << "average loss = " << all.sd->holdout_best_loss << " h";
+
+        float best_constant; float best_constant_loss;
+        if (get_best_constant(all, best_constant, best_constant_loss))
+	  {
+            cerr << endl << "best constant = " << best_constant;
+            if (best_constant_loss != FLT_MIN)
+	      cerr << endl << "best constant's loss = " << best_constant_loss;
+	  }
+	
+        cerr << endl << "total feature number = " << all.sd->total_features;
+        if (all.sd->queries > 0)
+	  cerr << endl << "total queries = " << all.sd->queries << endl;
+        cerr << endl;
+        }
+    
+    finalize_regressor(all, all.final_regressor_name);
+    all.l->finish();
+    free_it(all.l);
+    if (all.reg.weight_vector != nullptr && !all.seeded) // don't free weight vector if it is shared with another instance
+      free(all.reg.weight_vector);
+    free_parser(all);
+    finalize_source(all.p);
+    all.p->parse_name.erase();
+    all.p->parse_name.delete_v();
+    free(all.p);
+    if (!all.seeded)
+    {
+      free(all.sd);
+    }
+    all.reduction_stack.delete_v();
+    delete all.file_options;
+    for (size_t i = 0; i < all.final_prediction_sink.size(); i++)
+      if (all.final_prediction_sink[i] != 1)
+	io_buf::close_file_or_socket(all.final_prediction_sink[i]);
+    all.final_prediction_sink.delete_v();
+    for (size_t i=0; i<all.read_dictionaries.size(); i++) {
+      free(all.read_dictionaries[i].name);
+      all.read_dictionaries[i].dict->iter(delete_dictionary_entry);
+      all.read_dictionaries[i].dict->delete_v();
+      delete all.read_dictionaries[i].dict;
+    }
+    delete all.loss;
+
+    // destroy all interactions and array of them
+    for (v_string* i = all.interactions.begin; i != all.interactions.end; ++i) i->delete_v();
+    all.interactions.delete_v();
+
+    if (delete_all) delete &all;
+  }
+}