--- conflicted
+++ resolved
@@ -686,14 +686,7 @@
 
   if (vm.count("noop"))
     all->l = NOOP::setup(*all);
-<<<<<<< HEAD
-  
-=======
-
-  if (all->rank != 0)
-    all->l = GDMF::setup(*all);
-
->>>>>>> 93e33261
+
   all->loss = getLossFunction(all, loss_function, (float)loss_parameter);
 
   if (pow((double)all->eta_decay_rate, (double)all->numpasses) < 0.0001 )
@@ -807,14 +800,10 @@
   if(vm.count("nn") || vm_file.count("nn") )
     all->l = NN::setup(*all, to_pass_further, vm, vm_file);
 
-<<<<<<< HEAD
   if (all->rank != 0) 
     all->l = MF::setup(*all, vm);
 
-  if(vm.count("autolink") || vm_file.count("autolink") ) 
-=======
   if(vm.count("autolink") || vm_file.count("autolink") )
->>>>>>> 93e33261
     all->l = ALINK::setup(*all, to_pass_further, vm, vm_file);
 
   if(vm.count("top") || vm_file.count("top") )
