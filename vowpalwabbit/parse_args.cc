--- conflicted
+++ resolved
@@ -466,11 +466,7 @@
   if (!equal(vw1.dictionary_path.begin(), vw1.dictionary_path.end(), vw2.dictionary_path.begin()))
     return "dictionary_path";
 
-<<<<<<< HEAD
-  for (auto i = vw1.interactions.begin(), j = vw2.interactions.begin(); i != vw1.interactions.end(); i++, j++)
-=======
   for (v_string *i = vw1.interactions.begin(), *j = vw2.interactions.begin(); i != vw1.interactions.end(); i++, j++)
->>>>>>> c2d5bcf0
     if (v_string2string(*i) != v_string2string(*j))
       return "interaction mismatch";
 
@@ -676,22 +672,14 @@
 
     if (all.interactions.size() > 0)
     { // should be empty, but just in case...
-<<<<<<< HEAD
-      for (auto& i : all.interactions) i.delete_v();
-=======
       for (v_string& i : all.interactions) i.delete_v();
->>>>>>> c2d5bcf0
       all.interactions.delete_v();
     }
 
     all.interactions = expanded_interactions;
 
     // copy interactions of size 2 and 3 to old vectors for backward compatibility
-<<<<<<< HEAD
-    for (auto& i : expanded_interactions)
-=======
     for (v_string& i : expanded_interactions)
->>>>>>> c2d5bcf0
     { const size_t len = i.size();
       if (len == 2)
         all.pairs.push_back(v_string2string(i));
@@ -1486,11 +1474,7 @@
   delete all.all_reduce;
 
   // destroy all interactions and array of them
-<<<<<<< HEAD
-  for (auto& i : all.interactions) i.delete_v();
-=======
   for (v_string& i : all.interactions) i.delete_v();
->>>>>>> c2d5bcf0
   all.interactions.delete_v();
 
   if (delete_all) delete &all;
