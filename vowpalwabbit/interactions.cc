--- conflicted
+++ resolved
@@ -53,11 +53,7 @@
 v_array<v_string> expand_interactions(const vector<string>& vec, const size_t required_length, const string& err_msg)
 { v_array<v_string> res = v_init<v_string>();
 
-<<<<<<< HEAD
-  for (auto& i : vec)
-=======
   for (string const& i : vec)
->>>>>>> c2d5bcf0
   { const size_t len = i.length();
     if (required_length > 0 && len != required_length)
       // got strict requirement of interaction length and it was failed.
@@ -194,11 +190,7 @@
   v_array<ordered_interaction> vec_sorted = v_init<ordered_interaction>();
 
   size_t pos = 0;
-<<<<<<< HEAD
-  for (auto& v : vec)
-=======
   for (v_string& v : vec)
->>>>>>> c2d5bcf0
   { ordered_interaction oi;
     size_t size = v.size();
     // copy memory
@@ -230,11 +222,7 @@
   v_array<v_string> res = v_init<v_string>();
   pos = 0;
 
-<<<<<<< HEAD
-  for (auto& oi : vec_sorted)
-=======
   for (INTERACTIONS::ordered_interaction& oi : vec_sorted)
->>>>>>> c2d5bcf0
   { size_t copy_pos = oi.pos;
     // if vec data has no corresponding record in vec_sorted then it's a duplicate and shall be destroyed
     while (pos < copy_pos) vec[pos++].delete_v();
@@ -319,19 +307,11 @@
 
   if (all.permutations)
   { // just multiply precomputed values for all namespaces
-<<<<<<< HEAD
-    for (auto& inter : all.interactions)
-    { size_t num_features_in_inter = 1;
-      float sum_feat_sq_in_inter = 1.;
-
-      for (auto ns : inter)
-=======
     for (v_string& inter : all.interactions)
     { size_t num_features_in_inter = 1;
       float sum_feat_sq_in_inter = 1.;
 
       for (namespace_index ns : inter)
->>>>>>> c2d5bcf0
       { num_features_in_inter *= ec.feature_space[ns].size();
         sum_feat_sq_in_inter *= ec.feature_space[ns].sum_feat_sq;
         if (num_features_in_inter == 0) break;
@@ -355,19 +335,11 @@
     generate_interactions<eval_gen_data, uint32_t, ft_cnt>(all, ec, dat);
 #endif
 
-<<<<<<< HEAD
-    for (auto& inter : all.interactions)
-    { size_t num_features_in_inter = 1;
-      float sum_feat_sq_in_inter = 1.;
-
-      for (unsigned char* ns = inter.begin(); ns != inter.end(); ++ns)
-=======
     for (v_string& inter : all.interactions)
     { size_t num_features_in_inter = 1;
       float sum_feat_sq_in_inter = 1.;
 
       for (namespace_index* ns = inter.begin(); ns != inter.end(); ++ns)
->>>>>>> c2d5bcf0
       { if ((ns == inter.end()-1) || (*ns != *(ns + 1))) // neighbour namespaces are different
         { // just multiply precomputed values
           const int nsc = *ns;
@@ -381,11 +353,7 @@
           // let's find out real length of this block
           size_t order_of_inter = 2; // alredy compared ns == ns+1
 
-<<<<<<< HEAD
-          for (unsigned char* ns_end = ns + 2; ns_end < inter.end(); ++ns_end)
-=======
           for (namespace_index* ns_end = ns + 2; ns_end < inter.end(); ++ns_end)
->>>>>>> c2d5bcf0
             if (*ns == *ns_end) ++order_of_inter;
 
           // namespace is same for whole block
