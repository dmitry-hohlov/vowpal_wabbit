--- conflicted
+++ resolved
@@ -27,7 +27,6 @@
 // see http://stackoverflow.com/questions/1706551/parse-string-into-argv-argc
 char **split_commandline(const char *cmdline, int *argc)
 {
-<<<<<<< HEAD
 	int i;
 	char **argv = NULL;
 	assert(argc);
@@ -132,49 +131,49 @@
 
 vw& setup(int argc, char *argv[])
 {
-	vw& all = parse_args(argc, argv);
+    vw& all = parse_args(argc, argv);
 	io_buf model;
 	parse_regressor_args(all, model);
 	parse_modules(all, model);
 	parse_sources(all, model);
 
-	all.vw_is_main = true;
-
-	if (!all.quiet && !all.bfgs && !all.searchstr)
-	{
-		std::cerr << std::left
-			<< std::setw(shared_data::col_avg_loss) << std::left << "average"
-			<< " "
-			<< std::setw(shared_data::col_since_last) << std::left << "since"
-			<< " "
-			<< std::right
-			<< std::setw(shared_data::col_example_counter) << "example"
-			<< " "
-			<< std::setw(shared_data::col_example_weight) << "example"
-			<< " "
-			<< std::setw(shared_data::col_current_label) << "current"
-			<< " "
-			<< std::setw(shared_data::col_current_predict) << "current"
-			<< " "
-			<< std::setw(shared_data::col_current_features) << "current"
-			<< std::endl;
-		std::cerr << std::left
-			<< std::setw(shared_data::col_avg_loss) << std::left << "loss"
-			<< " "
-			<< std::setw(shared_data::col_since_last) << std::left << "last"
-			<< " "
-			<< std::right
-			<< std::setw(shared_data::col_example_counter) << "counter"
-			<< " "
-			<< std::setw(shared_data::col_example_weight) << "weight"
-			<< " "
-			<< std::setw(shared_data::col_current_label) << "label"
-			<< " "
-			<< std::setw(shared_data::col_current_predict) << "predict"
-			<< " "
-			<< std::setw(shared_data::col_current_features) << "features"
-			<< std::endl;
-	}
+    all.vw_is_main = true;
+    
+    if (!all.quiet && !all.bfgs && !all.searchstr)
+        {
+        	std::cerr << std::left
+        	          << std::setw(shared_data::col_avg_loss) << std::left << "average"
+        		  << " "
+        		  << std::setw(shared_data::col_since_last) << std::left << "since"
+        		  << " "
+			  << std::right
+        		  << std::setw(shared_data::col_example_counter) << "example"
+        		  << " "
+        		  << std::setw(shared_data::col_example_weight) << "example"
+        		  << " "
+        		  << std::setw(shared_data::col_current_label) << "current"
+        		  << " "
+        		  << std::setw(shared_data::col_current_predict) << "current"
+        		  << " "
+        		  << std::setw(shared_data::col_current_features) << "current"
+        		  << std::endl;
+        	std::cerr << std::left
+        	          << std::setw(shared_data::col_avg_loss) << std::left << "loss"
+        		  << " "
+        		  << std::setw(shared_data::col_since_last) << std::left << "last"
+        		  << " "
+			  << std::right
+        		  << std::setw(shared_data::col_example_counter) << "counter"
+        		  << " "
+        		  << std::setw(shared_data::col_example_weight) << "weight"
+        		  << " "
+        		  << std::setw(shared_data::col_current_label) << "label"
+        		  << " "
+        		  << std::setw(shared_data::col_current_predict) << "predict"
+        		  << " "
+        		  << std::setw(shared_data::col_current_features) << "features"
+        		  << std::endl;
+        }
 	return all;
 }
 
@@ -213,15 +212,15 @@
 	  struct timeb t_start, t_end;
 	  ftime(&t_start);
 
-	  VW::start_parser(all);
+    VW::start_parser(all);
 	  if (alls.size() == 1)
-		  LEARNER::generic_driver(all);
+    LEARNER::generic_driver(all);
 	  else
 		  LEARNER::generic_driver(alls);
 
-	  VW::end_parser(all);
-
-	  ftime(&t_end);
+    VW::end_parser(all);
+
+    ftime(&t_end);
 	  double net_time = (int)(1000.0 * (t_end.time - t_start.time) + (t_end.millitm - t_start.millitm));
 	  if (!all.quiet && all.all_reduce != nullptr)
 		  cerr << "Net time taken by process = " << net_time / (double)(1000) << " seconds\n";
@@ -229,81 +228,7 @@
 	  for (auto v : alls) {
 		  VW::sync_stats(*v);
 		  VW::finish(*v);
-	  }
-=======
-  try {
-    vw& all = parse_args(argc, argv);
-    io_buf model;
-    parse_regressor_args(all, model);
-    parse_modules(all, model);
-    parse_sources(all, model);
-
-    all.vw_is_main = true;
-    struct timeb t_start, t_end;
-    ftime(&t_start);
-
-    if (!all.quiet && !all.bfgs && !all.searchstr)
-    {
-      std::cerr << std::left
-                << std::setw(shared_data::col_avg_loss) << std::left << "average"
-                << " "
-                << std::setw(shared_data::col_since_last) << std::left << "since"
-                << " "
-                << std::right
-                << std::setw(shared_data::col_example_counter) << "example"
-                << " "
-                << std::setw(shared_data::col_example_weight) << "example"
-                << " "
-                << std::setw(shared_data::col_current_label) << "current"
-                << " "
-                << std::setw(shared_data::col_current_predict) << "current"
-                << " "
-                << std::setw(shared_data::col_current_features) << "current"
-                << std::endl;
-      std::cerr << std::left
-                << std::setw(shared_data::col_avg_loss) << std::left << "loss"
-                << " "
-                << std::setw(shared_data::col_since_last) << std::left << "last"
-                << " "
-                << std::right
-                << std::setw(shared_data::col_example_counter) << "counter"
-                << " "
-                << std::setw(shared_data::col_example_weight) << "weight"
-                << " "
-                << std::setw(shared_data::col_current_label) << "label"
-                << " "
-                << std::setw(shared_data::col_current_predict) << "predict"
-                << " "
-                << std::setw(shared_data::col_current_features) << "features"
-                << std::endl;
     }
-
-    VW::start_parser(all);
-    LEARNER::generic_driver(all);
-    VW::end_parser(all);
-
-    ftime(&t_end);
-    double net_time = (int) (1000.0 * (t_end.time - t_start.time) + (t_end.millitm - t_start.millitm));
-    if(!all.quiet && all.span_server != "")
-      cerr<<"Net time taken by process = "<<net_time/(double)(1000)<<" seconds\n";
-
-    if(all.span_server != "") {
-      float loss = (float)all.sd->sum_loss;
-      all.sd->sum_loss = (double)accumulate_scalar(all, all.span_server, loss);
-      float weighted_examples = (float)all.sd->weighted_examples;
-      all.sd->weighted_examples = (double)accumulate_scalar(all, all.span_server, weighted_examples);
-      float weighted_labels = (float)all.sd->weighted_labels;
-      all.sd->weighted_labels = (double)accumulate_scalar(all, all.span_server, weighted_labels);
-      float weighted_unlabeled_examples = (float)all.sd->weighted_unlabeled_examples;
-      all.sd->weighted_unlabeled_examples = (double)accumulate_scalar(all, all.span_server, weighted_unlabeled_examples);
-      float example_number = (float)all.sd->example_number;
-      all.sd->example_number = (uint64_t)accumulate_scalar(all, all.span_server, example_number);
-      float total_features = (float)all.sd->total_features;
-      all.sd->total_features = (uint64_t)accumulate_scalar(all, all.span_server, total_features);
-    }
-
-    VW::finish(all);
->>>>>>> 34c9cb08
   } catch (VW::vw_exception& e) {
     cerr << "vw (" << e.Filename() << ":" << e.LineNumber() << "): " << e.what() << endl;
   } catch (exception& e) {
