/*
Copyright (c) by respective owners including Yahoo!, Microsoft, and
individual contributors. All rights reserved.  Released under a BSD
license as described in the file LICENSE.
 */
#ifdef _WIN32
#include <WinSock2.h>
#else
#include <sys/socket.h>
#include <arpa/inet.h>
#endif
#include <sys/timeb.h>
#include "parse_args.h"
#include "accumulate.h"
#include "best_constant.h"
#include "vw_exception.h"
// #include <boost/filesystem.hpp>
#include <fstream>
using namespace std;

#ifdef _WIN32
#include <windows.h>
#else
#include <wordexp.h>
#endif

// see http://stackoverflow.com/questions/1706551/parse-string-into-argv-argc
char **split_commandline(const char *cmdline, int *argc)
{
	int i;
	char **argv = NULL;
	assert(argc);

	if (!cmdline)
	{
		return NULL;
	}

	// Posix.
#ifndef _WIN32
	{
		wordexp_t p;

		// Note! This expands shell variables.
		if (wordexp(cmdline, &p, 0))
		{
			return NULL;
		}

		*argc = p.we_wordc;

		if (!(argv = (char**)calloc(*argc, sizeof(char *))))
		{
			goto fail;
		}

		for (i = 0; i < (int)p.we_wordc; i++)
		{
			if (!(argv[i] = strdup(p.we_wordv[i])))
			{
				goto fail;
			}
		}

		wordfree(&p);

		return argv;
	fail:
		wordfree(&p);
	}
#else // WIN32
	{
		wchar_t **wargs = NULL;
		size_t needed = 0;
		wchar_t *cmdlinew = NULL;
		size_t len = strlen(cmdline) + 1;

		if (!(cmdlinew = (wchar_t*)calloc(len, sizeof(wchar_t))))
			goto fail;

		if (!MultiByteToWideChar(CP_ACP, 0, cmdline, -1, cmdlinew, (int)len))
			goto fail;

		if (!(wargs = CommandLineToArgvW(cmdlinew, argc)))
			goto fail;

		if (!(argv = (char**)calloc(*argc, sizeof(char *))))
			goto fail;

		// Convert from wchar_t * to ANSI char *
		for (i = 0; i < *argc; i++)
		{
			// Get the size needed for the target buffer.
			// CP_ACP = Ansi Codepage.
			needed = WideCharToMultiByte(CP_ACP, 0, wargs[i], -1,
				NULL, 0, NULL, NULL);

			if (!(argv[i] = (char*)malloc(needed)))
				goto fail;

			// Do the conversion.
			needed = WideCharToMultiByte(CP_ACP, 0, wargs[i], -1,
				argv[i], (int)needed, NULL, NULL);
		}

		if (wargs) LocalFree(wargs);
		if (cmdlinew) free(cmdlinew);
		return argv;

	fail:
		if (wargs) LocalFree(wargs);
		if (cmdlinew) free(cmdlinew);
	}
#endif // WIN32

	if (argv)
	{
		for (i = 0; i < *argc; i++)
		{
			if (argv[i])
			{
				free(argv[i]);
			}
		}

		free(argv);
	}

	return NULL;
}

vw& setup(int argc, char *argv[])
{
    vw& all = parse_args(argc, argv);
	io_buf model;
	parse_regressor_args(all, model);
	parse_modules(all, model);
	parse_sources(all, model);

    all.vw_is_main = true;
<<<<<<< HEAD
=======
    struct timeb t_start, t_end;
    ftime(&t_start);
>>>>>>> d1732026
    
    if (!all.quiet && !all.bfgs && !all.searchstr)
        {
        	std::cerr << std::left
        	          << std::setw(shared_data::col_avg_loss) << std::left << "average"
        		  << " "
        		  << std::setw(shared_data::col_since_last) << std::left << "since"
        		  << " "
			  << std::right
        		  << std::setw(shared_data::col_example_counter) << "example"
        		  << " "
        		  << std::setw(shared_data::col_example_weight) << "example"
        		  << " "
        		  << std::setw(shared_data::col_current_label) << "current"
        		  << " "
        		  << std::setw(shared_data::col_current_predict) << "current"
        		  << " "
        		  << std::setw(shared_data::col_current_features) << "current"
        		  << std::endl;
        	std::cerr << std::left
        	          << std::setw(shared_data::col_avg_loss) << std::left << "loss"
        		  << " "
        		  << std::setw(shared_data::col_since_last) << std::left << "last"
        		  << " "
			  << std::right
        		  << std::setw(shared_data::col_example_counter) << "counter"
        		  << " "
        		  << std::setw(shared_data::col_example_weight) << "weight"
        		  << " "
        		  << std::setw(shared_data::col_current_label) << "label"
        		  << " "
        		  << std::setw(shared_data::col_current_predict) << "predict"
        		  << " "
        		  << std::setw(shared_data::col_current_features) << "features"
        		  << std::endl;
        }
<<<<<<< HEAD
	return all;
}

int main(int argc, char *argv[])
{
  try {
	  // support multiple vw instances for training of the same datafile for the same instance
	  vector<vw*> alls;
	  if (argc == 3 && !strcmp(argv[1], "--args"))
	  {
		  std::fstream arg_file(argv[2]);

		  int line_count = 1;
		  std::string line;
		  while (std::getline(arg_file, line))
		  {
			  std::stringstream sstr;
			  sstr << line << " -f model." << (line_count++);

			  std::cout << sstr.str() << endl;
			  auto str = sstr.str();
			  const char* new_args = str.c_str();

			  int l_argc;
			  char** l_argv = split_commandline(new_args, &l_argc);

			  alls.push_back(&setup(l_argc, l_argv));
		  }
	  }
	  else
	  {
		  alls.push_back(&setup(argc, argv));
	  }

	  vw& all = *alls[0];
	  struct timeb t_start, t_end;
	  ftime(&t_start);
=======
>>>>>>> d1732026

    VW::start_parser(all);
	  if (alls.size() == 1)
    LEARNER::generic_driver(all);
	  else
		  LEARNER::generic_driver(alls);

    VW::end_parser(all);

    ftime(&t_end);
<<<<<<< HEAD
	  double net_time = (int)(1000.0 * (t_end.time - t_start.time) + (t_end.millitm - t_start.millitm));
	  if (!all.quiet && all.all_reduce != nullptr)
		  cerr << "Net time taken by process = " << net_time / (double)(1000) << " seconds\n";

	  for (auto v : alls) {
		  VW::sync_stats(*v);
		  VW::finish(*v);
    }
=======
    double net_time = (int) (1000.0 * (t_end.time - t_start.time) + (t_end.millitm - t_start.millitm)); 
    if(!all.quiet && all.all_reduce != nullptr)
        cerr<<"Net time taken by process = "<<net_time/(double)(1000)<<" seconds\n";

	VW::sync_stats(all);
    VW::finish(all);
>>>>>>> d1732026
  } catch (VW::vw_exception& e) {
    cerr << "vw (" << e.Filename() << ":" << e.LineNumber() << "): " << e.what() << endl;
  } catch (exception& e) {
    // vw is implemented as a library, so we use 'throw runtime_error()'
    // error 'handling' everywhere.  To reduce stderr pollution
    // everything gets caught here & the error message is printed
    // sans the excess exception noise, and core dump.
    cerr << "vw: " << e.what() << endl;
    exit(1);
  }
  return 0;
}
<|MERGE_RESOLUTION|>--- conflicted
+++ resolved
@@ -14,123 +14,12 @@
 #include "accumulate.h"
 #include "best_constant.h"
 #include "vw_exception.h"
-// #include <boost/filesystem.hpp>
-#include <fstream>
+
 using namespace std;
 
-#ifdef _WIN32
-#include <windows.h>
-#else
-#include <wordexp.h>
-#endif
-
-// see http://stackoverflow.com/questions/1706551/parse-string-into-argv-argc
-char **split_commandline(const char *cmdline, int *argc)
+int main(int argc, char *argv[])
 {
-	int i;
-	char **argv = NULL;
-	assert(argc);
-
-	if (!cmdline)
-	{
-		return NULL;
-	}
-
-	// Posix.
-#ifndef _WIN32
-	{
-		wordexp_t p;
-
-		// Note! This expands shell variables.
-		if (wordexp(cmdline, &p, 0))
-		{
-			return NULL;
-		}
-
-		*argc = p.we_wordc;
-
-		if (!(argv = (char**)calloc(*argc, sizeof(char *))))
-		{
-			goto fail;
-		}
-
-		for (i = 0; i < (int)p.we_wordc; i++)
-		{
-			if (!(argv[i] = strdup(p.we_wordv[i])))
-			{
-				goto fail;
-			}
-		}
-
-		wordfree(&p);
-
-		return argv;
-	fail:
-		wordfree(&p);
-	}
-#else // WIN32
-	{
-		wchar_t **wargs = NULL;
-		size_t needed = 0;
-		wchar_t *cmdlinew = NULL;
-		size_t len = strlen(cmdline) + 1;
-
-		if (!(cmdlinew = (wchar_t*)calloc(len, sizeof(wchar_t))))
-			goto fail;
-
-		if (!MultiByteToWideChar(CP_ACP, 0, cmdline, -1, cmdlinew, (int)len))
-			goto fail;
-
-		if (!(wargs = CommandLineToArgvW(cmdlinew, argc)))
-			goto fail;
-
-		if (!(argv = (char**)calloc(*argc, sizeof(char *))))
-			goto fail;
-
-		// Convert from wchar_t * to ANSI char *
-		for (i = 0; i < *argc; i++)
-		{
-			// Get the size needed for the target buffer.
-			// CP_ACP = Ansi Codepage.
-			needed = WideCharToMultiByte(CP_ACP, 0, wargs[i], -1,
-				NULL, 0, NULL, NULL);
-
-			if (!(argv[i] = (char*)malloc(needed)))
-				goto fail;
-
-			// Do the conversion.
-			needed = WideCharToMultiByte(CP_ACP, 0, wargs[i], -1,
-				argv[i], (int)needed, NULL, NULL);
-		}
-
-		if (wargs) LocalFree(wargs);
-		if (cmdlinew) free(cmdlinew);
-		return argv;
-
-	fail:
-		if (wargs) LocalFree(wargs);
-		if (cmdlinew) free(cmdlinew);
-	}
-#endif // WIN32
-
-	if (argv)
-	{
-		for (i = 0; i < *argc; i++)
-		{
-			if (argv[i])
-			{
-				free(argv[i]);
-			}
-		}
-
-		free(argv);
-	}
-
-	return NULL;
-}
-
-vw& setup(int argc, char *argv[])
-{
+  try {
     vw& all = parse_args(argc, argv);
 	io_buf model;
 	parse_regressor_args(all, model);
@@ -138,11 +27,8 @@
 	parse_sources(all, model);
 
     all.vw_is_main = true;
-<<<<<<< HEAD
-=======
     struct timeb t_start, t_end;
     ftime(&t_start);
->>>>>>> d1732026
     
     if (!all.quiet && !all.bfgs && !all.searchstr)
         {
@@ -179,73 +65,18 @@
         		  << std::setw(shared_data::col_current_features) << "features"
         		  << std::endl;
         }
-<<<<<<< HEAD
-	return all;
-}
-
-int main(int argc, char *argv[])
-{
-  try {
-	  // support multiple vw instances for training of the same datafile for the same instance
-	  vector<vw*> alls;
-	  if (argc == 3 && !strcmp(argv[1], "--args"))
-	  {
-		  std::fstream arg_file(argv[2]);
-
-		  int line_count = 1;
-		  std::string line;
-		  while (std::getline(arg_file, line))
-		  {
-			  std::stringstream sstr;
-			  sstr << line << " -f model." << (line_count++);
-
-			  std::cout << sstr.str() << endl;
-			  auto str = sstr.str();
-			  const char* new_args = str.c_str();
-
-			  int l_argc;
-			  char** l_argv = split_commandline(new_args, &l_argc);
-
-			  alls.push_back(&setup(l_argc, l_argv));
-		  }
-	  }
-	  else
-	  {
-		  alls.push_back(&setup(argc, argv));
-	  }
-
-	  vw& all = *alls[0];
-	  struct timeb t_start, t_end;
-	  ftime(&t_start);
-=======
->>>>>>> d1732026
 
     VW::start_parser(all);
-	  if (alls.size() == 1)
     LEARNER::generic_driver(all);
-	  else
-		  LEARNER::generic_driver(alls);
-
     VW::end_parser(all);
 
     ftime(&t_end);
-<<<<<<< HEAD
-	  double net_time = (int)(1000.0 * (t_end.time - t_start.time) + (t_end.millitm - t_start.millitm));
-	  if (!all.quiet && all.all_reduce != nullptr)
-		  cerr << "Net time taken by process = " << net_time / (double)(1000) << " seconds\n";
-
-	  for (auto v : alls) {
-		  VW::sync_stats(*v);
-		  VW::finish(*v);
-    }
-=======
     double net_time = (int) (1000.0 * (t_end.time - t_start.time) + (t_end.millitm - t_start.millitm)); 
     if(!all.quiet && all.all_reduce != nullptr)
         cerr<<"Net time taken by process = "<<net_time/(double)(1000)<<" seconds\n";
 
 	VW::sync_stats(all);
     VW::finish(all);
->>>>>>> d1732026
   } catch (VW::vw_exception& e) {
     cerr << "vw (" << e.Filename() << ":" << e.LineNumber() << "): " << e.what() << endl;
   } catch (exception& e) {
