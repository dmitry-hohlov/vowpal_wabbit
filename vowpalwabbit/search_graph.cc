/*
Copyright (c) by respective owners including Yahoo!, Microsoft, and
individual contributors. All rights reserved.  Released under a BSD (revised)
license as described in the file LICENSE.
 */
#include "search_graph.h"
#include "vw.h"
#include "gd.h"
#include "vw_exception.h"
<<<<<<< HEAD
#include "array_parameters.h"


=======
using namespace std;
>>>>>>> 1e30d14c
/*
example format:

ALL NODES
ALL EDGES
<blank>
ALL NODES
ALL EDGES
<blank>

and so on

node lines look like normal vw examples with unary features:

label:weight |n features
label:weight |n features
...

they are *implicitly* labeled starting at 1. (note the namespace
needn't be called n.) if weight is omitted it is assumed to be 1.0.

edge lines look like:

n1 n2 n3 ... |e features
n1 n2 n3 ... |e features
...

here, n1 n2 n3 are integer node ids, starting at one. technically
these are hyperedges, since they can touch more than two nodes. in the
canonical representation, there will just be n1 and n2.

the only thing that differentiates edges from nodes is that edges have
>1 input.

edges can either be directed or undirected. the default is undirected,
in which case the order of nodes listed in the edge is irrelevant. if
you add --search_graph_directed then the edges will be interpreted as
directed edges. for simple edges that connect two nodes, such as "n1
n2 | ...", the direction will be n1-->n2. for hyperedges of size K
such as "n1 n2 n3 n4 | ...", the default assumption is that the edge
has K-1 sources and 1 sink, so {n1,n2,n3}-->n4 in this case. if you
desire hyper-edges with more than one sink, you can specify them by
separating the source nodes from the sink nodes with a "0". for
instance "n1 n2 n3 0 n4 | ..." is the same as "n1 n2 n3 n4 | ...", but
"n1 n2 0 n3 n4 | ..." means {n1,n2}-->{n3,n4}. in undirected mode, all
0s are ignored; in directed mode, all but the first are ignored.
*/

namespace GraphTask
{
Search::search_task task = { "graph", run, initialize, finish, setup, takedown };

struct task_data
{ // global data
  size_t num_loops;
  size_t K;  // number of labels, *NOT* including the +1 for 'unlabeled'
  size_t numN; // number of neighbor predictions (equals K+1 for undirected, or 2*(K+1) for directed)
  bool   use_structure;
  bool   separate_learners;
  bool   directed;

  // for adding new features
  uint64_t mask; // all->reg.weight_mask
  uint64_t multiplier;   // all.wpp << all.stride_shift
  size_t ss; // stride_shift
  size_t wpp;

  // per-example data
  uint32_t N;  // number of nodes
  uint32_t E;  // number of edges
  vector< vector<size_t> > adj;  // adj[n] is a vector of *edge example ids* that contain n
  vector<uint32_t> bfs;   // order of nodes to process
  vector<size_t>   pred;  // predictions
  example*cur_node;       // pointer to the current node for add_edge_features_fn
  float* neighbor_predictions;  // prediction on this neighbor for add_edge_features_fn
  weight_vector* wv;
  uint32_t* confusion_matrix;
  float* true_counts;
  float true_counts_total;

};

inline bool example_is_test(polylabel&l) { return l.cs.costs.size() == 0; }

void initialize(Search::search& sch, size_t& num_actions, po::variables_map& vm)
{ task_data * D = new task_data();
  po::options_description sspan_opts("search graphtask options");
  sspan_opts.add_options()("search_graph_num_loops", po::value<size_t>(), "how many loops to run [def: 2]");
  sspan_opts.add_options()("search_graph_no_structure", "turn off edge features");
  sspan_opts.add_options()("search_graph_separate_learners", "use a different learner for each pass");
  sspan_opts.add_options()("search_graph_directed", "construct features based on directed graph semantics");
  sch.add_program_options(vm, sspan_opts);

  D->num_loops = 2;
  D->use_structure = true;
  D->directed = false;
  if (vm.count("search_graph_num_loops"))      D->num_loops = vm["search_graph_num_loops"].as<size_t>();
  if (vm.count("search_graph_no_structure"))   D->use_structure = false;
  if (vm.count("search_graph_separate_learners")) D->separate_learners = true;
  if (vm.count("search_graph_directed"))       D->directed = true;

  if (D->num_loops <= 1) { D->num_loops = 1; D->separate_learners = false; }

  D->K = num_actions;
  D->numN = (D->directed+1) * (D->K+1);
  cerr << "K=" << D->K << ", numN=" << D->numN << endl;
  D->neighbor_predictions = calloc_or_throw<float>(D->numN);

  D->confusion_matrix = calloc_or_throw<uint32_t>( (D->K+1)*(D->K+1) );
  D->true_counts = calloc_or_throw<float>(D->K+1);
  D->true_counts_total = (float)(D->K+1);
  for (size_t k=0; k<=D->K; k++) D->true_counts[k] = 1.;

  if (D->separate_learners) sch.set_num_learners(D->num_loops);

  sch.set_task_data<task_data>(D);
  sch.set_options( 0 ); // Search::AUTO_HAMMING_LOSS
  sch.set_label_parser( COST_SENSITIVE::cs_label, example_is_test );
}

void finish(Search::search& sch)
{ task_data * D = sch.get_task_data<task_data>();
  free(D->neighbor_predictions);
  free(D->confusion_matrix);
  free(D->true_counts);
  delete D;
}

inline bool example_is_edge(example*e) { return e->l.cs.costs.size() > 1; }

void run_bfs(task_data &D, vector<example*>& ec)
{ D.bfs.clear();
  vector<bool> touched;
  for (size_t n=0; n<D.N; n++) touched.push_back(false);

  touched[0] = true;
  D.bfs.push_back(0);

  size_t i = 0;
  while (D.bfs.size() < D.N)
  { while (i < D.bfs.size())
    { uint32_t n = D.bfs[i];
      for (size_t id : D.adj[n])
        for (size_t j=0; j<ec[id]->l.cs.costs.size(); j++)
        { uint32_t m = ec[id]->l.cs.costs[j].class_index;
          if ((m > 0) && (!touched[m-1]))
          { D.bfs.push_back(m-1);
            touched[m-1] = true;
          }
        }
      i++;
    }

    if (D.bfs.size() < D.N)
      // we finished a SCC, need to find another
      for (uint32_t n=0; n<D.N; n++)
        if (! touched[n])
        { touched[n] = true;
          D.bfs.push_back(n);
          break;
        }
  }
}

void setup(Search::search& sch, vector<example*>& ec)
{ task_data& D = *sch.get_task_data<task_data>();

  D.mask = sch.get_vw_pointer_unsafe().wv->mask();
  D.wpp  = sch.get_vw_pointer_unsafe().wpp;
  D.ss   = sch.get_vw_pointer_unsafe().stride_shift;
  D.multiplier = D.wpp << D.ss;
  D.wv = sch.get_vw_pointer_unsafe().wv;

  D.N = 0;
  D.E = 0;
  for (size_t i=0; i<ec.size(); i++)
    if (example_is_edge(ec[i]))
      D.E++;
    else   // it's a node!
    { if (D.E > 0)
        THROW("error: got a node after getting edges!");

      D.N++;
      if (ec[i]->l.cs.costs.size() > 0)
      { D.true_counts[ec[i]->l.cs.costs[0].class_index] += 1.;
        D.true_counts_total += 1.;
      }
    }

  if ((D.N == 0) && (D.E > 0))
    THROW("error: got edges without any nodes (perhaps ring_size is too small?)!");

  D.adj = vector<vector<size_t>>(D.N, vector<size_t>(0));

  for (size_t i=D.N; i<ec.size(); i++)
  { for (size_t n=0; n<ec[i]->l.cs.costs.size(); n++)
    { if (ec[i]->l.cs.costs[n].class_index > D.N)
        THROW("error: edge source points to too large of a node id: " << (ec[i]->l.cs.costs[n].class_index) << " > " << D.N);
    }
    for (size_t n=0; n<ec[i]->l.cs.costs.size(); n++)
    { size_t nn = ec[i]->l.cs.costs[n].class_index;
      if ((nn > 0) && (((D.adj[nn-1].size() == 0) || (D.adj[nn-1][D.adj[nn-1].size()-1] != i)))) // don't allow dups
        D.adj[nn-1].push_back(i);
    }
  }

  run_bfs(D, ec);

  D.pred.clear();
  for (size_t n=0; n<D.N; n++)
    D.pred.push_back( D.K+1 );
}

void takedown(Search::search& sch, vector<example*>& /*ec*/)
{ task_data& D = *sch.get_task_data<task_data>();
  D.bfs.clear();
  D.pred.clear();
  for (auto x : D.adj) x.clear();
  D.adj.clear();
}

void add_edge_features_group_fn(task_data&D, float fv, uint64_t fx)
{ example*node = D.cur_node;
  uint64_t fx2 = fx / (uint64_t)D.multiplier;
  for (size_t k=0; k<D.numN; k++)
    { if (D.neighbor_predictions[k] == 0.) continue;
      node->feature_space[neighbor_namespace].push_back(fv * D.neighbor_predictions[k], (uint64_t)(( fx2 + 348919043 * k ) * D.multiplier) & (uint64_t)D.mask);
    }
}

void add_edge_features_single_fn(task_data&D, float fv, uint64_t fx)
{ example*node = D.cur_node;
  features& fs = node->feature_space[neighbor_namespace];
  uint64_t fx2 = fx / (uint64_t)D.multiplier;
  size_t k = (size_t) D.neighbor_predictions[0];
  fs.push_back(fv, (uint32_t)(( fx2 + 348919043 * k ) * D.multiplier) & (uint64_t)D.mask);
}

void add_edge_features(Search::search&sch, task_data&D, size_t n, vector<example*>&ec)
{ D.cur_node = ec[n];

  for (size_t i : D.adj[n])
  { for (size_t k=0; k<D.numN; k++) D.neighbor_predictions[k] = 0.;

    float pred_total = 0.;
    uint32_t last_pred = 0;
    if (D.use_structure)
    { bool n_in_sink = true;
      if (D.directed)
        for (size_t j=0; j<ec[i]->l.cs.costs.size()-1; j++)
        { size_t m = ec[i]->l.cs.costs[j].class_index;
          if (m == 0) break;
          if (m-1 == n) { n_in_sink = false; break; }
        }

      bool m_in_sink = false;
      for (size_t j=0; j<ec[i]->l.cs.costs.size(); j++)
      { size_t m = ec[i]->l.cs.costs[j].class_index;
        if (m == 0) { m_in_sink = true; continue; }
        if (j == ec[i]->l.cs.costs.size()-1) m_in_sink = true;
        m--;
        if (m == n) continue;
        size_t other_side = (D.directed && (n_in_sink != m_in_sink)) ? (D.K+1) : 0;
        D.neighbor_predictions[ D.pred[m]-1 + other_side ] += 1.;
        pred_total += 1.;
        last_pred = (uint32_t)D.pred[m]-1 + (uint32_t)other_side;
      }
    }
    else
    { D.neighbor_predictions[0] += 1.;
      pred_total += 1.;
      last_pred = 0;
    }

    if (pred_total == 0.) continue;
    //cerr << n << ':' << i << " -> ["; for (size_t k=0; k<D.numN; k++) cerr << ' ' << D.neighbor_predictions[k]; cerr << " ]" << endl;
    for (size_t k=0; k<D.numN; k++) D.neighbor_predictions[k] /= pred_total;
    example&edge = *ec[i];

    if (pred_total <= 1.)    // single edge
    { D.neighbor_predictions[0] = (float)last_pred;
      GD::foreach_feature<task_data,uint64_t,add_edge_features_single_fn>(sch.get_vw_pointer_unsafe(), edge, D);
    }
    else   // lots of edges
      GD::foreach_feature<task_data,uint64_t,add_edge_features_group_fn>(sch.get_vw_pointer_unsafe(), edge, D);
  }
  ec[n]->indices.push_back(neighbor_namespace);
  ec[n]->total_sum_feat_sq += ec[n]->feature_space[neighbor_namespace].sum_feat_sq;
  ec[n]->num_features += ec[n]->feature_space[neighbor_namespace].size();

  vw& all = sch.get_vw_pointer_unsafe();
  for (string& i : all.pairs)
  { int i0 = (int)i[0];
    int i1 = (int)i[1];
    if ((i0 == (int)neighbor_namespace) || (i1 == (int)neighbor_namespace))
    { ec[n]->num_features      += ec[n]->feature_space[i0].size() * ec[n]->feature_space[i1].size();
      ec[n]->total_sum_feat_sq += ec[n]->feature_space[i0].sum_feat_sq*ec[n]->feature_space[i1].sum_feat_sq;
    }
  }

}

void del_edge_features(task_data&/*D*/, uint32_t n, vector<example*>&ec)
{ ec[n]->indices.pop();
  features& fs = ec[n]->feature_space[neighbor_namespace];
  ec[n]->total_sum_feat_sq -= fs.sum_feat_sq;
  ec[n]->num_features -= fs.size();
  fs.erase();
}

#define IDX(i,j) ( (i) * (D.K+1) + j )

float macro_f(task_data& D)
{ float total_f1 = 0.;
  float count_f1 = 0.;
  for (size_t k=1; k<=D.K; k++)
  { float trueC = 0.;
    float predC = 0.;
    for (size_t j=1; j<=D.K; j++)
    { trueC += (float)D.confusion_matrix[ IDX(k,j) ];
      predC += (float)D.confusion_matrix[ IDX(j,k) ];
    }
    if (trueC == 0) continue;
    float correctC = (float)D.confusion_matrix[ IDX(k,k) ];
    count_f1++;
    if (correctC > 0)
    { float pre = correctC / predC;
      float rec = correctC / trueC;
      total_f1 += 2 * pre * rec / (pre + rec);
    }
  }
  return total_f1 / count_f1;
}

void run(Search::search& sch, vector<example*>& ec)
{ task_data& D = *sch.get_task_data<task_data>();
  float loss_val = 0.5f / (float)D.num_loops;
  for (size_t n=0; n<D.N; n++) D.pred[n] = D.K+1;

  for (size_t loop=0; loop<D.num_loops; loop++)
  { bool last_loop = loop == (D.num_loops-1);
    int start = 0; int end = D.N; int step = 1;
    if (loop % 2 == 1) { start = D.N-1; end=-1; step = -1; } // go inward on odd loops
    for (int n_id = start; n_id != end; n_id += step)
    { uint32_t n = D.bfs[n_id];
      uint32_t k = (ec[n]->l.cs.costs.size() > 0) ? ec[n]->l.cs.costs[0].class_index : 0;

      bool add_features = /* D.use_structure && */ sch.predictNeedsExample();
      //add_features = false;

      if (add_features) add_edge_features(sch, D, n, ec);
      Search::predictor P = Search::predictor(sch, n+1);
      P.set_input(*ec[n]);
      if (false && (k > 0))
      { float min_count = 1e12f;
        for (size_t k2=1; k2<=D.K; k2++)
          min_count = min(min_count, D.true_counts[k2]);
        float w = min_count / D.true_counts[k];
        //float w = D.true_counts_total / D.true_counts[k] / (float)(D.K);
        P.set_weight( w );
        //cerr << "w = " << D.true_counts_total / D.true_counts[k] / (float)(D.K) << endl;
        //P.set_weight( D.true_counts_total / D.true_counts[k] / (float)(D.K) );
      }
      if (D.separate_learners) P.set_learner_id(loop);
      if (k > 0) // for test examples
        P.set_oracle(k);
      // add all the conditioning
      for (size_t i=0; i<D.adj[n].size(); i++)
      { for (size_t j=0; j<ec[i]->l.cs.costs.size(); j++)
        { uint32_t m = ec[i]->l.cs.costs[j].class_index;
          if (m == 0) continue;
          m--;
          if (m == n) continue;
          P.add_condition(m+1, 'e');
        }
      }

      // make the prediction
      D.pred[n] = P.predict();
      if (ec[n]->l.cs.costs.size() > 0) // for test examples
        sch.loss((ec[n]->l.cs.costs[0].class_index == D.pred[n]) ? 0.f : (last_loop ? 0.5f : loss_val));

      if (add_features) del_edge_features(D, n, ec);
    }
  }

  for (uint32_t n=0; n<D.N; n++)
    D.confusion_matrix[ IDX( ec[n]->l.cs.costs[0].class_index, D.pred[n] ) ] ++;
  sch.loss( 1.f - macro_f(D) );

  if (sch.output().good())
    for (uint32_t n=0; n<D.N; n++)
      sch.output() << D.pred[n] << ' ';
}
}<|MERGE_RESOLUTION|>--- conflicted
+++ resolved
@@ -7,13 +7,7 @@
 #include "vw.h"
 #include "gd.h"
 #include "vw_exception.h"
-<<<<<<< HEAD
-#include "array_parameters.h"
-
-
-=======
-using namespace std;
->>>>>>> 1e30d14c
+
 /*
 example format:
 
