/*
Copyright (c) by respective owners including Yahoo!, Microsoft, and
individual contributors. All rights reserved.  Released under a BSD
license as described in the file LICENSE.
 */
#pragma once
#ifndef _WIN32
#include <sys/types.h>
#include <unistd.h>
#endif

#include <stdio.h>
#include <fcntl.h>
#include "v_array.h"
#include <iostream>
#include <sstream>
#include <errno.h>
#include <stdexcept>
#include "hash.h"
#include "vw_exception.h"
#include "vw_validate.h"

using namespace std;

#ifndef O_LARGEFILE //for OSX
#define O_LARGEFILE 0
#endif

#ifdef _WIN32
#define ssize_t size_t
#include <io.h>
#include <sys/stat.h>
#endif

/* The i/o buffer can be conceptualized as an array below:
**  _______________________________________________________________________________________
** |__________|__________|__________|__________|__________|__________|__________|__________|   **
** space.begin           space.end             space.endloaded                  space.endarray **
**
** space.begin     = the beginning of the loaded values in the buffer
** space.end       = the end of the last-read point in the buffer
** space.endloaded = the end of the loaded values from file
** space.endarray  = the end of the allocated space for the array
**
** The values are ordered so that:
** space.begin <= space.end <= space.endloaded <= space.endarray
**
** Initially space.begin == space.end since no values have been read.
**
** The interval [space.end, space.endloaded] may be shifted down to space.begin
** if the requested number of bytes to be read is larger than the interval size.
** This is done to avoid reallocating arrays as much as possible.
*/

class io_buf {
public:
  v_array<char> space; //space.begin = beginning of loaded values.  space.end = end of read or written values from/to the buffer.
  v_array<int> files;
  size_t count; // maximum number of file descriptors.
  size_t current; //file descriptor currently being used.
  char* endloaded; //end of loaded values from file or socket
  v_array<char> currentname;
  v_array<char> finalname;
  
  // used to check-sum i/o files for corruption detection
  bool verify_hash;
  uint32_t hash;

  // used to check-sum i/o files for corruption detection
  bool verify_hash;
  uint32_t hash;

  static const int READ = 1;
  static const int WRITE = 2;

  void init() {
    space = v_init<char>();
    files = v_init<int>();
    currentname = v_init<char>();
    finalname = v_init<char>();
    size_t s = 1 << 16;
    space.resize(s);
    current = 0;
    count = 0;
    endloaded = space.begin;
    verify_hash = false;
    hash = 0;
  }

  virtual int open_file(const char* name, bool stdin_off, int flag=READ) {
    int ret = -1;
    switch(flag) {
    case READ:
      if (*name != '\0')
      {
#ifdef _WIN32
        // _O_SEQUENTIAL hints to OS that we'll be reading sequentially, so cache aggressively.
        _sopen_s(&ret, name, _O_RDONLY|_O_BINARY|_O_SEQUENTIAL, _SH_DENYWR, 0);
#else
        ret = open(name, O_RDONLY|O_LARGEFILE);
#endif
      }
      else if (!stdin_off)
#ifdef _WIN32
        ret = _fileno(stdin);
#else
        ret = fileno(stdin);
#endif
      if(ret!=-1)
        files.push_back(ret);
      break;

    case WRITE:
#ifdef _WIN32
      _sopen_s(&ret, name, _O_CREAT|_O_WRONLY|_O_BINARY|_O_TRUNC, _SH_DENYWR, _S_IREAD|_S_IWRITE);
#else
      ret = open(name, O_CREAT|O_WRONLY|O_LARGEFILE|O_TRUNC,0666);
#endif
      if(ret!=-1)
        files.push_back(ret);
      break;

    default:
      std::cerr << "Unknown file operation. Something other than READ/WRITE specified" << std::endl;
      ret = -1;
    }
    if (ret == -1 && *name != '\0')
      THROWERRNO("can't open: " << name);

    return ret;
  }

  virtual void reset_file(int f) {
#ifdef _WIN32
    _lseek(f, 0, SEEK_SET);
#else
    lseek(f, 0, SEEK_SET);
#endif
    endloaded = space.begin;
    space.end = space.begin;
  }

  io_buf() {
    init();
  }

  virtual ~io_buf() {
    files.delete_v();
    space.delete_v();
  }

  void set(char *p) {space.end = p;}

  virtual size_t num_files() { return files.size();}

  virtual ssize_t read_file(int f, void* buf, size_t nbytes) {
    return read_file_or_socket(f, buf, nbytes);
  }

  static ssize_t read_file_or_socket(int f, void* buf, size_t nbytes);

  size_t fill(int f) 
  {
      // if the loaded values have reached the allocated space
<<<<<<< HEAD
    if (space.end_array - endloaded == 0)
    {
          // reallocate to twice as much space
      size_t offset = endloaded - space.begin;
      space.resize(2 * (space.end_array - space.begin));
          endloaded = space.begin + offset;
    }
      // read more bytes from file up to the remaining allocated space
    ssize_t num_read = read_file(f, endloaded, space.end_array - endloaded);
    if (num_read >= 0)
    {
          // if some bytes were actually loaded, update the end of loaded values
          endloaded = endloaded + num_read;
      return num_read;
    }
    else
      return 0;
=======
      if (space.end_array - endloaded == 0)
      {
          // reallocate to twice as much space
          size_t offset = endloaded - space.begin;
          space.resize(2 * (space.end_array - space.begin));
          endloaded = space.begin + offset;
      }
      // read more bytes from file up to the remaining allocated space
      ssize_t num_read = read_file(f, endloaded, space.end_array - endloaded);
      if (num_read >= 0)
      {
          // if some bytes were actually loaded, update the end of loaded values
          endloaded = endloaded + num_read;
          return num_read;
      }
      else
          return 0;
>>>>>>> 9e3917fb
  }

  virtual ssize_t write_file(int f, const void* buf, size_t nbytes) {
    return write_file_or_socket(f, buf, nbytes);
  }

  static ssize_t write_file_or_socket(int f, const void* buf, size_t nbytes);

  virtual void flush() {
    if (files.size() > 0) {
      if (write_file(files[0], space.begin, space.size()) != (int)space.size())
        std::cerr << "error, failed to write example\n";
      space.end = space.begin;
    }
  }

  virtual bool close_file() {
    if(files.size()>0) {
      close_file_or_socket(files.pop());
      return true;
    }
    return false;
  }

  virtual bool compressed() { return false; }

  static void close_file_or_socket(int f);

  void close_files() {
    while(close_file());
  }

  static bool is_socket(int f);
};

void buf_write(io_buf &o, char* &pointer, size_t n);
size_t buf_read(io_buf &i, char* &pointer, size_t n);
bool isbinary(io_buf &i);
size_t readto(io_buf &i, char* &pointer, char terminal);

//if read_message is null, just read it in.  Otherwise do a comparison and barf on read_message.
inline size_t bin_read_fixed(io_buf& i, char* data, size_t len, const char* read_message)
{
  if (len > 0)
  {
    char* p;
    size_t ret = buf_read(i,p,len);

    // compute hash for check-sum
    if (i.verify_hash)
<<<<<<< HEAD
        i.hash = uniform_hash(p, len, i.hash);
=======
    {
        i.hash = uniform_hash(p, len, i.hash);
    }
>>>>>>> 9e3917fb

    if (*read_message == '\0')
      memcpy(data,p,len);
    else if (memcmp(data,p,len) != 0)
      THROW(read_message);
    return ret;
  }
  return 0;
}

inline size_t bin_read(io_buf& i, char* data, size_t len, const char* read_message)
{
  uint32_t obj_len;
  size_t ret = bin_read_fixed(i,(char*)&obj_len,sizeof(obj_len),"");
  if (obj_len > len || ret < sizeof(uint32_t))
    THROW("bad model format!");

  ret += bin_read_fixed(i,data,obj_len,read_message);

  return ret;
}

inline size_t bin_write_fixed(io_buf& o, const char* data, uint32_t len)
{
  if (len > 0)
  {
    char* p;
    buf_write (o, p, len);
    memcpy (p, data, len);

    // compute hash for check-sum
    if (o.verify_hash)
<<<<<<< HEAD
      o.hash = uniform_hash(p, len, o.hash);
=======
    {
      o.hash = uniform_hash(p, len, o.hash);
    }
>>>>>>> 9e3917fb
  }
  return len;
}

inline size_t bin_write(io_buf& o, const char* data, uint32_t len)
{
  bin_write_fixed(o,(char*)&len, sizeof(len));
  bin_write_fixed(o,data,len);
  return (len + sizeof(len));
}

inline size_t bin_text_write(io_buf& io, char* data, uint32_t len,
                             const char* text_data, uint32_t text_len, bool text)
{
  if (text)
    return bin_write_fixed (io, text_data, text_len);
  else if (len > 0)
    return bin_write (io, data, len);
  return 0;
}

//a unified function for read(in binary), write(in binary), and write(in text)
inline size_t bin_text_read_write(io_buf& io, char* data, uint32_t len,
                                  const char* read_message, bool read,
                                  const char* text_data, uint32_t text_len, bool text)
{
  if (read)
    return bin_read(io, data, len, read_message);
  else
    return bin_text_write(io,data,len, text_data, text_len, text);
}

<<<<<<< HEAD
inline size_t bin_text_read_write_validate_eof(io_buf& io, char* data, uint32_t len,
=======
inline size_t bin_text_read_write_validated(io_buf& io, char* data, uint32_t len,
>>>>>>> 9e3917fb
    const char* read_message, bool read,
    const char* text_data, uint32_t text_len, bool text)
{
    size_t nbytes = bin_text_read_write(io, data, len, read_message, read, text_data, text_len, text);
    if (read && len > 0)
    {
        if (nbytes == 0)
        {
            THROW("Unexpected end of file encountered.");
        }
    }
    return nbytes;
}

<<<<<<< HEAD
inline size_t bin_text_write_fixed(io_buf& io, char* data, uint32_t len, 
		      const char* text_data, uint32_t text_len, bool text)
=======
inline size_t bin_text_write_fixed(io_buf& io, char* data, uint32_t len,
                                   const char* text_data, uint32_t text_len, bool text)
>>>>>>> 9e3917fb
{
  if (text)
    return bin_write_fixed (io, text_data, text_len);
  else
    return bin_write_fixed (io, data, len);
  return 0;
}

//a unified function for read(in binary), write(in binary), and write(in text)
inline size_t bin_text_read_write_fixed(io_buf& io, char* data, uint32_t len,
                                        const char* read_message, bool read,
                                        const char* text_data, uint32_t text_len, bool text)
{
  if (read)
    return bin_read_fixed(io, data, len, read_message);
  else
    return bin_text_write_fixed(io, data, len, text_data, text_len, text);
}

<<<<<<< HEAD
inline size_t bin_text_read_write_fixed_validate_eof(io_buf& io, char* data, uint32_t len,
=======
inline size_t bin_text_read_write_fixed_validated(io_buf& io, char* data, uint32_t len,
>>>>>>> 9e3917fb
    const char* read_message, bool read,
    const char* text_data, uint32_t text_len, bool text)
{
    size_t nbytes = bin_text_read_write_fixed(io, data, len, read_message, read, text_data, text_len, text);
    if (read && len > 0) // only validate bytes read/write if expected length > 0
    {
        if (nbytes == 0)
        {
            THROW("Unexpected end of file encountered.");
        }
    }
    return nbytes;
}<|MERGE_RESOLUTION|>--- conflicted
+++ resolved
@@ -61,10 +61,6 @@
   char* endloaded; //end of loaded values from file or socket
   v_array<char> currentname;
   v_array<char> finalname;
-  
-  // used to check-sum i/o files for corruption detection
-  bool verify_hash;
-  uint32_t hash;
 
   // used to check-sum i/o files for corruption detection
   bool verify_hash;
@@ -162,7 +158,6 @@
   size_t fill(int f) 
   {
       // if the loaded values have reached the allocated space
-<<<<<<< HEAD
     if (space.end_array - endloaded == 0)
     {
           // reallocate to twice as much space
@@ -180,25 +175,6 @@
     }
     else
       return 0;
-=======
-      if (space.end_array - endloaded == 0)
-      {
-          // reallocate to twice as much space
-          size_t offset = endloaded - space.begin;
-          space.resize(2 * (space.end_array - space.begin));
-          endloaded = space.begin + offset;
-      }
-      // read more bytes from file up to the remaining allocated space
-      ssize_t num_read = read_file(f, endloaded, space.end_array - endloaded);
-      if (num_read >= 0)
-      {
-          // if some bytes were actually loaded, update the end of loaded values
-          endloaded = endloaded + num_read;
-          return num_read;
-      }
-      else
-          return 0;
->>>>>>> 9e3917fb
   }
 
   virtual ssize_t write_file(int f, const void* buf, size_t nbytes) {
@@ -249,13 +225,7 @@
 
     // compute hash for check-sum
     if (i.verify_hash)
-<<<<<<< HEAD
         i.hash = uniform_hash(p, len, i.hash);
-=======
-    {
-        i.hash = uniform_hash(p, len, i.hash);
-    }
->>>>>>> 9e3917fb
 
     if (*read_message == '\0')
       memcpy(data,p,len);
@@ -288,13 +258,7 @@
 
     // compute hash for check-sum
     if (o.verify_hash)
-<<<<<<< HEAD
       o.hash = uniform_hash(p, len, o.hash);
-=======
-    {
-      o.hash = uniform_hash(p, len, o.hash);
-    }
->>>>>>> 9e3917fb
   }
   return len;
 }
@@ -327,11 +291,7 @@
     return bin_text_write(io,data,len, text_data, text_len, text);
 }
 
-<<<<<<< HEAD
-inline size_t bin_text_read_write_validate_eof(io_buf& io, char* data, uint32_t len,
-=======
 inline size_t bin_text_read_write_validated(io_buf& io, char* data, uint32_t len,
->>>>>>> 9e3917fb
     const char* read_message, bool read,
     const char* text_data, uint32_t text_len, bool text)
 {
@@ -346,13 +306,8 @@
     return nbytes;
 }
 
-<<<<<<< HEAD
 inline size_t bin_text_write_fixed(io_buf& io, char* data, uint32_t len, 
 		      const char* text_data, uint32_t text_len, bool text)
-=======
-inline size_t bin_text_write_fixed(io_buf& io, char* data, uint32_t len,
-                                   const char* text_data, uint32_t text_len, bool text)
->>>>>>> 9e3917fb
 {
   if (text)
     return bin_write_fixed (io, text_data, text_len);
@@ -372,11 +327,7 @@
     return bin_text_write_fixed(io, data, len, text_data, text_len, text);
 }
 
-<<<<<<< HEAD
-inline size_t bin_text_read_write_fixed_validate_eof(io_buf& io, char* data, uint32_t len,
-=======
 inline size_t bin_text_read_write_fixed_validated(io_buf& io, char* data, uint32_t len,
->>>>>>> 9e3917fb
     const char* read_message, bool read,
     const char* text_data, uint32_t text_len, bool text)
 {
