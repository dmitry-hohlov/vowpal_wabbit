--- conflicted
+++ resolved
@@ -24,11 +24,7 @@
 #include "vw.h"
 #include <map>
 #include "memory.h"
-<<<<<<< HEAD
-#include "allreduce.h"
-=======
 #include "vw_allreduce.h"
->>>>>>> d1732026
 
 #define SVM_KER_LIN 0
 #define SVM_KER_RBF 1
@@ -43,13 +39,9 @@
 struct svm_example {
   v_array<float> krow;
   flat_example ex;
-  
+
   ~svm_example();
-<<<<<<< HEAD
-    void init_svm_example(flat_example *fec); 
-=======
     void init_svm_example(flat_example *fec);
->>>>>>> d1732026
   int compute_kernels(svm_params& params);
   int clear_kernels();
 };
@@ -60,54 +52,46 @@
   v_array<float> alpha;
   v_array<float> delta;
 };
-  
+
 struct svm_params {
   size_t current_pass;
   bool active;
   bool active_pool_greedy;
   bool para_active;
   double active_c;
-  
+
   size_t pool_size;
   size_t pool_pos;
   size_t subsample; //NOTE: Eliminating subsample to only support 1/pool_size
   size_t reprocess;
-  
+
   svm_model* model;
   size_t maxcache;
   //size_t curcache;
-  
+
   svm_example** pool;
   float lambda;
-  
+
   void* kernel_params;
   size_t kernel_type;
-  
+
   size_t local_begin, local_end;
   size_t current_t;
-  
+
   float loss_sum;
-  
+
   vw* all;//flatten, parallel
 };
 
   static size_t num_kernel_evals = 0;
   static size_t num_cache_evals = 0;
-<<<<<<< HEAD
-  
-=======
-
->>>>>>> d1732026
+
   void svm_example::init_svm_example(flat_example *fec)
   {
     ex = *fec;
     free(fec);
   }
-<<<<<<< HEAD
-  
-=======
-
->>>>>>> d1732026
+
   svm_example::~svm_example()
   {
     krow.delete_v();
@@ -119,11 +103,7 @@
 
 
   float
-<<<<<<< HEAD
-  kernel_function(const flat_example* fec1, const flat_example* fec2, 
-=======
   kernel_function(const flat_example* fec1, const flat_example* fec2,
->>>>>>> d1732026
 		  void* params, size_t kernel_type);
 
   int
@@ -132,11 +112,7 @@
     int alloc = 0;
     svm_model *model = params.model;
     size_t n = model->num_support;
-<<<<<<< HEAD
-   
-=======
-
->>>>>>> d1732026
+
     if (krow.size() < n)
       {
 	//computing new kernel values and caching them
@@ -145,11 +121,7 @@
 	num_kernel_evals += krow.size();
 	//cerr<<"Kernels ";
 	for (size_t i=krow.size(); i<n; i++)
-<<<<<<< HEAD
-	  {	    
-=======
 	  {
->>>>>>> d1732026
 	    svm_example *sec = model->support_vec[i];
 	    float kv = kernel_function(&ex, &(sec->ex), params.kernel_params, params.kernel_type);
 	    krow.push_back(kv);
@@ -163,11 +135,7 @@
     return alloc;
   }
 
-<<<<<<< HEAD
-  int 
-=======
   int
->>>>>>> d1732026
   svm_example::clear_kernels()
   {
     int rowsize = (int)krow.size();
@@ -176,15 +144,6 @@
     return -rowsize;
   }
 
-<<<<<<< HEAD
-  
-  static int 
-  make_hot_sv(svm_params& params, size_t svi)
-  {
-    svm_model *model = params.model;    
-    size_t n = model->num_support;
-    if (svi >= model->num_support) 
-=======
 
   static int
   make_hot_sv(svm_params& params, size_t svi)
@@ -192,7 +151,6 @@
     svm_model *model = params.model;
     size_t n = model->num_support;
     if (svi >= model->num_support)
->>>>>>> d1732026
       cerr << "Internal error at " << __FILE__ << ":" << __LINE__ << endl;
     // rotate params fields
     svm_example *svi_e = model->support_vec[svi];
@@ -201,22 +159,14 @@
     float svi_delta = model->delta[svi];
     for (size_t i=svi; i>0; --i)
       {
-<<<<<<< HEAD
-	model->support_vec[i] = model->support_vec[i-1]; 
-=======
 	model->support_vec[i] = model->support_vec[i-1];
->>>>>>> d1732026
 	model->alpha[i] = model->alpha[i-1];
 	model->delta[i] = model->delta[i-1];
       }
     model->support_vec[0] = svi_e;
     model->alpha[0] = svi_alpha;
     model->delta[0] = svi_delta;
-<<<<<<< HEAD
-    // rotate cache    
-=======
     // rotate cache
->>>>>>> d1732026
     for (size_t j=0; j<n; j++)
       {
 	svm_example *e = model->support_vec[j];
@@ -228,11 +178,7 @@
 	      e->krow[i] = e->krow[i-1];
 	    e->krow[0] = kv;
 	  }
-<<<<<<< HEAD
-	else 
-=======
 	else
->>>>>>> d1732026
 	  {
 	    float kv = svi_e->krow[j];
 	    e->krow.push_back(0);
@@ -245,11 +191,7 @@
     return alloc;
   }
 
-<<<<<<< HEAD
-  static int 
-=======
   static int
->>>>>>> d1732026
   trim_cache(svm_params& params)
   {
     int sz = (int)params.maxcache;
@@ -262,121 +204,6 @@
 	sz -= (int)e->krow.size();
 	if (sz < 0)
 	  alloc += e->clear_kernels();
-<<<<<<< HEAD
-      }
-    return alloc;
-  }
-
-
-  int save_load_flat_example(io_buf& model_file, bool read, flat_example*& fec) {
-    size_t brw = 1;
-    if(read) {
-      fec = &calloc_or_die<flat_example>();
-      brw = bin_read_fixed(model_file, (char*) fec, sizeof(flat_example), "");
-
-      if(brw > 0) {
-	if(fec->tag_len > 0) {
-	  fec->tag = calloc_or_die<char>(fec->tag_len);	
-	  brw = bin_read_fixed(model_file, (char*) fec->tag, fec->tag_len*sizeof(char), "");
-	  if(!brw) return 2;
-	}
-	if(fec->feature_map_len > 0) {
-	  fec->feature_map = calloc_or_die<feature>(fec->feature_map_len);
-	  brw = bin_read_fixed(model_file, (char*) fec->feature_map, fec->feature_map_len*sizeof(feature), ""); 	  if(!brw) return 3;
-	}
-      }
-      else return 1;
-    }
-    else {
-      brw = bin_write_fixed(model_file, (char*) fec, sizeof(flat_example));
-
-      if(brw > 0) {
-	if(fec->tag_len > 0) {
-	  brw = bin_write_fixed(model_file, (char*) fec->tag, (uint32_t)fec->tag_len*sizeof(char));
-	  if(!brw) {
-	    cerr<<fec->tag_len<<" "<<fec->tag<<endl;
-	    return 2;
-	  }
-	}
-	if(fec->feature_map_len > 0) {
-	  brw = bin_write_fixed(model_file, (char*) fec->feature_map, (uint32_t)fec->feature_map_len*sizeof(feature));    	  if(!brw) return 3;
-	}
-      }
-      else return 1;
-    }
-    return 0;
-  }
-
-
-  void save_load_svm_model(svm_params& params, io_buf& model_file, bool read, bool text) {  
-    svm_model* model = params.model;
-    //TODO: check about initialization
-
-    //cerr<<"Save load svm "<<read<<" "<<text<<endl;
-    if (model_file.files.size() == 0) return;
-
-    bin_text_read_write_fixed(model_file,(char*)&(model->num_support), sizeof(model->num_support), 
-			      "", read, "", 0, text);
-    //cerr<<"Read num support "<<model->num_support<<endl;
-        
-    flat_example* fec;
-    if(read)
-      model->support_vec.resize(model->num_support);
-
-  for(uint32_t i = 0; i < model->num_support; i++) {
-      if(read) {
-	save_load_flat_example(model_file, read, fec);
-	svm_example* tmp= &calloc_or_die<svm_example>();
-	tmp->init_svm_example(fec);
-	model->support_vec.push_back(tmp);
-      }
-      else {
-	fec = &(model->support_vec[i]->ex);
-	save_load_flat_example(model_file, read, fec);
-      }
-    }
-    //cerr<<endl;
-    
-    //cerr<<"Read model"<<endl;
-    
-    if(read)
-      model->alpha.resize(model->num_support);
-    bin_text_read_write_fixed(model_file, (char*)model->alpha.begin, (uint32_t)model->num_support*sizeof(float),
-			      "", read, "", 0, text);
-    if(read)
-      model->delta.resize(model->num_support);
-    bin_text_read_write_fixed(model_file, (char*)model->delta.begin, (uint32_t)model->num_support*sizeof(float),
-			      "", read, "", 0, text);        
-
-    // cerr<<"In save_load\n";
-    // for(int i = 0;i < model->num_support;i++)
-    //   cerr<<model->alpha[i]<<" ";
-    // cerr<<endl;
-  }
-
-  void save_load(svm_params& params, io_buf& model_file, bool read, bool text) {  
-    if(text) {
-      cerr<<"Not supporting readable model for kernel svm currently\n";
-      return;
-    }
-
-    save_load_svm_model(params, model_file, read, text);
-    
-  }
-  
-  float linear_kernel(const flat_example* fec1, const flat_example* fec2) {
-
-    float dotprod = 0;
-    
-    feature* ec2f = fec2->feature_map;
-    uint32_t ec2pos = ec2f->weight_index;          
-    uint32_t idx1 = 0, idx2 = 0;
-    
-    //cerr<<"Intersection ";
-    int numint = 0;
-    for (feature* f = fec1->feature_map; idx1 < fec1->feature_map_len && idx2 < fec2->feature_map_len ; f++, idx1++) {      
-      uint32_t ec1pos = f->weight_index;      
-=======
       }
     return alloc;
   }
@@ -490,7 +317,6 @@
     int numint = 0;
     for (feature* f = fec1->feature_map; idx1 < fec1->feature_map_len && idx2 < fec2->feature_map_len ; f++, idx1++) {
       uint32_t ec1pos = f->weight_index;
->>>>>>> d1732026
       //cerr<<ec1pos<<" "<<ec2pos<<" "<<idx1<<" "<<idx2<<" "<<f->x<<" "<<ec2f->x<<endl;
       if(ec1pos < ec2pos) continue;
 
@@ -499,15 +325,9 @@
 	idx2++;
 	if(idx2 < fec2->feature_map_len)
 	  ec2pos = ec2f->weight_index;
-<<<<<<< HEAD
-      }      
-
-      if(ec1pos == ec2pos) {	
-=======
       }
 
       if(ec1pos == ec2pos) {
->>>>>>> d1732026
 	//cerr<<ec1pos<<" "<<ec2pos<<" "<<idx1<<" "<<idx2<<" "<<f->x<<" "<<ec2f->x<<endl;
 	numint++;
 	dotprod += f->x*ec2f->x;
@@ -522,15 +342,6 @@
     //cerr<<endl;
     //cerr<<"numint = "<<numint<<" dotprod = "<<dotprod<<endl;
     return dotprod;
-<<<<<<< HEAD
-  }
-
-  float poly_kernel(const flat_example* fec1, const flat_example* fec2, int power) {
-    float dotprod = linear_kernel(fec1, fec2);    
-    //cerr<<"Bandwidth = "<<bandwidth<<endl;
-    //cout<<pow(1 + dotprod, power)<<endl;
-    return pow(1 + dotprod, power);
-=======
   }
 
   float poly_kernel(const flat_example* fec1, const flat_example* fec2, int power) {
@@ -585,58 +396,9 @@
       sec->~svm_example();
       free(sec);
     }
->>>>>>> d1732026
-  }
-
-  float rbf_kernel(const flat_example* fec1, const flat_example* fec2, float bandwidth) {
-    float dotprod = linear_kernel(fec1, fec2);    
-    //cerr<<"Bandwidth = "<<bandwidth<<endl;
-    return expf(-(fec1->total_sum_feat_sq + fec2->total_sum_feat_sq - 2*dotprod)*bandwidth);
-  }
-
-<<<<<<< HEAD
-  float kernel_function(const flat_example* fec1, const flat_example* fec2, void* params, size_t kernel_type) {
-    switch(kernel_type) {
-    case SVM_KER_RBF:
-      return rbf_kernel(fec1, fec2, *((float*)params));
-    case SVM_KER_POLY:
-      return poly_kernel(fec1, fec2, *((int*)params));
-    case SVM_KER_LIN:
-      return linear_kernel(fec1, fec2);
-    }
-    return 0;
-  }
-
-  float dense_dot(float* v1, v_array<float> v2, size_t n) {
-    float dot_prod = 0.;
-  for(size_t i = 0; i < n; i++)
-      dot_prod += v1[i]*v2[i];
-    return dot_prod;
-  }
-
-
-  void predict (svm_params& params, svm_example** ec_arr, float* scores, size_t n) { 
-    svm_model* model = params.model;
-  for(size_t i = 0; i < n; i++) {
-      ec_arr[i]->compute_kernels(params);
-      scores[i] = dense_dot(ec_arr[i]->krow.begin, model->alpha, model->num_support)/params.lambda;
-    }
-  }
-  
-  void predict(svm_params& params, base_learner &, example& ec) {
-    flat_example* fec = flatten_sort_example(*(params.all),&ec);    
-    if(fec) {
-      svm_example* sec = &calloc_or_die<svm_example>(); 
-      sec->init_svm_example(fec);
-      float score;
-      predict(params, &sec, &score, 1);
-      ec.pred.scalar = score;
-      sec->~svm_example();
-      free(sec);
-    }
-  }
-
-      
+  }
+
+
   size_t suboptimality(svm_model* model, double* subopt) {
 
     size_t max_pos = 0;
@@ -644,9 +406,9 @@
     double max_val = 0;
   for(size_t i = 0; i < model->num_support; i++) {
       label_data& ld = model->support_vec[i]->ex.l.simple;
-      double tmp = model->alpha[i]*ld.label;                  
-      
-      if((tmp < ld.weight && model->delta[i] < 0) || (tmp > 0 && model->delta[i] > 0)) 
+      double tmp = model->alpha[i]*ld.label;
+
+      if((tmp < ld.weight && model->delta[i] < 0) || (tmp > 0 && model->delta[i] > 0))
 	subopt[i] = fabs(model->delta[i]);
       else
 	subopt[i] = 0;
@@ -656,14 +418,14 @@
 	  max_pos = i;
 	}
 	//cerr<<subopt[i]<<" ";
-      }    
+      }
     //cerr<<endl;
     return max_pos;
-  }  
+  }
 
   int remove(svm_params& params, size_t svi) {
     svm_model* model = params.model;
-    if (svi >= model->num_support) 
+    if (svi >= model->num_support)
       cerr << "Internal error at " << __FILE__ << ":" << __LINE__ << endl;
     // shift params fields
     svm_example* svi_e = model->support_vec[svi];
@@ -722,160 +484,6 @@
     float alpha_old = model->alpha[pos];
     alphaKi -= model->alpha[pos]*inprods[pos];
     model->alpha[pos] = 0.;
-    
-    float proj = alphaKi*ld.label;
-    float ai = (params.lambda - proj)/inprods[pos];
-    //cerr<<model->num_support<<" "<<pos<<" "<<proj<<" "<<alphaKi<<" "<<alpha_old<<" "<<ld->label<<" "<<model->delta[pos]<<" ";
-
-    if(ai > ld.weight)				
-      ai = ld.weight;
-    else if(ai < 0)
-      ai = 0;
-
-    ai *= ld.label;
-    float diff = ai - alpha_old;
-
-    if(fabs(diff) > 1.0e-06) 
-      overshoot = true;
-    
-    if(fabs(diff) > 1.) {
-      //cerr<<"Here\n";
-      diff = (float) (diff > 0) - (diff < 0);
-      ai = alpha_old + diff;
-    }
-    
-  for(size_t i = 0; i < model->num_support; i++) {
-      label_data& ldi = model->support_vec[i]->ex.l.simple;
-      model->delta[i] += diff*inprods[i]*ldi.label/params.lambda;
-    }
-    
-    if(fabs(ai) <= 1.0e-10)
-      remove(params, pos);
-    else 
-      model->alpha[pos] = ai;
-
-    return overshoot;
-  }
-
-  void copy_char(char& c1, const char& c2) {
-    if (c2 != '\0')
-      c1 = c2;
-  }
-
-  void add_size_t(size_t& t1, const size_t& t2) {
-    t1 += t2;
-  }
-
-  void add_double(double& t1, const double& t2) {
-    t1 += t2;
-  }
-
-  void sync_queries(vw& all, svm_params& params, bool* train_pool) {
-    io_buf* b = new io_buf();
-    
-    char* queries;
-    flat_example* fec;
-
-  for(size_t i = 0; i < params.pool_pos; i++) {
-      if(!train_pool[i])
-	continue;
-      
-      fec = &(params.pool[i]->ex);
-      save_load_flat_example(*b, false, fec);
-      delete params.pool[i];
-      
-    }
-
-    size_t* sizes = calloc_or_die<size_t>(all.all_reduce->total);
-    sizes[all.all_reduce->node] = b->space.end - b->space.begin;
-    //cerr<<"Sizes = "<<sizes[all.node]<<" ";
-    all_reduce<size_t, add_size_t>(all, sizes, all.all_reduce->total);
-=======
-  size_t suboptimality(svm_model* model, double* subopt) {
-
-    size_t max_pos = 0;
-    //cerr<<"Subopt ";
-    double max_val = 0;
-  for(size_t i = 0; i < model->num_support; i++) {
-      label_data& ld = model->support_vec[i]->ex.l.simple;
-      double tmp = model->alpha[i]*ld.label;
-
-      if((tmp < ld.weight && model->delta[i] < 0) || (tmp > 0 && model->delta[i] > 0))
-	subopt[i] = fabs(model->delta[i]);
-      else
-	subopt[i] = 0;
-
-	if(subopt[i] > max_val) {
-	  max_val = subopt[i];
-	  max_pos = i;
-	}
-	//cerr<<subopt[i]<<" ";
-      }
-    //cerr<<endl;
-    return max_pos;
-  }
-
-  int remove(svm_params& params, size_t svi) {
-    svm_model* model = params.model;
-    if (svi >= model->num_support)
-      cerr << "Internal error at " << __FILE__ << ":" << __LINE__ << endl;
-    // shift params fields
-    svm_example* svi_e = model->support_vec[svi];
-    for (size_t i=svi; i<model->num_support-1; ++i)
-      {
-	model->support_vec[i] = model->support_vec[i+1];
-	model->alpha[i] = model->alpha[i+1];
-	model->delta[i] = model->delta[i+1];
-      }
-    svi_e->~svm_example();
-    free(svi_e);
-    model->support_vec.pop();
-    model->alpha.pop();
-    model->delta.pop();
-    model->num_support--;
-    // shift cache
-    int alloc = 0;
-    for (size_t j=0; j<model->num_support; j++)
-      {
-	svm_example *e = model->support_vec[j];
-	size_t rowsize = e->krow.size();
-	if (svi < rowsize)
-	  {
-	    for (size_t i=svi; i<rowsize-1; i++)
-	      e->krow[i] = e->krow[i+1];
-	    e->krow.pop();
-	    alloc -= 1;
-	  }
-      }
-    return alloc;
-  }
-
-  int add(svm_params& params, svm_example* fec) {
-    svm_model* model = params.model;
-    model->num_support++;
-    model->support_vec.push_back(fec);
-    model->alpha.push_back(0.);
-    model->delta.push_back(0.);
-    //cout<<"After adding "<<model->num_support<<endl;
-    return (int)(model->support_vec.size()-1);
-  }
-
-  bool update(svm_params& params, size_t pos) {
-
-    //cerr<<"Update\n";
-    svm_model* model = params.model;
-    bool overshoot = false;
-    //cerr<<"Updating model "<<pos<<" "<<model->num_support<<" ";
-    //cerr<<model->support_vec[pos]->example_counter<<endl;
-    svm_example* fec = model->support_vec[pos];
-    label_data& ld = fec->ex.l.simple;
-    fec->compute_kernels(params);
-    float *inprods = fec->krow.begin;
-    float alphaKi = dense_dot(inprods, model->alpha, model->num_support);
-    model->delta[pos] = alphaKi*ld.label/params.lambda - 1;
-    float alpha_old = model->alpha[pos];
-    alphaKi -= model->alpha[pos]*inprods[pos];
-    model->alpha[pos] = 0.;
 
     float proj = alphaKi*ld.label;
     float ai = (params.lambda - proj)/inprods[pos];
@@ -965,29 +573,7 @@
 
       size_t num_read = 0;
       params.pool_pos = 0;
->>>>>>> d1732026
-
-    size_t prev_sum = 0, total_sum = 0;
-    for(size_t i = 0;i < all.all_reduce->total;i++) {
-      if(i <= (all.all_reduce->node - 1))
-	prev_sum += sizes[i];
-      total_sum += sizes[i];
-    }
-    
-    //cerr<<total_sum<<" "<<prev_sum<<endl;
-    if(total_sum > 0) {
-      queries = calloc_or_die<char>(total_sum);
-      memcpy(queries + prev_sum, b->space.begin, b->space.end - b->space.begin);
-      b->space.delete_v();
-      all_reduce<char, copy_char>(all, queries, total_sum);
-
-      b->space.begin = queries;
-      b->space.end = b->space.begin;
-      b->endloaded = &queries[total_sum*sizeof(char)];
-
-      size_t num_read = 0;
-      params.pool_pos = 0;
-      
+
     for(size_t i = 0; i < params.pool_size; i++) {
 	if(!save_load_flat_example(*b, true, fec)) {
 	  params.pool[i] = &calloc_or_die<svm_example>();
@@ -1003,68 +589,37 @@
 	}
 	else
 	  break;
-<<<<<<< HEAD
-	
-=======
-
->>>>>>> d1732026
+
 	num_read += b->space.end - b->space.begin;
 	if(num_read == prev_sum)
 	  params.local_begin = i+1;
 	if(num_read == prev_sum + sizes[all.all_reduce->node])
-<<<<<<< HEAD
-	  params.local_end = i;	
-=======
 	  params.local_end = i;
->>>>>>> d1732026
       }
     }
     if(fec)
       free(fec);
     free(sizes);
     delete b;
-<<<<<<< HEAD
-=======
-
-  }
->>>>>>> d1732026
-
-  }
-
-<<<<<<< HEAD
+
+  }
+
 
   void train(svm_params& params) {
-    
+
     //cerr<<"In train "<<params.all->training<<endl;
-    
+
     bool* train_pool = calloc_or_die<bool>(params.pool_size);
   for(size_t i = 0; i < params.pool_size; i++)
       train_pool[i] = false;
-    
+
     float* scores = calloc_or_die<float>(params.pool_pos);
     predict(params, params.pool, scores, params.pool_pos);
     //cout<<scores[0]<<endl;
-    
-      
-    if(params.active) {           
-      if(params.active_pool_greedy) { 
-=======
-  void train(svm_params& params) {
-
-    //cerr<<"In train "<<params.all->training<<endl;
-
-    bool* train_pool = calloc_or_die<bool>(params.pool_size);
-  for(size_t i = 0; i < params.pool_size; i++)
-      train_pool[i] = false;
-
-    float* scores = calloc_or_die<float>(params.pool_pos);
-    predict(params, params.pool, scores, params.pool_pos);
-    //cout<<scores[0]<<endl;
 
 
     if(params.active) {
       if(params.active_pool_greedy) {
->>>>>>> d1732026
 	multimap<double, size_t> scoremap;
       for(size_t i = 0; i < params.pool_pos; i++)
 	  scoremap.insert(pair<const double, const size_t>(fabs(scores[i]),i));
@@ -1075,19 +630,11 @@
 	//cerr<<iter->first<<" "<<iter->second<<" "<<((label_data*)params.pool[iter->second]->ld)->label<<"\t";
 	//cerr<<endl;
 	iter = scoremap.begin();
-<<<<<<< HEAD
-	
-      for(size_t train_size = 1; iter != scoremap.end() && train_size <= params.subsample; train_size++) {
-	  //cerr<<train_size<<" "<<iter->second<<" "<<iter->first<<endl;
-	  train_pool[iter->second] = 1;
-	  iter++;	  
-=======
 
       for(size_t train_size = 1; iter != scoremap.end() && train_size <= params.subsample; train_size++) {
 	  //cerr<<train_size<<" "<<iter->second<<" "<<iter->first<<endl;
 	  train_pool[iter->second] = 1;
 	  iter++;
->>>>>>> d1732026
 	}
       }
       else {
@@ -1103,31 +650,19 @@
       }
       //free(scores);
     }
-<<<<<<< HEAD
-
-    
-=======
-
-
->>>>>>> d1732026
+
+
     if(params.para_active) {
     for(size_t i = 0; i < params.pool_pos; i++)
 	if(!train_pool[i])
 	  delete params.pool[i];
       sync_queries(*(params.all), params, train_pool);
     }
-<<<<<<< HEAD
-=======
 
     if(params.all->training) {
 
       svm_model* model = params.model;
->>>>>>> d1732026
-
-    if(params.all->training) {
-      
-      svm_model* model = params.model;
-      
+
     for(size_t i = 0; i < params.pool_pos; i++) {
 	//cerr<<"process: "<<i<<" "<<train_pool[i]<<endl;;
 	int model_pos = -1;
@@ -1138,19 +673,11 @@
 	  }
 	}
 	else
-<<<<<<< HEAD
-	  model_pos = add(params, params.pool[i]);	
-	
+	  model_pos = add(params, params.pool[i]);
+
 	//cerr<<"Added: "<<model_pos<<" "<<model->support_vec[model_pos]->example_counter<<endl;
 	//cout<<"After adding in train "<<model->num_support<<endl;
-	
-=======
-	  model_pos = add(params, params.pool[i]);
-
-	//cerr<<"Added: "<<model_pos<<" "<<model->support_vec[model_pos]->example_counter<<endl;
-	//cout<<"After adding in train "<<model->num_support<<endl;
-
->>>>>>> d1732026
+
 	if(model_pos >= 0) {
 	  bool overshoot = update(params, model_pos);
 	  //cerr<<model_pos<<":alpha = "<<model->alpha[model_pos]<<endl;
@@ -1163,11 +690,7 @@
 	    if(randi) {
 	      size_t max_pos = suboptimality(model, subopt);
 	      if(subopt[max_pos] > 0) {
-<<<<<<< HEAD
-		if(!overshoot && max_pos == (size_t)model_pos && max_pos > 0 && j == 0) 
-=======
 		if(!overshoot && max_pos == (size_t)model_pos && max_pos > 0 && j == 0)
->>>>>>> d1732026
 		  cerr<<"Shouldn't reprocess right after process!!!\n";
 		//cerr<<max_pos<<" "<<subopt[max_pos]<<endl;
 		// cerr<<params.model->support_vec[0]->example_counter<<endl;
@@ -1180,23 +703,18 @@
 	      size_t rand_pos = rand()%model->num_support;
 	      update(params, rand_pos);
 	    }
-<<<<<<< HEAD
-	  }	  
-=======
 	  }
->>>>>>> d1732026
 	  //cerr<<endl;
 	  // cerr<<params.model->support_vec[0]->example_counter<<endl;
 	  free(subopt);
 	}
       }
-<<<<<<< HEAD
 
     }
     else
     for(size_t i = 0; i < params.pool_pos; i++)
 	delete params.pool[i];
-	
+
     // cerr<<params.model->support_vec[0]->example_counter<<endl;
     // for(int i = 0;i < params.pool_size;i++)
     //   cerr<<scores[i]<<" ";
@@ -1228,51 +746,9 @@
       }
       params.pool[params.pool_pos] = sec;
       params.pool_pos++;
-      
-      if(params.pool_pos == params.pool_size) {
-	train(params); 
-=======
-
-    }
-    else
-    for(size_t i = 0; i < params.pool_pos; i++)
-	delete params.pool[i];
-
-    // cerr<<params.model->support_vec[0]->example_counter<<endl;
-    // for(int i = 0;i < params.pool_size;i++)
-    //   cerr<<scores[i]<<" ";
-    // cerr<<endl;
-    free(scores);
-    //cerr<<params.model->support_vec[0]->example_counter<<endl;
-    free(train_pool);
-    //cerr<<params.model->support_vec[0]->example_counter<<endl;
-  }
-
-  void learn(svm_params& params, base_learner&, example& ec) {
-    flat_example* fec = flatten_sort_example(*(params.all),&ec);
-    // for(int i = 0;i < fec->feature_map_len;i++)
-    //   cout<<i<<":"<<fec->feature_map[i].x<<" "<<fec->feature_map[i].weight_index<<" ";
-    // cout<<endl;
-    if(fec) {
-      svm_example* sec = &calloc_or_die<svm_example>();
-      sec->init_svm_example(fec);
-      float score = 0;
-      predict(params, &sec, &score, 1);
-      ec.pred.scalar = score;
-      ec.loss = max(0.f, 1.f - score*ec.l.simple.label);
-      params.loss_sum += ec.loss;
-      if(params.all->training && ec.example_counter % 100 == 0)
-	trim_cache(params);
-      if(params.all->training && ec.example_counter % 1000 == 0 && ec.example_counter >= 2) {
-	cerr<<"Number of support vectors = "<<params.model->num_support<<endl;
-	cerr<<"Number of kernel evaluations = "<<num_kernel_evals<<" "<<"Number of cache queries = "<<num_cache_evals<<" loss sum = "<<params.loss_sum<<" "<<params.model->alpha[params.model->num_support-1]<<" "<<params.model->alpha[params.model->num_support-2]<<endl;
-      }
-      params.pool[params.pool_pos] = sec;
-      params.pool_pos++;
 
       if(params.pool_pos == params.pool_size) {
 	train(params);
->>>>>>> d1732026
 	params.pool_pos = 0;
       }
     }
@@ -1312,11 +788,7 @@
     ("reprocess", po::value<size_t>(), "number of reprocess steps for LASVM")
     //      ("active", "do active learning")
     //("active_c", po::value<double>(), "parameter for query prob")
-<<<<<<< HEAD
-    ("pool_greedy", "use greedy selection on mini pools")      
-=======
     ("pool_greedy", "use greedy selection on mini pools")
->>>>>>> d1732026
     ("para_active", "do parallel active learning")
     ("pool_size", po::value<size_t>(), "size of pools for active learning")
     ("subsample", po::value<size_t>(), "number of items to subsample from the pool")
@@ -1325,13 +797,13 @@
     ("degree", po::value<int>(), "degree of poly kernel")
     ("lambda", po::value<double>(), "saving regularization for test time");
   add_options(all);
-  
+
   po::variables_map& vm = all.vm;
   string loss_function = "hinge";
   float loss_parameter = 0.0;
   delete all.loss;
   all.loss = getLossFunction(all, loss_function, (float)loss_parameter);
-  
+
   svm_params& params = calloc_or_die<svm_params>();
   params.model = &calloc_or_die<svm_model>();
   params.model->num_support = 0;
@@ -1339,12 +811,12 @@
   params.maxcache = 1024*1024*1024;
   params.loss_sum = 0.;
   params.all = &all;
-  
+
   if(vm.count("reprocess"))
     params.reprocess = vm["reprocess"].as<std::size_t>();
-  else 
+  else
     params.reprocess = 1;
-  
+
   if(vm.count("active"))
     params.active = true;
   if(params.active) {
@@ -1357,44 +829,44 @@
     /*if(vm.count("para_active"))
       params.para_active = 1;*/
   }
-  
-  if(vm.count("pool_size")) 
+
+  if(vm.count("pool_size"))
     params.pool_size = vm["pool_size"].as<std::size_t>();
   else
     params.pool_size = 1;
-  
+
   params.pool = calloc_or_die<svm_example*>(params.pool_size);
   params.pool_pos = 0;
-  
+
   if(vm.count("subsample"))
     params.subsample = vm["subsample"].as<std::size_t>();
   else if(params.para_active)
     params.subsample = (size_t)ceil(params.pool_size / all.all_reduce->total);
   else
     params.subsample = 1;
-  
+
   params.lambda = all.l2_lambda;
-  
+
   *all.file_options <<" --lambda "<< params.lambda;
-  
+
   cerr<<"Lambda = "<<params.lambda<<endl;
-  
+
   std::string kernel_type;
-  
-  if(vm.count("kernel")) 
+
+  if(vm.count("kernel"))
     kernel_type = vm["kernel"].as<std::string>();
   else
     kernel_type = string("linear");
-  
+
   *all.file_options <<" --kernel "<< kernel_type;
-  
+
   cerr<<"Kernel = "<<kernel_type<<endl;
-  
+
   if(kernel_type.compare("rbf") == 0) {
     params.kernel_type = SVM_KER_RBF;
     float bandwidth = 1.;
     if(vm.count("bandwidth")) {
-      bandwidth = vm["bandwidth"].as<float>();	
+      bandwidth = vm["bandwidth"].as<float>();
       *all.file_options <<" --bandwidth "<<bandwidth;
     }
     cerr<<"bandwidth = "<<bandwidth<<endl;
@@ -1405,20 +877,20 @@
     params.kernel_type = SVM_KER_POLY;
     int degree = 2;
     if(vm.count("degree")) {
-      degree = vm["degree"].as<int>();	
+      degree = vm["degree"].as<int>();
       *all.file_options <<" --degree "<<degree;
     }
     cerr<<"degree = "<<degree<<endl;
     params.kernel_params = &calloc_or_die<int>();
     *((int*)params.kernel_params) = degree;
-  }      
+  }
   else
-    params.kernel_type = SVM_KER_LIN;            
-  
+    params.kernel_type = SVM_KER_LIN;
+
   params.all->reg.weight_mask = (uint32_t)LONG_MAX;
   params.all->reg.stride_shift = 0;
-  
-  learner<svm_params>& l = init_learner(&params, learn, 1); 
+
+  learner<svm_params>& l = init_learner(&params, learn, 1);
   l.set_predict(predict);
   l.set_save_load(save_load);
   l.set_finish(finish);
