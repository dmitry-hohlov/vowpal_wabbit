--- conflicted
+++ resolved
@@ -3,16 +3,8 @@
 
 #include "oaa.h"
 
-<<<<<<< HEAD
 namespace Sequence {
-  void parse_flags(vw&, std::vector<std::string>&, po::variables_map&, void (*base_l)(vw&, example*), void (*base_f)(vw&));
+  void parse_flags(vw&, std::vector<std::string>&, po::variables_map&);
   void drive(void*);
 }
-=======
-
-#define clog_print_audit_features(ec,reg) { print_audit_features(reg, ec); }
-
-void parse_sequence_args(vw& all, po::variables_map& vm);
->>>>>>> e9cee58c
-
 #endif