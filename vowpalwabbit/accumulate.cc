--- conflicted
+++ resolved
@@ -23,7 +23,6 @@
 { uint32_t length = 1 << all.num_bits; //This is size of gradient
   float* local_grad = new float[length];
 
-<<<<<<< HEAD
   for (weight_parameters::iterator iter = weights.begin(); iter != weights.end(); ++iter)
     local_grad[iter.index() >> weights.stride_shift()] = (&(*iter))[offset];
   
@@ -31,17 +30,6 @@
 
   for (weight_parameters::iterator iter = weights.begin(); iter != weights.end(); ++iter)
     (&(*iter))[offset] = local_grad[iter.index() >> weights.stride_shift()];
-=======
-  weight_parameters::iterator iter = weights.begin();
-  for (uint32_t i = 0; iter != weights.end(); ++i, ++iter)
-    local_grad[i] = (&(*iter))[offset];
-
-  all_reduce<float, add_float>(all, local_grad, length); //TODO: modify to not use first()
-
-  iter = weights.begin();
-  for (uint32_t i = 0; iter != weights.end(); ++i, ++iter)
-    (&(*iter))[offset] = local_grad[i];
->>>>>>> da660640
 
   delete[] local_grad;
 }
@@ -57,7 +45,6 @@
   float numnodes = (float)all.all_reduce->total;
   float* local_grad = new float[length];
 
-<<<<<<< HEAD
   for (weight_parameters::iterator iter = weights.begin(); iter != weights.end(); ++iter)
     local_grad[iter.index() >> weights.stride_shift()] = (&(*iter))[offset];
   
@@ -66,18 +53,6 @@
   for (weight_parameters::iterator iter = weights.begin(); iter != weights.end(); ++iter)
     (&(*iter))[offset] = local_grad[iter.index() >> weights.stride_shift()]/numnodes;
  
-=======
-  weight_parameters::iterator iter = weights.begin();
-  for (uint32_t i = 0; iter != weights.end(); ++i, ++iter)
-    local_grad[i] = (&(*iter))[offset];
-
-  all_reduce<float, add_float>(all, local_grad, length); //TODO: modify to not use first()
-
-  iter = weights.begin();
-  for (uint32_t i = 0; iter != weights.end(); ++i, ++iter)
-    (&(*iter))[offset] = local_grad[i]/numnodes;
-
->>>>>>> da660640
   delete[] local_grad;
 }
 
@@ -103,19 +78,12 @@
   uint32_t length = 1 << all.num_bits; //This is the number of parameters
   float* local_weights = new float[length];
 
-<<<<<<< HEAD
   for (weight_parameters::iterator iter = weights.begin(); iter != weights.end(); ++iter)
     local_weights[iter.index() >> weights.stride_shift()] = (&(*iter))[1];
-=======
-  weight_parameters::iterator iter = weights.begin();
-  for (uint32_t i = 0; iter != weights.end(); ++i, ++iter)
-    local_weights[i] = (&(*iter))[1];
->>>>>>> da660640
 
   //First compute weights for averaging
   all_reduce<float, add_float>(all, local_weights, length);
 
-<<<<<<< HEAD
   for (weight_parameters::iterator iter = weights.begin(); iter != weights.end(); ++iter)
   {
     uint64_t i = iter.index() >> weights.stride_shift();
@@ -133,23 +101,5 @@
 	  }
   }
   all_reduce<float, add_float>(all, weights.first(), length*weights.stride_shift()); 
-=======
-  iter = weights.begin();
-  for (uint32_t i =0 ; iter != weights.end(); ++i, ++iter)
-    if (local_weights[i] > 0)
-    { float ratio = (&(*iter))[1] / local_weights[i];
-      local_weights[i] = *iter * ratio;
-      *iter *= ratio;
-      (&(*iter))[1] *= ratio; //A crude max
-      if (all.normalized_updates)
-        (&(*iter))[all.normalized_idx] *= ratio; //A crude max
-    }
-    else
-    { local_weights[i] = 0;
-      *iter = 0;
-    }
-
-  all_reduce<float, add_float>(all, weights.first(), length*weights.stride_shift());
->>>>>>> da660640
   delete[] local_weights;
 }
