--- conflicted
+++ resolved
@@ -5,12 +5,9 @@
  */
 #include <fstream>
 #include <float.h>
-<<<<<<< HEAD
 #include <netdb.h>
-=======
 #include <string.h>
 #include <stdio.h>
->>>>>>> a93e72ee
 #include "parse_example.h"
 #include "constant.h"
 #include "sparse_dense.h"
